{
  "name": "CircuitVerse",
  "version": "1.0.0",
  "repository": "git@github.com:CircuitVerse/CircuitVerse.git",
  "license": "MIT",
  "scripts": {
    "build:docs": "./node_modules/.bin/jsdoc public/src/* -c conf.json -t ./node_modules/better-docs",
    "watch:doc-src": "npx nodemon --exec 'npm run build:docs' --watch public/src/",
    "watch:doc-output": "npx livereload out",
    "watch:docs": "npm run watch:doc-output & npm run watch:doc-src",
    "lint": "eslint ./public/js/",
    "postinstall": "opencollective-postinstall || true"
  },
  "devDependencies": {
    "eslint": "^7.9.0",
    "eslint-config-airbnb-base": "^14.2.0",
    "eslint-plugin-import": "^2.22.0",
    "expose-loader": "^0.7.5",
    "jsdoc": "3.6.3",
    "webpack-dev-server": "^3.11.0"
  },
  "dependencies": {
    "@babel/plugin-proposal-numeric-separator": "^7.10.1",
    "@babel/preset-env": "^7.10.2",
    "@fortawesome/fontawesome-free": "^5.14.0",
    "@rails/webpacker": "5.2.1",
    "better-docs": "^2.0.1",
    "bootstrap": "^4.5.0",
    "codemirror": "^5.58.2",
    "css-vars": "^2.2.0",
    "dom-to-image": "^2.6.0",
    "driver.js": "^0.9.8",
    "expose-loader": "^0.7.5",
    "jquery": "^3.5.1",
<<<<<<< HEAD
    "jquery-ui": "^1.12.1",
    "jquery-ui-css": "^1.11.5",
    "jquery-ui-dist": "^1.12.1",
    "jquery-ujs": "^1.2.2",
    "jsdoc-export-default-interop": "^0.3.1",
    "livereload": "^0.9.1",
    "nodemon": "^2.0.4",
=======
    "jquery-resizable-dom": "^0.35.0",
>>>>>>> e947a7b7
    "opencollective-postinstall": "^2.0.3",
    "popper.js": "^1.16.1",
    "trumbowyg": "^2.21.0",
    "turbolinks": "^5.2.0"
  },
  "collective": {
    "type": "opencollective",
    "url": "https://opencollective.com/CircuitVerse"
  }
}<|MERGE_RESOLUTION|>--- conflicted
+++ resolved
@@ -32,7 +32,6 @@
     "driver.js": "^0.9.8",
     "expose-loader": "^0.7.5",
     "jquery": "^3.5.1",
-<<<<<<< HEAD
     "jquery-ui": "^1.12.1",
     "jquery-ui-css": "^1.11.5",
     "jquery-ui-dist": "^1.12.1",
@@ -40,9 +39,7 @@
     "jsdoc-export-default-interop": "^0.3.1",
     "livereload": "^0.9.1",
     "nodemon": "^2.0.4",
-=======
     "jquery-resizable-dom": "^0.35.0",
->>>>>>> e947a7b7
     "opencollective-postinstall": "^2.0.3",
     "popper.js": "^1.16.1",
     "trumbowyg": "^2.21.0",
