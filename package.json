{
  "name": "CircuitVerse",
  "version": "1.0.0",
  "repository": "git@github.com:CircuitVerse/CircuitVerse.git",
  "license": "MIT",
  "scripts": {
    "test": "jest",
    "build:docs": "jsdoc simulator/src/* -c conf.json -t ./node_modules/better-docs",
    "watch:doc-src": "npx nodemon --exec 'npm run build:docs' --watch simulator/src/",
    "watch:doc-output": "npx livereload out",
    "watch:docs": "npm run watch:doc-output & npm run watch:doc-src",
    "lint": "eslint ./simulator",
    "postinstall": "opencollective-postinstall || true",
    "prepare": "husky install",
    "build": "node esbuild.config.js"
  },
  "devDependencies": {
    "@babel/preset-env": "^7.26.7",
    "@commitlint/cli": "^17.5.0",
    "@commitlint/config-conventional": "^17.4.4",
    "@jsdoc/salty": "^0.2.9",
<<<<<<< HEAD
    "@percy/cli": "^1.30.6",
    "canvas": "^3.1.0",
=======
    "@percy/cli": "^1.30.5",
    "canvas": "^2.11.2",
>>>>>>> 23e31fe2
    "chokidar": "^3.6.0",
    "eslint": "^7.32.0",
    "eslint-config-airbnb-base": "^15.0.0",
    "eslint-plugin-import": "^2.31.0",
    "husky": ">=6",
    "identity-obj-proxy": "^3.0.0",
    "jest": "^29.7.0",
    "jest-environment-jsdom": "^29.7.0",
    "jsdoc": "3.6.10",
    "lint-staged": "15.4.2",
    "livereload": "^0.9.3",
    "nodemon": "^2.0.21",
    "postcss-flexbugs-fixes": "^5.0.2",
    "postcss-import": "^15.1.0",
    "postcss-preset-env": "^8.4.2",
    "vite": "^5.4.14",
    "vite-plugin-ruby": "^5.1.1"
  },
  "dependencies": {
    "@fortawesome/fontawesome-free": "^6.7.2",
    "@hotwired/stimulus": "^3.2.2",
    "@popperjs/core": "^2.11.8",
    "@tarekraafat/autocomplete.js": "^10.2.9",
    "banana-i18n": "^2.4.0",
    "better-docs": "^2.7.3",
    "bootstrap": "^5.3.3",
    "bootstrap-input-spinner": "^3.3.3",
    "canvas2svg": "1.0.16",
    "codemirror": "^5.65.1",
    "dom-to-image": "^2.6.0",
    "dompurify": "^3.2.3",
    "driver.js": "^0.9.8",
    "esbuild": "^0.24.2",
    "esbuild-plugin-sass": "^1.0.1",
    "esbuild-rails": "^1.0.7",
    "jquery": "^3.7.1",
    "jquery-resizable-dom": "^0.35.0",
    "jquery-ujs": "^1.2.3",
    "jsdoc-export-default-interop": "^0.3.1",
    "opencollective-postinstall": "^2.0.3",
    "sass": "1.83.4",
    "stimulus": "^3.2.2",
    "stylelint": "^15.11.0",
    "stylelint-config-standard-scss": "^11.1.0",
    "trumbowyg": "^2.28.0",
    "turbolinks": "^5.2.0",
    "vet": "^6.1.0"
  },
  "collective": {
    "type": "opencollective",
    "url": "https://opencollective.com/CircuitVerse"
  },
  "lint-staged": {
    "*.js": "eslint --cache --fix",
    "*.rb": "bundle exec rubocop -l -A"
  }
}<|MERGE_RESOLUTION|>--- conflicted
+++ resolved
@@ -19,13 +19,7 @@
     "@commitlint/cli": "^17.5.0",
     "@commitlint/config-conventional": "^17.4.4",
     "@jsdoc/salty": "^0.2.9",
-<<<<<<< HEAD
-    "@percy/cli": "^1.30.6",
-    "canvas": "^3.1.0",
-=======
-    "@percy/cli": "^1.30.5",
     "canvas": "^2.11.2",
->>>>>>> 23e31fe2
     "chokidar": "^3.6.0",
     "eslint": "^7.32.0",
     "eslint-config-airbnb-base": "^15.0.0",
