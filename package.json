--- conflicted
+++ resolved
@@ -18,12 +18,8 @@
     "bootstrap": "^4.3.1",
     "font-awesome": "^4.7.0",
     "opencollective-postinstall": "^2.0.2",
-<<<<<<< HEAD
-    "popper.js": "^1.16.0"
-=======
     "popper.js": "^1.16.0",
     "trumbowyg": "^2.21.0"
->>>>>>> 3c3412c2
   },
   "collective": {
     "type": "opencollective",
