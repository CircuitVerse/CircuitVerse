{
<<<<<<< HEAD
    "name": "CircuitVerse",
    "version": "1.0.0",
    "repository": "git@github.com:CircuitVerse/CircuitVerse.git",
    "license": "MIT",
    "scripts": {
        "build:docs": "./node_modules/.bin/jsdoc public/src/* -c conf.json -t ./node_modules/better-docs",
        "watch:doc-src": "npx nodemon --exec 'npm run build:docs' --watch public/src/",
        "watch:doc-output": "npx livereload out",
        "watch:docs": "npm run watch:doc-output & npm run watch:doc-src",
        "lint": "eslint ./public/js/",
        "postinstall": "opencollective-postinstall || true",
        "webpack:analyze": "yarn webpack:build_json && yarn webpack:analyze_json",
        "webpack:build_json": "RAILS_ENV=${RAILS_ENV:-production} NODE_ENV=${NODE_ENV:-production} bin/webpack --profile --json > tmp/webpack-stats.json",
        "webpack:analyze_json": "webpack-bundle-analyzer tmp/webpack-stats.json public/packs"
    },
    "devDependencies": {
        "eslint": "^7.21.0",
        "eslint-config-airbnb-base": "^14.2.0",
        "eslint-plugin-import": "^2.22.0",
        "expose-loader": "^0.7.5",
        "jsdoc": "3.6.6",
        "webpack-bundle-analyzer": "^4.4.0",
        "webpack-dev-server": "^3.11.2"
    },
    "dependencies": {
        "@babel/plugin-proposal-numeric-separator": "^7.12.7",
        "@babel/preset-env": "^7.13.10",
        "@fortawesome/fontawesome-free": "^5.15.2",
        "@rails/webpacker": "5.2.1",
        "better-docs": "^2.0.1",
        "bootstrap": "^4.6.0",
        "canvas2svg": "1.0.16",
        "codemirror": "^5.59.4",
        "css-vars": "^2.2.0",
        "dom-to-image": "^2.6.0",
        "driver.js": "^0.9.8",
        "expose-loader": "^0.7.5",
        "gifshot": "^0.4.5",
        "jquery": "^3.6.0",
        "jquery-resizable-dom": "^0.35.0",
        "jquery-ui": "1.12.1",
        "jquery-ui-css": "^1.11.5",
        "jquery-ui-dist": "^1.12.1",
        "jquery-ujs": "^1.2.2",
        "jsdoc-export-default-interop": "^0.3.1",
        "livereload": "^0.9.2",
        "nodemon": "^2.0.7",
        "opencollective-postinstall": "^2.0.3",
        "popper.js": "^1.16.1",
        "trumbowyg": "^2.23.0",
        "turbolinks": "^5.2.0"
    },
    "collective": {
        "type": "opencollective",
        "url": "https://opencollective.com/CircuitVerse"
    }
=======
  "name": "CircuitVerse",
  "version": "1.0.0",
  "repository": "git@github.com:CircuitVerse/CircuitVerse.git",
  "license": "MIT",
  "scripts": {
    "build:docs": "./node_modules/.bin/jsdoc public/src/* -c conf.json -t ./node_modules/better-docs",
    "watch:doc-src": "npx nodemon --exec 'npm run build:docs' --watch public/src/",
    "watch:doc-output": "npx livereload out",
    "watch:docs": "npm run watch:doc-output & npm run watch:doc-src",
    "lint": "eslint ./public/js/",
    "postinstall": "opencollective-postinstall || true",
    "webpack:analyze": "yarn webpack:build_json && yarn webpack:analyze_json",
    "webpack:build_json": "RAILS_ENV=${RAILS_ENV:-production} NODE_ENV=${NODE_ENV:-production} bin/webpack --profile --json > tmp/webpack-stats.json",
    "webpack:analyze_json": "webpack-bundle-analyzer tmp/webpack-stats.json public/packs"
  },
  "devDependencies": {
    "eslint": "^7.21.0",
    "eslint-config-airbnb-base": "^14.2.0",
    "eslint-plugin-import": "^2.22.0",
    "expose-loader": "^0.7.5",
    "jsdoc": "3.6.6",
    "webpack-bundle-analyzer": "^4.4.0",
    "webpack-dev-server": "^3.11.2"
  },
  "dependencies": {
    "@babel/plugin-proposal-numeric-separator": "^7.12.7",
    "@babel/preset-env": "^7.13.10",
    "@fortawesome/fontawesome-free": "^5.15.2",
    "@rails/webpacker": "5.2.1",
    "better-docs": "^2.0.1",
    "bootstrap": "^4.6.0",
    "canvas2svg": "1.0.16",
    "codemirror": "^5.60.0",
    "css-vars": "^2.2.0",
    "dom-to-image": "^2.6.0",
    "driver.js": "^0.9.8",
    "expose-loader": "^0.7.5",
    "jquery": "^3.6.0",
    "jquery-resizable-dom": "^0.35.0",
    "jquery-ui": "1.12.1",
    "jquery-ui-css": "^1.11.5",
    "jquery-ui-dist": "^1.12.1",
    "jquery-ujs": "^1.2.2",
    "jsdoc-export-default-interop": "^0.3.1",
    "livereload": "^0.9.2",
    "nodemon": "^2.0.7",
    "opencollective-postinstall": "^2.0.3",
    "popper.js": "^1.16.1",
    "trumbowyg": "^2.23.0",
    "turbolinks": "^5.2.0"
  },
  "collective": {
    "type": "opencollective",
    "url": "https://opencollective.com/CircuitVerse"
  }
>>>>>>> 2d1baacc
}<|MERGE_RESOLUTION|>--- conflicted
+++ resolved
@@ -1,5 +1,4 @@
 {
-<<<<<<< HEAD
     "name": "CircuitVerse",
     "version": "1.0.0",
     "repository": "git@github.com:CircuitVerse/CircuitVerse.git",
@@ -56,61 +55,4 @@
         "type": "opencollective",
         "url": "https://opencollective.com/CircuitVerse"
     }
-=======
-  "name": "CircuitVerse",
-  "version": "1.0.0",
-  "repository": "git@github.com:CircuitVerse/CircuitVerse.git",
-  "license": "MIT",
-  "scripts": {
-    "build:docs": "./node_modules/.bin/jsdoc public/src/* -c conf.json -t ./node_modules/better-docs",
-    "watch:doc-src": "npx nodemon --exec 'npm run build:docs' --watch public/src/",
-    "watch:doc-output": "npx livereload out",
-    "watch:docs": "npm run watch:doc-output & npm run watch:doc-src",
-    "lint": "eslint ./public/js/",
-    "postinstall": "opencollective-postinstall || true",
-    "webpack:analyze": "yarn webpack:build_json && yarn webpack:analyze_json",
-    "webpack:build_json": "RAILS_ENV=${RAILS_ENV:-production} NODE_ENV=${NODE_ENV:-production} bin/webpack --profile --json > tmp/webpack-stats.json",
-    "webpack:analyze_json": "webpack-bundle-analyzer tmp/webpack-stats.json public/packs"
-  },
-  "devDependencies": {
-    "eslint": "^7.21.0",
-    "eslint-config-airbnb-base": "^14.2.0",
-    "eslint-plugin-import": "^2.22.0",
-    "expose-loader": "^0.7.5",
-    "jsdoc": "3.6.6",
-    "webpack-bundle-analyzer": "^4.4.0",
-    "webpack-dev-server": "^3.11.2"
-  },
-  "dependencies": {
-    "@babel/plugin-proposal-numeric-separator": "^7.12.7",
-    "@babel/preset-env": "^7.13.10",
-    "@fortawesome/fontawesome-free": "^5.15.2",
-    "@rails/webpacker": "5.2.1",
-    "better-docs": "^2.0.1",
-    "bootstrap": "^4.6.0",
-    "canvas2svg": "1.0.16",
-    "codemirror": "^5.60.0",
-    "css-vars": "^2.2.0",
-    "dom-to-image": "^2.6.0",
-    "driver.js": "^0.9.8",
-    "expose-loader": "^0.7.5",
-    "jquery": "^3.6.0",
-    "jquery-resizable-dom": "^0.35.0",
-    "jquery-ui": "1.12.1",
-    "jquery-ui-css": "^1.11.5",
-    "jquery-ui-dist": "^1.12.1",
-    "jquery-ujs": "^1.2.2",
-    "jsdoc-export-default-interop": "^0.3.1",
-    "livereload": "^0.9.2",
-    "nodemon": "^2.0.7",
-    "opencollective-postinstall": "^2.0.3",
-    "popper.js": "^1.16.1",
-    "trumbowyg": "^2.23.0",
-    "turbolinks": "^5.2.0"
-  },
-  "collective": {
-    "type": "opencollective",
-    "url": "https://opencollective.com/CircuitVerse"
-  }
->>>>>>> 2d1baacc
 }