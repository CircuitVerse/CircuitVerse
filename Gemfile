source "https://rubygems.org"

git_source(:github) do |repo_name|
  repo_name = "#{repo_name}/#{repo_name}" unless repo_name.include?("/")
  "https://github.com/#{repo_name}.git"
end

gem "rails_autolink"
gem "acts_as_votable", "~> 0.14.0"
gem "aws-sdk-rails"
gem "dotenv-rails", groups: %i[development test]
gem "hirb"
gem "kt-paperclip"
gem "language_filter"
gem "mailkick", "~> 0.4.3"
gem "omniauth"
gem "omniauth-facebook"
gem "omniauth-github"
gem "omniauth-gitlab"
gem "omniauth-google-oauth2"
gem "omniauth-microsoft-office365"
gem 'omniauth-rails_csrf_protection'
gem "view_component"
# Bundle edge Rails instead: gem 'rails', github: 'rails/rails'
gem "rails", "~> 7.0.8.7"
# Use Puma as the app server
gem "puma", "~> 6.4"
# Use SCSS for stylesheets
gem "sass-rails", "~> 6.0"
gem "terser"
# See https://github.com/rails/execjs#readme for more supported runtimes
# gem 'therubyracer', platforms: :ruby

# Use CoffeeScript for .coffee assets and views
gem "coffee-rails", "~> 5.0"
gem "select2-rails"
gem 'redcarpet', '~> 3.3', '>= 3.3.4'
# Turbolinks makes navigating your web application faster. Read more: https://github.com/turbolinks/turbolinks
gem "turbolinks", "~> 5"
# Build JSON APIs with ease. Read more: https://github.com/rails/jbuilder
gem "jbuilder", "~> 2.11"

gem "devise"

gem "commontator", "~> 7.0.0"

# To generate sitemap.xml
gem "sitemap_generator"

gem "jquery-rails"

# gem 'acts_as_votable', '~> 0.11.1'

gem "carrierwave", "~> 3.0"

gem "rails_admin", [">= 3.0.0.rc3", "< 4"]

# gem 'cancancan', '~>2.0'

gem "pg_search"
gem "sidekiq"
gem "sunspot_rails"

# For home page pagination
gem "will_paginate", "~> 4.0.1"
gem "will_paginate-bootstrap"

gem "country_select", "~> 8.0"
gem "geocoder"

# for authorization layer
gem "pundit"

# for analytics
gem "ahoy_matey"
gem "i18n-js"

# for lti provider
gem "ims-lti", "~> 1.2", "< 2.0"

# Use Redis adapter to run Action Cable in production
gem "hiredis"
gem "redis", "~> 4.6"
# Use ActiveModel has_secure_password
# gem 'bcrypt', '~> 3.1.7'

# Use Capistrano for deployment
# gem 'capistrano-rails', group: :development

gem "http"

# Database

gem "pg", "~> 1.5.3"

gem "meta-tags"

# Notifications
gem "webpush"

gem "bootsnap", require: false
gem 'rexml', '>= 3.3.9'

gem "font-awesome-sass", "~> 5.13.1"

gem "disposable_mail", github: 'CircuitVerse/disposable_email'
gem "flipper-redis"
gem "flipper-ui"
gem "friendly_id", "~> 5.4.2"
gem "inline_svg"
gem "jsonapi-serializer"
gem "jwt"
gem "rails-i18n", "~> 7.0.3"
gem "recaptcha"
gem "simple_discussion", github: "CircuitVerse/simple_discussion"
gem "sprockets", "~> 4.1"
gem "strong_migrations"
gem 'rails-data-migrations'

# For Vite rails
gem 'vite_rails'

group :development, :test do
  # Adds support for debug
  gem "debug"
  # Adds support for Capybara system testing and selenium driver
  gem "coveralls_reborn", "~> 0.26.0", require: false
  gem "erb_lint", require: false
  gem "factory_bot_rails"
  gem "faker"
  gem "pry-rails"
  gem "rspec-rails", "~> 6.0"
  gem "rubocop-performance", require: false
  gem "rubocop-rails", require: false
  gem "rubocop-rspec", require: false
  gem "rbs_rails"
  gem "steep"
  gem 'solargraph-rails', '~> 0.3.1'
end

group :test do
  gem "capybara", "~> 3.39"
  gem "json-schema"
  gem "rspec_junit_formatter"
  gem "selenium-webdriver"
  gem "shoulda-matchers"
  gem "webmock"
  gem "simplecov"
  gem "simplecov-lcov"
  gem "undercover"
  gem "undercover-checkstyle"
  gem "percy-capybara"
end

group :development do
  # Access an IRB console on exception pages or by using <%= console %> anywhere in the code.
  gem "listen", ">= 3.0.5", "< 3.9"
  gem "web-console", ">= 3.3.0"
  # Spring speeds up development by keeping your application running in the background. Read more: https://github.com/rails/spring
  gem "rails-erd"
  gem "rubocop"
  gem "sunspot_solr"
  gem "bundler-audit", "~> 0.9.1"
  gem 'database_consistency', require: false
  gem "lookbook", ">= 2.2.0"
end

# Windows does not include zoneinfo files, so bundle the tzinfo-data gem
gem "tzinfo-data", platforms: %i[mingw mswin x64_mingw jruby]

# mails
gem "premailer-rails", "~> 1.11", ">= 1.11.1"


gem "invisible_captcha", "~> 2.0"


gem "oj", "~> 3.15"

gem "hairtrigger", "~> 0.2.25"

# Used for rate limiting
gem "rack-attack"

gem "jsbundling-rails", "~> 1.0"

gem "sassc-rails"
gem "stimulus-rails", "~> 1.0"

gem "noticed", "~> 1.6"

# ActiveStorage AWS S3 + Variant Processing
gem "aws-sdk-s3", "~> 1.176"
gem "image_processing", "~> 1.12"
# Distributed Tracing OTEL ruby
gem "opentelemetry-sdk", "~> 1.2"
gem "opentelemetry-exporter-otlp", "~> 0.25.0"
gem "opentelemetry-instrumentation-active_job"
gem "opentelemetry-instrumentation-active_model_serializers"
gem "opentelemetry-instrumentation-active_record"
gem "opentelemetry-instrumentation-active_support"
gem "opentelemetry-instrumentation-aws_sdk"
gem "opentelemetry-instrumentation-concurrent_ruby"
gem "opentelemetry-instrumentation-faraday"
gem "opentelemetry-instrumentation-http"
gem "opentelemetry-instrumentation-net_http"
gem "opentelemetry-instrumentation-pg"
gem "opentelemetry-instrumentation-rack"
gem "opentelemetry-instrumentation-rails"
gem "opentelemetry-instrumentation-redis"
gem "opentelemetry-instrumentation-sidekiq"
gem "opentelemetry-instrumentation-action_pack"
gem "opentelemetry-instrumentation-action_view"

gem "maintenance_tasks", "~> 2.3"


gem "stackprof"
gem "sentry-ruby"
gem "sentry-rails"
gem "sentry-sidekiq", "~> 5.17"

# for SAML based SSO
gem 'devise_saml_authenticatable'

<<<<<<< HEAD
# Crowdin Integration
gem 'crowdin-api', require: false
=======
gem 'activerecord_cursor_paginate'
>>>>>>> 62f69093
<|MERGE_RESOLUTION|>--- conflicted
+++ resolved
@@ -223,9 +223,7 @@
 # for SAML based SSO
 gem 'devise_saml_authenticatable'
 
-<<<<<<< HEAD
 # Crowdin Integration
 gem 'crowdin-api', require: false
-=======
-gem 'activerecord_cursor_paginate'
->>>>>>> 62f69093
+
+gem 'activerecord_cursor_paginate'