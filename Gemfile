source 'https://rubygems.org'

git_source(:github) do |repo_name|
  repo_name = "#{repo_name}/#{repo_name}" unless repo_name.include?("/")
  "https://github.com/#{repo_name}.git"
end

gem 'dotenv-rails', groups: [:development, :test]
gem 'language_filter'
gem "paperclip", ">= 5.2.0"
gem 'hirb'
gem 'acts_as_votable','~> 0.12.0'
gem 'omniauth'
gem 'omniauth-google-oauth2'
gem 'omniauth-facebook'
gem 'omniauth-microsoft-office365'
gem 'omniauth-github'
# Bundle edge Rails instead: gem 'rails', github: 'rails/rails'
gem 'rails', '~> 6.0'
# Use Puma as the app server
gem 'puma', '~> 5.0'
# Use SCSS for stylesheets
gem 'sass-rails', '~> 5.0'
# Use Uglifier as compressor for JavaScript assets
gem 'uglifier', '>= 1.3.0'
# See https://github.com/rails/execjs#readme for more supported runtimes
# gem 'therubyracer', platforms: :ruby

# Use CoffeeScript for .coffee assets and views
gem 'coffee-rails', '~> 5.0'
# Turbolinks makes navigating your web application faster. Read more: https://github.com/turbolinks/turbolinks
gem 'turbolinks', '~> 5'
# Build JSON APIs with ease. Read more: https://github.com/rails/jbuilder
gem 'jbuilder', '~> 2.10'

gem 'devise'

gem 'commontator', '~> 6.3.0'

# To generate sitemap.xml
gem 'sitemap_generator'

gem 'jquery-rails'

# gem 'acts_as_votable', '~> 0.11.1'

gem 'carrierwave', '~> 2.1'

gem 'rails_admin', '~> 2.0'

# gem 'cancancan', '~>2.0'

gem 'sidekiq'
gem 'pg_search'
gem 'sunspot_rails'

# For home page pagination
gem 'will_paginate', '~> 3.3.0'
gem 'will_paginate-bootstrap'

gem 'country_select', '~> 4.0'
gem 'geocoder'
gem 'bootstrap-typeahead-rails'

# for authorization layer
gem 'pundit'

# for analytics
gem 'ahoy_matey'
gem 'i18n-js'

# Use Redis adapter to run Action Cable in production
# gem 'redis', '~> 3.0'
# Use ActiveModel has_secure_password
# gem 'bcrypt', '~> 3.1.7'

# Use Capistrano for deployment
# gem 'capistrano-rails', group: :development

gem "http"

# Database

gem "pg", "~> 1.2.3"

gem 'meta-tags'

# Notifications
gem 'activity_notification'
gem 'serviceworker-rails'
gem 'webpush'

gem 'webpacker', '~> 4.x'

gem 'bootsnap', require: false

gem 'font-awesome-sass', '~> 5.13.0'

gem 'jwt'
gem 'fast_jsonapi'
gem 'flipper-redis'
gem 'flipper-ui'
gem 'friendly_id', '~> 5.3.0'
gem 'simple_discussion', '~> 1.2'
gem 'inline_svg'
gem 'disposable_mail', '~> 0.1'
gem 'recaptcha'

group :development, :test do
  # Call 'byebug' anywhere in the code to stop execution and get a debugger console
  gem 'byebug', platforms: [:mri, :mingw, :x64_mingw]
  # Adds support for Capybara system testing and selenium driver
  gem 'pry-rails'
  gem 'factory_bot_rails'
  gem 'faker'
  gem 'coveralls'
  gem 'rubocop-rspec', require: false
  gem 'rubocop-rails', require: false
  gem 'rubocop-performance', require: false
  gem 'erb_lint', require: false
end

group :test do
  gem 'rspec-rails', '~> 4.0'
  gem "rspec_junit_formatter"
  gem 'selenium-webdriver'
  gem 'webdrivers', '~> 4.0'
  gem 'capybara', '~> 3.33'
  gem 'shoulda-matchers'
  gem "json-schema"
  gem 'webmock'
end

gem 'listen', '>= 3.0.5', '< 3.2'
group :development do
  # Access an IRB console on exception pages or by using <%= console %> anywhere in the code.
  gem 'web-console', '>= 3.3.0'
<<<<<<< HEAD
=======
  gem 'listen', '>= 3.0.5', '< 3.3'
>>>>>>> bba3a2cc
  # Spring speeds up development by keeping your application running in the background. Read more: https://github.com/rails/spring
  gem 'spring'
  gem 'spring-watcher-listen', '~> 2.0.0'
  gem 'rails-erd'
  gem 'rubocop'
  gem 'sunspot_solr'
end

# Windows does not include zoneinfo files, so bundle the tzinfo-data gem
gem 'tzinfo-data', platforms: [:mingw, :mswin, :x64_mingw, :jruby]

#mails
gem 'premailer-rails', '~> 1.11', '>= 1.11.1'

gem "bugsnag", "~> 6.16"

gem "invisible_captcha", "~> 1.1"<|MERGE_RESOLUTION|>--- conflicted
+++ resolved
@@ -131,14 +131,10 @@
   gem 'webmock'
 end
 
-gem 'listen', '>= 3.0.5', '< 3.2'
 group :development do
   # Access an IRB console on exception pages or by using <%= console %> anywhere in the code.
   gem 'web-console', '>= 3.3.0'
-<<<<<<< HEAD
-=======
   gem 'listen', '>= 3.0.5', '< 3.3'
->>>>>>> bba3a2cc
   # Spring speeds up development by keeping your application running in the background. Read more: https://github.com/rails/spring
   gem 'spring'
   gem 'spring-watcher-listen', '~> 2.0.0'
