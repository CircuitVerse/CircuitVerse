--- conflicted
+++ resolved
@@ -84,11 +84,8 @@
 gem 'serviceworker-rails'
 gem 'webpush'
 
-<<<<<<< HEAD
-=======
 gem 'bootsnap', require: false
 
->>>>>>> 3c3412c2
 group :development, :test do
   # Call 'byebug' anywhere in the code to stop execution and get a debugger console
   gem 'byebug', platforms: [:mri, :mingw, :x64_mingw]
