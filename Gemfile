source "https://rubygems.org"

git_source(:github) do |repo_name|
  repo_name = "#{repo_name}/#{repo_name}" unless repo_name.include?("/")
  "https://github.com/#{repo_name}.git"
end

gem "acts_as_votable", "~> 0.13.2"
gem "aws-sdk-rails"
gem "dotenv-rails", groups: %i[development test]
gem "hirb"
gem "language_filter"
gem "mailkick"
gem "omniauth"
gem "omniauth-facebook"
gem "omniauth-github"
gem "omniauth-google-oauth2"
gem "omniauth-microsoft-office365"
gem "kt-paperclip"
# Bundle edge Rails instead: gem 'rails', github: 'rails/rails'
gem "rails", "~> 7.0"
# Use Puma as the app server
gem "puma", "~> 5.6"
# Use SCSS for stylesheets
gem "sass-rails", "~> 6.0"
gem 'terser'
# See https://github.com/rails/execjs#readme for more supported runtimes
# gem 'therubyracer', platforms: :ruby

# Use CoffeeScript for .coffee assets and views
gem "coffee-rails", "~> 5.0"
# Turbolinks makes navigating your web application faster. Read more: https://github.com/turbolinks/turbolinks
gem "turbolinks", "~> 5"
# Build JSON APIs with ease. Read more: https://github.com/rails/jbuilder
gem "jbuilder", "~> 2.11"

gem "devise"

gem "commontator", "~> 6.3.2"

# To generate sitemap.xml
gem "sitemap_generator"

gem "jquery-rails"

# gem 'acts_as_votable', '~> 0.11.1'

gem "carrierwave", "~> 2.2"

# gem "rails_admin", "~> 2.2"
gem "rails_admin", github: 'railsadminteam/rails_admin'

# gem 'cancancan', '~>2.0'

gem "pg_search"
gem "sidekiq"
gem "sunspot_rails"

# For home page pagination
gem "will_paginate", "~> 3.3.1"
gem "will_paginate-bootstrap"

gem "bootstrap-typeahead-rails"
gem "country_select", "~> 6.0"
gem "geocoder"

# for authorization layer
gem "pundit"

# for analytics
gem "ahoy_matey"
gem "i18n-js"

# for lti provider
gem "ims-lti", "~> 1.2", "< 2.0"

# Use Redis adapter to run Action Cable in production
gem 'redis', '~> 4.5'
gem 'hiredis'
# Use ActiveModel has_secure_password
# gem 'bcrypt', '~> 3.1.7'

# Use Capistrano for deployment
# gem 'capistrano-rails', group: :development

gem "http"

# Database

gem "pg", "~> 1.3.0"

gem "meta-tags"

# Notifications
<<<<<<< HEAD
gem "activity_notification", github: 'tachyons/activity_notification'
gem "serviceworker-rails"
=======
gem "activity_notification"
>>>>>>> 29f98c87
gem "webpush"

gem "bootsnap", require: false

gem "font-awesome-sass", "~> 5.13.1"

gem "disposable_mail", "~> 0.1"
gem 'jsonapi-serializer'
gem "flipper-redis"
gem "flipper-ui"
gem "friendly_id", "~> 5.4.2"
gem "inline_svg"
gem "jwt"
gem "rails-i18n", "~> 7.0.1"
gem "recaptcha"
gem "simple_discussion", "~> 1.3"
gem 'strong_migrations'

group :development, :test do
  # Call 'byebug' anywhere in the code to stop execution and get a debugger console
  gem "byebug", platforms: %i[mri mingw x64_mingw]
  # Adds support for Capybara system testing and selenium driver
  gem 'coveralls_reborn', '~> 0.23.1', require: false
  gem "erb_lint", require: false
  gem "factory_bot_rails"
  gem "faker"
  gem "pry-rails"
  gem "rubocop-performance", require: false
  gem "rubocop-rails", require: false
  gem "rubocop-rspec", require: false
  gem "rspec-rails", "~> 5.1"
end

group :test do
  gem "capybara", "~> 3.36"
  gem "json-schema"
  gem "rspec_junit_formatter"
  gem "selenium-webdriver"
  gem "shoulda-matchers"
  gem 'webdrivers', '~> 5.0', require: false
  gem "webmock"
end

group :development do
  # Access an IRB console on exception pages or by using <%= console %> anywhere in the code.
  gem "listen", ">= 3.0.5", "< 3.8"
  gem "web-console", ">= 3.3.0"
  # Spring speeds up development by keeping your application running in the background. Read more: https://github.com/rails/spring
  gem "rails-erd"
  gem "rubocop"
  gem "spring"
  gem "spring-watcher-listen", "~> 2.0.0"
  gem "sunspot_solr"
end

# Windows does not include zoneinfo files, so bundle the tzinfo-data gem
gem "tzinfo-data", platforms: %i[mingw mswin x64_mingw jruby]

# mails
gem "premailer-rails", "~> 1.11", ">= 1.11.1"

gem "bugsnag", "~> 6.24"

gem "invisible_captcha", "~> 2.0"

gem "newrelic_rpm", "~> 8.2"

gem "oj", "~> 3.13"

# gem "hairtrigger", "~> 0.2.24"
gem "hairtrigger", github: 'erikaxel/hair_trigger'

# Used for rate limiting
gem "rack-attack"

gem "jsbundling-rails", "~> 1.0"

gem "stimulus-rails", "~> 1.0"<|MERGE_RESOLUTION|>--- conflicted
+++ resolved
@@ -92,12 +92,7 @@
 gem "meta-tags"
 
 # Notifications
-<<<<<<< HEAD
 gem "activity_notification", github: 'tachyons/activity_notification'
-gem "serviceworker-rails"
-=======
-gem "activity_notification"
->>>>>>> 29f98c87
 gem "webpush"
 
 gem "bootsnap", require: false
@@ -167,8 +162,7 @@
 
 gem "oj", "~> 3.13"
 
-# gem "hairtrigger", "~> 0.2.24"
-gem "hairtrigger", github: 'erikaxel/hair_trigger'
+gem "hairtrigger", "~> 0.2.25"
 
 # Used for rate limiting
 gem "rack-attack"
