source 'https://rubygems.org'

git_source(:github) do |repo_name|
  repo_name = "#{repo_name}/#{repo_name}" unless repo_name.include?("/")
  "https://github.com/#{repo_name}.git"
end

gem "paperclip", ">= 5.2.0"
gem 'hirb'

gem 'omniauth'
gem 'omniauth-google-oauth2'
gem 'omniauth-facebook'
gem 'omniauth-microsoft-office365'
# Bundle edge Rails instead: gem 'rails', github: 'rails/rails'
gem 'rails', '~> 5.1.4'
# Use Puma as the app server
gem 'puma', '~> 3.7'
# Use SCSS for stylesheets
gem 'sass-rails', '~> 5.0'
# Use Uglifier as compressor for JavaScript assets
gem 'uglifier', '>= 1.3.0'
# See https://github.com/rails/execjs#readme for more supported runtimes
# gem 'therubyracer', platforms: :ruby

# Use CoffeeScript for .coffee assets and views
gem 'coffee-rails', '~> 4.2'
# Turbolinks makes navigating your web application faster. Read more: https://github.com/turbolinks/turbolinks
gem 'turbolinks', '~> 5'
# Build JSON APIs with ease. Read more: https://github.com/rails/jbuilder
gem 'jbuilder', '~> 2.5'

gem 'devise'

gem 'commontator', '~> 5.0.0'

# To generate sitemap.xml
gem 'sitemap_generator'

gem 'jquery-rails'

# gem 'acts_as_votable', '~> 0.11.1'

gem 'carrierwave', '~> 1.0'

gem 'rails_admin', '~> 1.2'

gem 'cancancan', '~>2.0'

gem 'sidekiq'

# For home page pagination
gem 'will_paginate', '~> 3.1.1'
gem 'will_paginate-bootstrap'
gem 'pg_search'

gem 'country_select', '~> 4.0'
gem 'bootstrap-typeahead-rails'

# Use Redis adapter to run Action Cable in production
# gem 'redis', '~> 3.0'
# Use ActiveModel has_secure_password
# gem 'bcrypt', '~> 3.1.7'

# Use Capistrano for deployment
# gem 'capistrano-rails', group: :development


# Database

group :mysql, optional: true do
  gem "mysql2", "~> 0.5.2"
end
group :postgresql, optional: true do
  gem "pg", "~> 1.1.4"
end

group :development, :test do
  # Call 'byebug' anywhere in the code to stop execution and get a debugger console
  gem 'byebug', platforms: [:mri, :mingw, :x64_mingw]
  # Adds support for Capybara system testing and selenium driver
  gem 'pry-rails'
  gem 'factory_bot_rails'
  gem 'faker'
  gem 'coveralls'
end

group :test do
  gem 'rspec-rails', '~> 3.8'
  gem "rspec_junit_formatter"
  gem 'selenium-webdriver'
  gem 'capybara', '~> 2.13'
  gem 'shoulda-matchers'
end

group :development do
  # Access an IRB console on exception pages or by using <%= console %> anywhere in the code.
  gem 'web-console', '>= 3.3.0'
  gem 'listen', '>= 3.0.5', '< 3.2'
  # Spring speeds up development by keeping your application running in the background. Read more: https://github.com/rails/spring
  gem 'spring'
  gem 'spring-watcher-listen', '~> 2.0.0'
  gem 'rails-erd'
  gem 'pg', '~> 1.0.0'
<<<<<<< HEAD
=======
end

group :production do
    gem 'pg', '~> 1.0.0'
>>>>>>> 75bfce03
end

# Windows does not include zoneinfo files, so bundle the tzinfo-data gem
gem 'tzinfo-data', platforms: [:mingw, :mswin, :x64_mingw, :jruby]<|MERGE_RESOLUTION|>--- conflicted
+++ resolved
@@ -52,7 +52,6 @@
 # For home page pagination
 gem 'will_paginate', '~> 3.1.1'
 gem 'will_paginate-bootstrap'
-gem 'pg_search'
 
 gem 'country_select', '~> 4.0'
 gem 'bootstrap-typeahead-rails'
@@ -73,6 +72,7 @@
 end
 group :postgresql, optional: true do
   gem "pg", "~> 1.1.4"
+  gem 'pg_search'
 end
 
 group :development, :test do
@@ -101,14 +101,6 @@
   gem 'spring'
   gem 'spring-watcher-listen', '~> 2.0.0'
   gem 'rails-erd'
-  gem 'pg', '~> 1.0.0'
-<<<<<<< HEAD
-=======
-end
-
-group :production do
-    gem 'pg', '~> 1.0.0'
->>>>>>> 75bfce03
 end
 
 # Windows does not include zoneinfo files, so bundle the tzinfo-data gem
