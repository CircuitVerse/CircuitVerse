source "https://rubygems.org"

git_source(:github) do |repo_name|
  repo_name = "#{repo_name}/#{repo_name}" unless repo_name.include?("/")
  "https://github.com/#{repo_name}.git"
end

gem "acts_as_votable", "~> 0.13.2"
gem "aws-sdk-rails"
gem "dotenv-rails", groups: %i[development test]
gem "hirb"
gem "kt-paperclip"
gem "language_filter"
gem "mailkick"
gem "omniauth"
gem "omniauth-facebook"
gem "omniauth-github"
gem "omniauth-gitlab"
gem "omniauth-google-oauth2"
gem "omniauth-microsoft-office365"
gem 'devise_saml_authenticatable'
gem 'omniauth-rails_csrf_protection'
gem "view_component"
# Bundle edge Rails instead: gem 'rails', github: 'rails/rails'
gem "rails", "~> 7.0"
# Use Puma as the app server
gem "puma", "~> 6.1"
# Use SCSS for stylesheets
gem "sass-rails", "~> 6.0"
gem "terser"
# See https://github.com/rails/execjs#readme for more supported runtimes
# gem 'therubyracer', platforms: :ruby

# Use CoffeeScript for .coffee assets and views
gem "coffee-rails", "~> 5.0"
gem "select2-rails"
gem 'redcarpet', '~> 3.3', '>= 3.3.4'
# Turbolinks makes navigating your web application faster. Read more: https://github.com/turbolinks/turbolinks
gem "turbolinks", "~> 5"
# Build JSON APIs with ease. Read more: https://github.com/rails/jbuilder
gem "jbuilder", "~> 2.11"

gem "devise"

gem "commontator", "~> 7.0.0"

# To generate sitemap.xml
gem "sitemap_generator"

gem "jquery-rails"

# gem 'acts_as_votable', '~> 0.11.1'

gem "carrierwave", "~> 2.2"

gem "rails_admin", [">= 3.0.0.rc3", "< 4"]

# gem 'cancancan', '~>2.0'

gem "pg_search"
gem "sidekiq"
gem "sunspot_rails"

# For home page pagination
gem "will_paginate", "~> 3.3.1"
gem "will_paginate-bootstrap"

gem "country_select", "~> 8.0"
gem "geocoder"

# for authorization layer
gem "pundit"

# for analytics
gem "ahoy_matey"
gem "i18n-js"

# for lti provider
gem "ims-lti", "~> 1.2", "< 2.0"

# Use Redis adapter to run Action Cable in production
gem "hiredis"
gem "redis", "~> 4.6"
# Use ActiveModel has_secure_password
# gem 'bcrypt', '~> 3.1.7'

# Use Capistrano for deployment
# gem 'capistrano-rails', group: :development

gem "http"

# Database

gem "pg", "~> 1.5.3"

gem "meta-tags"

# Notifications
gem "webpush"

gem "bootsnap", require: false
gem "rexml"

gem "font-awesome-sass", "~> 5.13.1"

gem "disposable_mail", github: 'CircuitVerse/disposable_email'
gem "flipper-redis"
gem "flipper-ui"
gem "friendly_id", "~> 5.4.2"
gem "inline_svg"
gem "jsonapi-serializer"
gem "jwt"
gem "rails-i18n", "~> 7.0.3"
gem "recaptcha"
gem "simple_discussion", github: "CircuitVerse/simple_discussion"
gem "sprockets", "~> 4.1"
gem "strong_migrations"
gem 'rails-data-migrations'

# For Vite rails
gem 'vite_rails'

group :development, :test do
  # Adds support for debug
  gem "debug"
  # Adds support for Capybara system testing and selenium driver
  gem "coveralls_reborn", "~> 0.26.0", require: false
  gem "erb_lint", require: false
  gem "factory_bot_rails"
  gem "faker"
  gem "pry-rails"
  gem "rspec-rails", "~> 5.1"
  gem "rubocop-performance", require: false
  gem "rubocop-rails", require: false
  gem "rubocop-rspec", require: false
  gem "rbs_rails"
  gem "steep"
<<<<<<< HEAD
  # Adds support for Solargraph LSP
  gem 'solargraph-rails', '~> 0.3.1'
  gem "undercover"
=======
>>>>>>> 06deaa46
end

group :test do
  gem "capybara", "~> 3.36"
  gem "json-schema"
  gem "rspec_junit_formatter"
  gem "selenium-webdriver"
  gem "shoulda-matchers"
  gem "webdrivers", "~> 5.0", require: false
  gem "webmock"
  gem "simplecov"
  gem "simplecov-lcov"
  gem "undercover"
  gem "undercover-checkstyle"
end

group :development do
  # Access an IRB console on exception pages or by using <%= console %> anywhere in the code.
  gem "listen", ">= 3.0.5", "< 3.9"
  gem "web-console", ">= 3.3.0"
  # Spring speeds up development by keeping your application running in the background. Read more: https://github.com/rails/spring
  gem "rails-erd"
  gem "rubocop"
  gem "spring"
  gem "sunspot_solr"
  gem "bundler-audit", "~> 0.9.1"
end

# Windows does not include zoneinfo files, so bundle the tzinfo-data gem
gem "tzinfo-data", platforms: %i[mingw mswin x64_mingw jruby]

# mails
gem "premailer-rails", "~> 1.11", ">= 1.11.1"

gem "bugsnag", "~> 6.24"

gem "invisible_captcha", "~> 2.0"

gem "newrelic_rpm", "~> 8.14"

gem "oj", "~> 3.15"

gem "hairtrigger", "~> 0.2.25"

# Used for rate limiting
gem "rack-attack"

gem "jsbundling-rails", "~> 1.0"

gem "sassc-rails"
gem "stimulus-rails", "~> 1.0"

gem "noticed", "~> 1.6"

# ActiveStorage AWS S3 + Variant Processing
gem "aws-sdk-s3", "~> 1.116"
gem "image_processing", "~> 1.12"<|MERGE_RESOLUTION|>--- conflicted
+++ resolved
@@ -135,12 +135,9 @@
   gem "rubocop-rspec", require: false
   gem "rbs_rails"
   gem "steep"
-<<<<<<< HEAD
   # Adds support for Solargraph LSP
   gem 'solargraph-rails', '~> 0.3.1'
   gem "undercover"
-=======
->>>>>>> 06deaa46
 end
 
 group :test do
