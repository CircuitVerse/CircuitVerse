source "https://rubygems.org"

git_source(:github) do |repo_name|
  repo_name = "#{repo_name}/#{repo_name}" unless repo_name.include?("/")
  "https://github.com/#{repo_name}.git"
end

gem "acts_as_votable", "~> 0.13.2"
gem "aws-sdk-rails"
gem "dotenv-rails", groups: %i[development test]
gem "hirb"
gem "kt-paperclip"
gem "language_filter"
gem "mailkick"
gem "omniauth"
gem "omniauth-facebook"
gem "omniauth-github"
gem "omniauth-gitlab"
gem "omniauth-google-oauth2"
gem "omniauth-microsoft-office365"
gem 'devise_saml_authenticatable'
gem 'omniauth-rails_csrf_protection'
gem "view_component"
# Bundle edge Rails instead: gem 'rails', github: 'rails/rails'
gem "rails", "~> 7.0"
# Use Puma as the app server
gem "puma", "~> 6.1"
# Use SCSS for stylesheets
gem "sass-rails", "~> 6.0"
gem "terser"
# See https://github.com/rails/execjs#readme for more supported runtimes
# gem 'therubyracer', platforms: :ruby

# Use CoffeeScript for .coffee assets and views
gem "coffee-rails", "~> 5.0"
gem "select2-rails"
gem 'redcarpet', '~> 3.3', '>= 3.3.4'
# Turbolinks makes navigating your web application faster. Read more: https://github.com/turbolinks/turbolinks
gem "turbolinks", "~> 5"
# Build JSON APIs with ease. Read more: https://github.com/rails/jbuilder
gem "jbuilder", "~> 2.11"

gem "devise"

gem "commontator", "~> 7.0.0"

# To generate sitemap.xml
gem "sitemap_generator"

gem "jquery-rails"

# gem 'acts_as_votable', '~> 0.11.1'

gem "carrierwave", "~> 2.2"

gem "rails_admin", [">= 3.0.0.rc3", "< 4"]

# gem 'cancancan', '~>2.0'

gem "pg_search"
gem "sidekiq"
gem "sunspot_rails"

# For home page pagination
gem "will_paginate", "~> 3.3.1"
gem "will_paginate-bootstrap"

gem "country_select", "~> 8.0"
gem "geocoder"

# for authorization layer
gem "pundit"

# for analytics
gem "ahoy_matey"
gem "i18n-js"

# for lti provider
gem "ims-lti", "~> 1.2", "< 2.0"

# Use Redis adapter to run Action Cable in production
gem "hiredis"
gem "redis", "~> 4.6"
# Use ActiveModel has_secure_password
# gem 'bcrypt', '~> 3.1.7'

# Use Capistrano for deployment
# gem 'capistrano-rails', group: :development

gem "http"

# Database

gem "pg", "~> 1.5.3"

gem "meta-tags"

# Notifications
gem "webpush"

gem "bootsnap", require: false
gem "rexml"

gem "font-awesome-sass", "~> 5.13.1"

gem "disposable_mail", github: 'CircuitVerse/disposable_email'
gem "flipper-redis"
gem "flipper-ui"
gem "friendly_id", "~> 5.4.2"
gem "inline_svg"
gem "jsonapi-serializer"
gem "jwt"
gem "rails-i18n", "~> 7.0.3"
gem "recaptcha"
gem "simple_discussion", github: "CircuitVerse/simple_discussion"
gem "sprockets", "~> 4.1"
gem "strong_migrations"
gem 'rails-data-migrations'

# For Vite rails
gem 'vite_rails'

group :development, :test do
  # Adds support for debug
  gem "debug"
  # Adds support for Capybara system testing and selenium driver
  gem "coveralls_reborn", "~> 0.26.0", require: false
  gem "erb_lint", require: false
  gem "factory_bot_rails"
  gem "faker"
  gem "pry-rails"
  gem "rspec-rails", "~> 5.1"
  gem "rubocop-performance", require: false
  gem "rubocop-rails", require: false
  gem "rubocop-rspec", require: false
<<<<<<< HEAD
  # Adds support for Solargraph LSP
  gem 'solargraph-rails', '~> 0.3.1'
=======
  gem "rbs_rails"
  gem "steep"
  gem "undercover"
>>>>>>> 9213884a
end

group :test do
  gem "capybara", "~> 3.36"
  gem "json-schema"
  gem "rspec_junit_formatter"
  gem "selenium-webdriver"
  gem "shoulda-matchers"
  gem "webdrivers", "~> 5.0", require: false
  gem "webmock"
  gem "simplecov"
  gem "simplecov-lcov"
  gem "undercover-checkstyle"
end

group :development do
  # Access an IRB console on exception pages or by using <%= console %> anywhere in the code.
  gem "listen", ">= 3.0.5", "< 3.9"
  gem "web-console", ">= 3.3.0"
  # Spring speeds up development by keeping your application running in the background. Read more: https://github.com/rails/spring
  gem "rails-erd"
  gem "rubocop"
  gem "spring"
  gem "sunspot_solr"
  gem "bundler-audit", "~> 0.9.1"
end

# Windows does not include zoneinfo files, so bundle the tzinfo-data gem
gem "tzinfo-data", platforms: %i[mingw mswin x64_mingw jruby]

# mails
gem "premailer-rails", "~> 1.11", ">= 1.11.1"

gem "bugsnag", "~> 6.24"

gem "invisible_captcha", "~> 2.0"

gem "newrelic_rpm", "~> 8.14"

gem "oj", "~> 3.15"

gem "hairtrigger", "~> 0.2.25"

# Used for rate limiting
gem "rack-attack"

gem "jsbundling-rails", "~> 1.0"

gem "sassc-rails"
gem "stimulus-rails", "~> 1.0"

gem "noticed", "~> 1.6"

# ActiveStorage AWS S3 + Variant Processing
gem "aws-sdk-s3", "~> 1.116"
gem "image_processing", "~> 1.12"<|MERGE_RESOLUTION|>--- conflicted
+++ resolved
@@ -133,14 +133,11 @@
   gem "rubocop-performance", require: false
   gem "rubocop-rails", require: false
   gem "rubocop-rspec", require: false
-<<<<<<< HEAD
   # Adds support for Solargraph LSP
   gem 'solargraph-rails', '~> 0.3.1'
-=======
   gem "rbs_rails"
   gem "steep"
   gem "undercover"
->>>>>>> 9213884a
 end
 
 group :test do
