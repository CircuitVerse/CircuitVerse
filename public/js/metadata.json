--- conflicted
+++ resolved
@@ -1,11 +1,7 @@
 var metadata = {
     "circuitElementList" : [
         "Input", "Output", "NotGate", "OrGate", "AndGate", "NorGate", "NandGate", "XorGate", "XnorGate", "SevenSegDisplay", "SixteenSegDisplay", "HexDisplay",
-<<<<<<< HEAD
-        "Multiplexer", "BitSelector", "Splitter","LeftShift","RightShift", "Power", "Ground", "ConstantVal", "ControlledInverter", "TriState", "Adder", "Rom", "RAM", "EEPROM", "TflipFlop",
-=======
-        "Multiplexer", "BitSelector", "Splitter", "Power", "Ground", "ConstantVal", "ControlledInverter", "TriState", "Adder","TwoComplement", "Rom", "RAM", "EEPROM", "TflipFlop",
->>>>>>> 0e92081f
+        "Multiplexer", "BitSelector", "Splitter","LeftShift","RightShift","TwoComplement" ,"Power", "Ground", "ConstantVal", "ControlledInverter", "TriState", "Adder", "Rom", "RAM", "EEPROM", "TflipFlop",
         "JKflipFlop", "SRflipFlop", "DflipFlop", "TTY", "Keyboard", "Clock", "DigitalLed", "Stepper", "VariableLed", "RGBLed", "SquareRGBLed", "RGBLedMatrix", "Button", "Demultiplexer",
         "Buffer", "SubCircuit", "Flag", "MSB", "LSB", "PriorityEncoder", "Tunnel", "ALU", "Decoder", "Random", "Counter", "Dlatch", "TB_Input", "TB_Output", "ForceGate",
     ],
