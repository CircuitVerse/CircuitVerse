--- conflicted
+++ resolved
@@ -56,10 +56,6 @@
     // select a wire
     if (simulationArea.shiftDown==false&&simulationArea.mouseDown == true && simulationArea.selected == false && this.checkWithin(simulationArea.mouseDownX, simulationArea.mouseDownY)) {
         simulationArea.selected = true;
-<<<<<<< HEAD
-=======
-
->>>>>>> 6fdc966d
         simulationArea.lastSelected = this;
         updated = true;
     }
