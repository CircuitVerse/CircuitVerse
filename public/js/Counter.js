--- conflicted
+++ resolved
@@ -1,106 +1,3 @@
-<<<<<<< HEAD
-/**
- * Counter component.
- * 
- * Counts from zero to a particular maximum value, which is either
- * specified by an input pin or determined by the Counter's bitWidth.
- * 
- * The counter outputs its current value and a flag that indicates
- * when the output value is zero and the clock is 1.
- * 
- * The counter can be reset to zero at any point using the RESET pin.
- */
-function Counter(x, y, scope = globalScope, bitWidth = 8) {
-    CircuitElement.call(this, x, y, scope, "RIGHT", bitWidth);
-    this.directionFixed = true;
-    this.rectangleObject = true;
-
-    this.setDimensions(20, 20);
-
-    this.maxValue = new Node(-20, -10, 0, this, this.bitWidth, "MaxValue");
-    this.clock = new Node(-20, +10, 0, this, 1, "Clock");
-    this.reset = new Node(0, 20, 0, this, 1, "Reset");
-    this.output = new Node(20, -10, 1, this, this.bitWidth, "Value");
-    this.zero = new Node(20, 10, 1, this, 1, "Zero");
-
-    this.value = 0;
-    this.prevClockState = undefined;
-}
-Counter.prototype = Object.create(CircuitElement.prototype);
-Counter.prototype.constructor = Counter;
-Counter.prototype.tooltipText = "Counter: a binary counter from zero to a given maximum value";
-Counter.prototype.customSave = function () {
-    return {
-        nodes: {
-            maxValue: findNode(this.maxValue),
-            clock: findNode(this.clock),
-            reset: findNode(this.reset),
-            output: findNode(this.output),
-            zero: findNode(this.zero),
-        },
-        constructorParamaters: [this.bitWidth]
-    };
-}
-Counter.prototype.newBitWidth = function (bitWidth) {
-    this.bitWidth = bitWidth;
-    this.maxValue.bitWidth = bitWidth;
-    this.output.bitWidth = bitWidth;
-};
-Counter.prototype.isResolvable = function () {
-    return true;
-}
-Counter.prototype.resolve = function () {
-    // Max value is either the value in the input pin or the max allowed by the bitWidth.
-    var maxValue = this.maxValue.value != undefined ? this.maxValue.value : (1 << this.bitWidth) - 1;
-    var outputValue = this.value;
-
-    // Increase value when clock is raised
-    if (this.clock.value != this.prevClockState && this.clock.value == 1) {
-        outputValue++;
-    }
-    this.prevClockState = this.clock.value;
-
-    // Limit to the effective maximum value; this also accounts for bitWidth changes.
-    outputValue = outputValue % (maxValue + 1);
-
-    // Reset to zero if RESET pin is on
-    if (this.reset.value == 1) {
-        outputValue = 0;
-    }
-
-    // Output the new value
-    this.value = outputValue;
-    if (this.output.value != outputValue) {
-        this.output.value = outputValue;
-        simulationArea.simulationQueue.add(this.output);
-    }
-
-    // Output the zero signal
-    var zeroValue = this.clock.value == 1 && outputValue == 0 ? 1 : 0;
-    if (this.zero.value != zeroValue) {
-        this.zero.value = zeroValue;
-        simulationArea.simulationQueue.add(this.zero);
-    }
-}
-Counter.prototype.customDraw = function () {
-    var ctx = simulationArea.context;
-    var xx = this.x;
-    var yy = this.y;
-
-    ctx.beginPath();
-    ctx.font = "20px Georgia";
-    ctx.fillStyle = "green";
-    ctx.textAlign = "center";
-    fillText(ctx, this.value.toString(16), this.x, this.y + 5);
-    ctx.fill();
-
-    ctx.beginPath();
-    moveTo(ctx, -20, 5, xx, yy, this.direction);
-    lineTo(ctx, -15, 10, xx, yy, this.direction);
-    lineTo(ctx, -20, 15, xx, yy, this.direction);
-    ctx.stroke();
-}
-=======
 /**
  * Counter component.
  * 
@@ -202,5 +99,4 @@
     lineTo(ctx, -15, 10, xx, yy, this.direction);
     lineTo(ctx, -20, 15, xx, yy, this.direction);
     ctx.stroke();
-}
->>>>>>> b14f86cb
+}