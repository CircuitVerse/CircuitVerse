--- conflicted
+++ resolved
@@ -39,11 +39,7 @@
 circuitElementList = [
     "Input", "Output", "NotGate", "OrGate", "AndGate", "NorGate", "NandGate", "XorGate", "XnorGate", "SevenSegDisplay", "SixteenSegDisplay", "HexDisplay",
     "Multiplexer", "BitSelector", "Splitter", "Power", "Ground", "ConstantVal", "ControlledInverter", "TriState", "Adder", "Rom", "RAM", "EEPROM", "TflipFlop",
-<<<<<<< HEAD
-    "JKflipFlop", "SRflipFlop", "DflipFlop", "TTY", "ColorTTY", "Keyboard", "Clock", "DigitalLed", "Stepper", "VariableLed", "RGBLed", "SquareRGBLed", "Button", "Demultiplexer",
-=======
-    "JKflipFlop", "SRflipFlop", "DflipFlop", "TTY", "Keyboard", "Clock", "DigitalLed", "Stepper", "VariableLed", "RGBLed", "SquareRGBLed", "RGBLedMatrix", "Button", "Demultiplexer",
->>>>>>> 2cd1d0b0
+    "JKflipFlop", "SRflipFlop", "DflipFlop", "TTY", "ColorTTY", "Keyboard", "Clock", "DigitalLed", "Stepper", "VariableLed", "RGBLed", "SquareRGBLed", "RGBLedMatrix", "Button", "Demultiplexer",
     "Buffer", "SubCircuit", "Flag", "MSB", "LSB", "PriorityEncoder", "Tunnel", "ALU", "Decoder", "Random", "Counter", "Dlatch", "TB_Input", "TB_Output", "ForceGate",
 ];
 
