--- conflicted
+++ resolved
@@ -38,13 +38,8 @@
 
 circuitElementList = [
     "Input", "Output", "NotGate", "OrGate", "AndGate", "NorGate", "NandGate", "XorGate", "XnorGate", "SevenSegDisplay", "HexDisplay",
-<<<<<<< HEAD
     "Multiplexer", "BitSelector", "Splitter", "Power", "Ground", "ConstantVal", "ControlledInverter", "TriState", "Adder", "Rom", "RAM", "TflipFlop",
-    "JKflipFlop", "SRflipFlop", "DflipFlop", "TTY", "Keyboard", "Clock", "DigitalLed", "Stepper", "VariableLed", "RGBLed", "Button", "Demultiplexer",
-=======
-    "Multiplexer", "BitSelector", "Splitter", "Power", "Ground", "ConstantVal", "ControlledInverter", "TriState", "Adder", "Rom", "TflipFlop",
     "JKflipFlop", "SRflipFlop", "DflipFlop", "TTY", "Keyboard", "Clock", "DigitalLed", "Stepper", "VariableLed", "RGBLed", "SquareRGBLed", "Button", "Demultiplexer",
->>>>>>> 2099b1b1
     "Buffer", "SubCircuit", "Flag", "MSB", "LSB", "PriorityEncoder", "Tunnel", "ALU", "Decoder", "Random", "Dlatch", "TB_Input", "TB_Output", "ForceGate"
 ];
 
