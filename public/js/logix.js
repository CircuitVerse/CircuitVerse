// Size of canvas
var width;
var height;
var listenToSimulator=true; //enables key down listener on the simulator

var createNode=false //Flag to create node when its value ==true 
var stopWire=true //flag for stopoing making Nodes when the second terminal reaches a Node (closed path) 

uniqueIdCounter = 0; // To be deprecated
unit = 10; // size of each division/ not used everywhere, to be deprecated

wireToBeChecked = 0; // when node disconnects from another node
willBeUpdated = false; // scheduleUpdate() will be called if true
objectSelection = false; // Flag for object selection
errorDetected = false; // Flag for error detection

prevErrorMessage = undefined; // Global variable for error messages
prevShowMessage = undefined; // Global variable for error messages

updatePosition = true; // Flag for updating position
updateSimulation = true; // Flag for updating simulation
updateCanvas = true; // Flag for rendering

gridUpdate = true; // Flag for updating grid
updateSubcircuit = true; // Flag for updating subCircuits

loading = false; // Flag - all assets are loaded

DPR = 1; // devicePixelRatio, 2 for retina displays, 1 for low resolution displays

projectSaved = true; // Flag for project saved or not

lightMode = false; // To be deprecated

layoutMode = false; // Flag for mode

forceResetNodes = true; // FLag to reset all Nodes



<<<<<<< HEAD

=======
>>>>>>> e26536d0
//Exact same name as object constructor
//This list needs to be updated when new circuitselements are created


function setupElementLists() {

    $('#menu').empty();

    window.circuitElementList = metadata.circuitElementList;
    window.annotationList = metadata.annotationList;
    window.inputList = metadata.inputList;
    window.subCircuitInputList = metadata.subCircuitInputList;
    window.moduleList = [...circuitElementList, ...annotationList]
    window.updateOrder = ["wires", ...circuitElementList, "nodes", ...annotationList]; // Order of update
    window.renderOrder = [...(moduleList.slice().reverse()), "wires", "allNodes"]; // Order of render


    function createIcon(element) {
        return `<div class="icon logixModules pointerCursor" id="${element}" >
            <img src= "/img/${element}.svg" >
            <p class="img__description">${element}</p>
        </div>`;
    }

    let elementHierarchy = metadata.elementHierarchy;
    for (category in elementHierarchy) {
        let htmlIcons = '';

        let categoryData = elementHierarchy[category];

        for (let i = 0; i < categoryData.length; i++) {
            let element = categoryData[i];
            htmlIcons += createIcon(element);
        }

        let accordionData = `<div class="panelHeader">${category}</div>
            <div class="panel" style="overflow-y:hidden;">
              ${htmlIcons}
            </div>`;

        $('#menu').append(accordionData);

    }


}

// setupElementLists()


// circuitElementList = [
//     "Input", "Output", "NotGate", "OrGate", "AndGate", "NorGate", "NandGate", "XorGate", "XnorGate", "SevenSegDisplay", "SixteenSegDisplay", "HexDisplay",
//     "Multiplexer", "BitSelector", "Splitter", "Power", "Ground", "ConstantVal", "ControlledInverter", "TriState", "Adder", "Rom", "RAM", "EEPROM", "TflipFlop",
//     "JKflipFlop", "SRflipFlop", "DflipFlop", "TTY", "Keyboard", "Clock", "DigitalLed", "Stepper", "VariableLed", "RGBLed", "SquareRGBLed", "RGBLedMatrix", "Button", "Demultiplexer",
//     "Buffer", "SubCircuit", "Flag", "MSB", "LSB", "PriorityEncoder", "Tunnel", "ALU", "Decoder", "Random", "Counter", "Dlatch", "TB_Input", "TB_Output", "ForceGate",
// ];

// annotationList = ["Text", "Rectangle", "Arrow"]

// moduleList = [...circuitElementList, ...annotationList]
// updateOrder = ["wires", ...circuitElementList, "nodes", ...annotationList]; // Order of update
// renderOrder = [...(moduleList.slice().reverse()), "wires", "allNodes"]; // Order of render

// // Exact same name as object constructor
// // All the combinational modules which give rise to an value(independently)

// inputList = ["Random","Buffer", "Stepper", "Ground", "Power", "ConstantVal", "Input", "Clock", "Button","Dlatch","JKflipFlop","TflipFlop","SRflipFlop","DflipFlop"];
// subCircuitInputList=["Clock", "Button","Buffer", "Stepper", "Ground", "Power", "ConstantVal","Dlatch","JKflipFlop","TflipFlop","SRflipFlop","DflipFlop"]

// inputList = ["Random", "Dlatch", "JKflipFlop", "TflipFlop", "SRflipFlop", "DflipFlop", "Buffer", "Stepper", "Ground", "Power", "ConstantVal", "Input", "Clock", "Button", "Counter"];
// subCircuitInputList = ["Random", "Dlatch", "JKflipFlop", "TflipFlop", "SRflipFlop", "DflipFlop", "Buffer", "Stepper", "Ground", "Power", "ConstantVal", "Clock", "Button", "Counter"];

//Scope object for each circuit level, globalScope for outer level
scopeList = {};


// Helper function to show error
function showError(error) {
    errorDetected = true;
    if (error == prevErrorMessage) return;
    prevErrorMessage = error;
    var id = Math.floor(Math.random() * 10000);
    $('#MessageDiv').append("<div class='alert alert-danger' role='alert' id='" + id + "'> " + error + "</div>");
    setTimeout(function() {
        prevErrorMessage = undefined;
        $('#' + id).fadeOut();
    }, 1500);
}

function showRestricted() {
    $('#restrictedDiv').removeClass("display--none");
    // Show no help text for restricted elements
    $("#Help").removeClass("show");
    $('#restrictedDiv').html("The element has been restricted by mentor. Usage might lead to deduction in marks");
}

function hideRestricted() {
    $('#restrictedDiv').addClass("display--none");
}

function updateRestrictedElementsList() {
    if (restrictedElements.length === 0) return;

    const restrictedCircuitElementsUsed = globalScope.restrictedCircuitElementsUsed;
    let restrictedStr = "";

    restrictedCircuitElementsUsed.forEach((element) => {
        restrictedStr += `${element}, `;
    });

    if (restrictedStr === "") {
        restrictedStr = "None";
    } else {
        restrictedStr = restrictedStr.slice(0, -2);
    }

    $("#restrictedElementsDiv--list").html(restrictedStr);
}


function updateRestrictedElementsInScope(scope = globalScope) {
    // Do nothing if no restricted elements
    if (restrictedElements.length === 0) return;

    let restrictedElementsUsed = [];
    restrictedElements.forEach((element) => {
        if (scope[element].length > 0) {
            restrictedElementsUsed.push(element);
        }
    });

    scope.restrictedCircuitElementsUsed = restrictedElementsUsed;
    updateRestrictedElementsList();
}

// Helper function to show message
function showMessage(mes) {
    if (mes == prevShowMessage) return;
    prevShowMessage = mes
    var id = Math.floor(Math.random() * 10000);
    $('#MessageDiv').append("<div class='alert alert-success' role='alert' id='" + id + "'> " + mes + "</div>");
    setTimeout(function() {
        prevShowMessage = undefined;
        $('#' + id).fadeOut()
    }, 2500);
}

// Helper function to open a new tab
function openInNewTab(url) {
    var win = window.open(url, '_blank');
    win.focus();
}

// Following function need to be improved - remove mutability etc
//fn to remove elem in array
Array.prototype.clean = function(deleteValue) {
    for (var i = 0; i < this.length; i++) {
        if (this[i] == deleteValue) {
            this.splice(i, 1);
            i--;
        }
    }
    return this;
};

// Following function need to be improved
Array.prototype.extend = function(other_array) {
    /* you should include a test to check whether other_array really is an array */
    other_array.forEach(function(v) {
        this.push(v)
    }, this);
}

// Following function need to be improved
//fn to check if an elem is in an array
Array.prototype.contains = function(value) {
    return this.indexOf(value) > -1
};

// Helper function to return unique list
function uniq(a) {
    var seen = {};
    return a.filter(function(item) {
        return seen.hasOwnProperty(item) ? false : (seen[item] = true);
    });
}

// Currently Focussed circuit/scope
globalScope = undefined;

// Base circuit class
// All circuits are stored in a scope

function Scope(name = "localScope", id = undefined) {
    this.restrictedCircuitElementsUsed = [];
    this.id = id || Math.floor((Math.random() * 100000000000) + 1);
    this.CircuitElement = [];

    //root object for referring to main canvas - intermediate node uses this
    this.root = new CircuitElement(0, 0, this, "RIGHT", 1);
    this.backups = [];
    this.timeStamp = new Date().getTime();

    this.ox = 0;
    this.oy = 0;
    this.scale = DPR;
    this.tunnelList = {};
    this.stack = []

    this.name = name;
    this.pending = []
    this.nodes = []; //intermediate nodes only
    this.allNodes = [];
    this.wires = [];

    // Creating arrays for other module elements
    for (var i = 0; i < moduleList.length; i++) {
        this[moduleList[i]] = [];
    }

    // Setting default layout
    this.layout = { // default position
        width: 100,
        height: 40,
        title_x: 50,
        title_y: 13,
        titleEnabled: true,
    }


    // FOR SOME UNKNOWN REASON, MAKING THE COPY OF THE LIST COMMON
    // TO ALL SCOPES EITHER BY PROTOTYPE OR JUST BY REFERNCE IS CAUSING ISSUES
    // The issue comes regarding copy/paste operation, after 5-6 operations it becomes slow for unknown reasons
    // CHANGE/ REMOVE WITH CAUTION
    // this.objects = ["wires", ...circuitElementList, "nodes", ...annotationList];
    // this.renderObjectOrder = [ ...(moduleList.slice().reverse()), "wires", "allNodes"];
}

// Resets all nodes recursively
Scope.prototype.reset = function() {
    for (var i = 0; i < this.allNodes.length; i++)
        this.allNodes[i].reset();
    for (var i = 0; i < this.Splitter.length; i++) {
        this.Splitter[i].reset();
    }
    for (var i = 0; i < this.SubCircuit.length; i++) {
        this.SubCircuit[i].reset();
    }

}

// Adds all inputs to simulationQueue
Scope.prototype.addInputs = function() {
    for (var i = 0; i < inputList.length; i++) {
        for (var j = 0; j < this[inputList[i]].length; j++) {
            simulationArea.simulationQueue.add(this[inputList[i]][j], 0);
        }
    }

    for (let j = 0; j < this.SubCircuit.length; j++)
        this.SubCircuit[j].addInputs();

}

// Ticks clocks recursively -- needs to be deprecated and synchronize all clocks with a global clock
Scope.prototype.clockTick = function() {
    for (var i = 0; i < this.Clock.length; i++)
        this.Clock[i].toggleState(); //tick clock!
    for (var i = 0; i < this.SubCircuit.length; i++)
        this.SubCircuit[i].localScope.clockTick(); //tick clock!
}

// Checks if this circuit contains directly or indirectly scope with id
// Recursive nature
Scope.prototype.checkDependency = function(id) {
    if (id == this.id) return true;
    for (var i = 0; i < this.SubCircuit.length; i++)
        if (this.SubCircuit[i].id == id) return true;

    for (var i = 0; i < this.SubCircuit.length; i++)
        if (scopeList[this.SubCircuit[i].id].checkDependency(id)) return true;

    return false
}

// Get dependency list - list of all circuits, this circuit depends on
Scope.prototype.getDependencies = function() {
    var list = []
    for (var i = 0; i < this.SubCircuit.length; i++) {
        list.push(this.SubCircuit[i].id);
        list.extend(scopeList[this.SubCircuit[i].id].getDependencies());
    }
    return uniq(list);
}

// helper function to reduce layout size
Scope.prototype.fixLayout = function() {
    var max_y = 20;
    for (var i = 0; i < this.Input.length; i++)
        max_y = Math.max(this.Input[i].layoutProperties.y, max_y)
    for (var i = 0; i < this.Output.length; i++)
        max_y = Math.max(this.Output[i].layoutProperties.y, max_y)
    if (max_y != this.layout.height)
        this.layout.height = max_y + 10;
}

// Function which centers the circuit to the correct zoom level
Scope.prototype.centerFocus = function(zoomIn = true) {
    if (layoutMode) return;
    findDimensions(this);
    var minX = simulationArea.minWidth || 0;
    var minY = simulationArea.minHeight || 0;
    var maxX = simulationArea.maxWidth || 0;
    var maxY = simulationArea.maxHeight || 0;

    var reqWidth = maxX - minX + 150;
    var reqHeight = maxY - minY + 150;

    this.scale = Math.min(width / reqWidth, height / reqHeight)

    if (!zoomIn)
        this.scale = Math.min(this.scale, DPR);
    this.scale = Math.max(this.scale, DPR / 10);

    this.ox = (-minX) * this.scale + (width - (maxX - minX) * this.scale) / 2;
    this.oy = (-minY) * this.scale + (height - (maxY - minY) * this.scale) / 2;
}

//fn to setup environment
function setupEnvironment() {

    projectId = generateId();
    updateSimulation = true;
    DPR = window.devicePixelRatio || 1;
    newCircuit("Main");

    data = {}
    resetup();
}


function setup() {

    setupElementLists();
    setupEnvironment();
    if (!embed)
        setupUI();
    startListeners();

    // Load project data after 1 second - needs to be improved, delay needs to be eliminated
    setTimeout(function() {
        if (logix_project_id != 0) {
            $('.loadingIcon').fadeIn();
            $.ajax({
                url: '/simulator/get_data',
                type: 'POST',
                beforeSend: function(xhr) {
                    xhr.setRequestHeader('X-CSRF-Token', $('meta[name="csrf-token"]').attr('content'))
                },
                data: {
                    "id": logix_project_id
                },
                success: function(response) {
                    data = (response);

                    if (data) {
                        load(data);
                        simulationArea.changeClockTime(data["timePeriod"] || 500);
                    }
                    $('.loadingIcon').fadeOut();
                },
                failure: function() {
                    alert("Error: could not load ");
                    $('.loadingIcon').fadeOut();
                }
            });

        }

        // Restore unsaved data and save
        else if (localStorage.getItem("recover_login") && userSignedIn) {
            var data = JSON.parse(localStorage.getItem("recover_login"));
            load(data);
            localStorage.removeItem("recover");
            localStorage.removeItem("recover_login");
            save();
        }

        // Restore unsaved data which didn't get saved due to error
        else if (localStorage.getItem("recover")) {
            showMessage("We have detected that you did not save your last work. Don't worry we have recovered them. Access them using Project->Recover")
        }
    }, 1000);


}

// Helper function to recover unsaved data
function recoverProject() {
    if (localStorage.getItem("recover")) {
        var data = JSON.parse(localStorage.getItem("recover"));
        if (confirm("Would you like to recover: " + data.name)) {
            load(data);
        }
        localStorage.removeItem("recover");
    } else {
        showError("No recover project found")
    }
}

// Toggle light mode
function changeLightMode(val) {
    if (!val && lightMode) {
        lightMode = false;
        DPR = window.devicePixelRatio || 1;
        globalScope.scale *= DPR;
    } else if (val && !lightMode) {
        lightMode = true;
        globalScope.scale /= DPR;
        DPR = 1
        $('#miniMap').fadeOut('fast');
    }
    resetup();
}

//to resize window and setup things
function resetup() {

    DPR = window.devicePixelRatio || 1;
    if (lightMode)
        DPR = 1;
    width = document.getElementById("simulationArea").clientWidth * DPR;
    if (!embed) {
        height = (document.getElementById("simulation").clientHeight - document.getElementById("toolbar").clientHeight) * DPR;
    } else {
        height = (document.getElementById("simulation").clientHeight) * DPR;
    }

    //setup simulationArea
    backgroundArea.setup();
    if (!embed) plotArea.setup();
    simulationArea.setup();

    // update();
    dots();

    document.getElementById("backgroundArea").style.height = height / DPR + 100;
    document.getElementById("backgroundArea").style.width = width / DPR + 100;
    document.getElementById("canvasArea").style.height = height / DPR;
    simulationArea.canvas.width = width;
    simulationArea.canvas.height = height;
    backgroundArea.canvas.width = width + 100 * DPR;
    backgroundArea.canvas.height = height + 100 * DPR;
    if (!embed) {
        plotArea.c.width = document.getElementById("plot").clientWidth;
        plotArea.c.height = document.getElementById("plot").clientHeight
    }

    updateCanvas = true;
    update(); // INEFFICIENT, needs to be deprecated
    simulationArea.prevScale = 0;
    dots(true, false);
}

window.onresize = resetup; // listener
window.onorientationchange = resetup; // listener

//for mobiles
window.addEventListener('orientationchange', resetup); // listener

// Object that holds data and objects of grid canvas
var backgroundArea = {
    canvas: document.getElementById("backgroundArea"),
    setup: function() {
        this.canvas.width = width;
        this.canvas.height = height;
        this.context = this.canvas.getContext("2d");
        dots(true, false);
    },
    clear: function() {
        if (!this.context) return;
        this.context.clearRect(0, 0, this.canvas.width, this.canvas.height);
    }
}


//simulation environment object - holds simulation canvas
var simulationArea = {
    canvas: document.getElementById("simulationArea"),
    selected: false,
    hover: false,
    clockState: 0,
    clockEnabled: true,
    lastSelected: undefined,
    stack: [],
    prevScale: 0,
    oldx: 0,
    oldy: 0,
    objectList: [],
    maxHeight: 0,
    maxWidth: 0,
    minHeight: 0,
    minWidth: 0,
    multipleObjectSelections: [],
    copyList: [],
    shiftDown: false,
    controlDown: false,
    timePeriod: 500,
    mouseX: 0,
    mouseY: 0,
    mouseDownX: 0,
    mouseDownY: 0,
    simulationQueue: undefined,

    clickCount: 0, //double click
    lock: "unlocked",
    timer: function() {
        ckickTimer = setTimeout(function() {
            simulationArea.clickCount = 0;
        }, 600);
    },

    setup: function() {
        this.canvas.width = width;
        this.canvas.height = height;
        this.simulationQueue = new EventQueue(10000);
        this.context = this.canvas.getContext("2d");
        simulationArea.changeClockTime(simulationArea.timePeriod)
        this.mouseDown = false;
    },
    changeClockTime: function(t) {
        if (t < 50) return;
        clearInterval(simulationArea.ClockInterval);
        t = t || prompt("Enter Time Period:");
        simulationArea.timePeriod = t;
        simulationArea.ClockInterval = setInterval(clockTick, t);
    },
    clear: function() {
        if (!this.context) return;
        this.context.clearRect(0, 0, this.canvas.width, this.canvas.height);
    }
}
changeClockTime = simulationArea.changeClockTime

// Kept for archival purposes - needs to be removed
//
// function copyPaste(copyList) {
//     if(copyList.length==0)return;
//     tempScope = new Scope(globalScope.name,globalScope.id);
//     var oldOx=globalScope.ox;
//     var oldOy=globalScope.oy;
//     var oldScale=globalScope.scale;
//     d = backUp(globalScope);
//     loadScope(tempScope, d);
//     scopeList[tempScope.id]=tempScope;
//     tempScope.backups=globalScope.backups;
//     for (var i = 0; i < updateOrder.length; i++){
//         var prevLength=globalScope[updateOrder[i]].length; // LOL length of list will reduce automatically when deletion starts
//         // if(globalScope[updateOrder[i]].length)////console.log("deleting, ",globalScope[updateOrder[i]]);
//         for (var j = 0; j < globalScope[updateOrder[i]].length; j++) {
//             var obj = globalScope[updateOrder[i]][j];
//             if (obj.objectType != 'Wire') { //}&&obj.objectType!='CircuitElement'){//}&&(obj.objectType!='Node'||obj.type==2)){
//                 if (!copyList.contains(globalScope[updateOrder[i]][j])) {
//                     ////console.log("DELETE:", globalScope[updateOrder[i]][j]);
//                     globalScope[updateOrder[i]][j].cleanDelete();
//                 }
//             }
//
//             if(globalScope[updateOrder[i]].length!=prevLength){
//                 prevLength--;
//                 j--;
//             }
//         }
//     }
//
//     // updateSimulation = true;
//     // update(globalScope);
//     ////console.log("DEBUG1",globalScope.wires.length)
//     var prevLength=globalScope.wires.length;
//     for (var i = 0; i < globalScope.wires.length; i++) {
//         globalScope.wires[i].checkConnections();
//         if(globalScope.wires.length!=prevLength){
//             prevLength--;
//             i--;
//         }
//     }
//     ////console.log(globalScope.wires,globalScope.allNodes)
//     ////console.log("DEBUG2",globalScope.wires.length)
//     // update(globalScope);
//     // ////console.log(globalScope.wires.length)
//
//     var approxX=0;
//     var approxY=0;
//     for (var i = 0; i < copyList.length; i++) {
//         approxX+=copyList[i].x;
//         approxY+=copyList[i].y;
//     }
//     approxX/=copyList.length;
//     approxY/=copyList.length;
//
//     approxX=Math.round(approxX/10)*10
//     approxY=Math.round(approxY/10)*10
//     for (var i = 0; i < updateOrder.length; i++)
//         for (var j = 0; j < globalScope[updateOrder[i]].length; j++) {
//             var obj = globalScope[updateOrder[i]][j];
//             obj.updateScope(tempScope);
//         }
//
//
//     for (var i = 0; i < copyList.length; i++) {
//         // ////console.log(copyList[i]);
//         copyList[i].x += simulationArea.mouseX-approxX;
//         copyList[i].y += simulationArea.mouseY-approxY;
//
//     }
//
//
//     // for (var i = 0; i < globalScope.wires.length; i++) {
//     //     globalScope.wires[i].updateScope(tempScope);
//     // }
//
//     for (l in globalScope) {
//         if (globalScope[l] instanceof Array && l != "objects") {
//             tempScope[l].extend(globalScope[l]);
//             // ////console.log("Copying , ",l);
//         }
//     }
//
//     // update(tempScope);
//
//
//     simulationArea.multipleObjectSelections = [];//copyList.slice();
//     simulationArea.copyList = [];//copyList.slice();
//     canvasUpdate=true;
//     updateSimulation = true;
//     globalScope = tempScope;
//     scheduleUpdate();
//     globalScope.ox=oldOx;
//     globalScope.oy=oldOy;
//     globalScope.scale=oldScale;
//
// // }

// paste function
function paste(copyData) {

    if (copyData == undefined) return;
    var data = JSON.parse(copyData);
    if (!data["logixClipBoardData"]) return;

    var currentScopeId = globalScope.id;
    for (var i = 0; i < data.scopes.length; i++) {
        if (scopeList[data.scopes[i].id] == undefined) {
            var scope = newCircuit(data.scopes[i].name, data.scopes[i].id);
            loadScope(scope, data.scopes[i]);
            scopeList[data.scopes[i].id] = scope;
        }
    }

    switchCircuit(currentScopeId);
    var tempScope = new Scope(globalScope.name, globalScope.id);
    var oldOx = globalScope.ox;
    var oldOy = globalScope.oy;
    var oldScale = globalScope.scale;
    loadScope(tempScope, data);

    var prevLength = tempScope.allNodes.length
    for (var i = 0; i < tempScope.allNodes.length; i++) {
        tempScope.allNodes[i].checkDeleted();
        if (tempScope.allNodes.length != prevLength) {
            prevLength--;
            i--;
        }
    }

    var approxX = 0;
    var approxY = 0;
    var count = 0

    for (var i = 0; i < updateOrder.length; i++) {
        for (var j = 0; j < tempScope[updateOrder[i]].length; j++) {
            var obj = tempScope[updateOrder[i]][j];
            obj.updateScope(globalScope);
            if (obj.objectType != "Wire") {
                approxX += obj.x;
                approxY += obj.y;
                count++;
            }
        }
    }

    for (var j = 0; j < tempScope.CircuitElement.length; j++) {
        var obj = tempScope.CircuitElement[j]
        obj.updateScope(globalScope);
    }

    approxX /= count
    approxY /= count

    approxX = Math.round(approxX / 10) * 10
    approxY = Math.round(approxY / 10) * 10


    for (var i = 0; i < updateOrder.length; i++) {
        for (var j = 0; j < tempScope[updateOrder[i]].length; j++) {
            var obj = tempScope[updateOrder[i]][j];
            if (obj.objectType != "Wire") {
                obj.x += simulationArea.mouseX - approxX;
                obj.y += simulationArea.mouseY - approxY;
            }
        }
    }

    for (l in tempScope) {
        if (tempScope[l] instanceof Array && l != "objects" && l != "CircuitElement") {
            globalScope[l].extend(tempScope[l]);
        }
    }
    for (var i = 0; i < tempScope.Input.length; i++) {
        tempScope.Input[i].layoutProperties.y = get_next_position(0, globalScope);
        tempScope.Input[i].layoutProperties.id = generateId();
    }
    for (var i = 0; i < tempScope.Output.length; i++) {
        tempScope.Output[i].layoutProperties.x = globalScope.layout.width;
        tempScope.Output[i].layoutProperties.id = generateId();
        tempScope.Output[i].layoutProperties.y = get_next_position(globalScope.layout.width, globalScope);
    }

    canvasUpdate = true;
    updateSimulation = true;
    updateSubcircuit = true;
    scheduleUpdate();
    globalScope.ox = oldOx;
    globalScope.oy = oldOy;
    globalScope.scale = oldScale;


    forceResetNodes = true
}

function cut(copyList) {
    if (copyList.length == 0) return;
    var tempScope = new Scope(globalScope.name, globalScope.id);
    var oldOx = globalScope.ox;
    var oldOy = globalScope.oy;
    var oldScale = globalScope.scale;
    d = backUp(globalScope);
    loadScope(tempScope, d);
    scopeList[tempScope.id] = tempScope;

    for (var i = 0; i < copyList.length; i++) {
        var obj = copyList[i];
        if (obj.objectType == "Node") obj.objectType = "allNodes"
        for (var j = 0; j < tempScope[obj.objectType].length; j++) {
            if (tempScope[obj.objectType][j].x == obj.x && tempScope[obj.objectType][j].y == obj.y && (obj.objectType != "Node" || obj.type == 2)) {
                tempScope[obj.objectType][j].delete();
                break;
            }

        }
    }
    tempScope.backups = globalScope.backups;
    for (var i = 0; i < updateOrder.length; i++) {
        var prevLength = globalScope[updateOrder[i]].length; // LOL length of list will reduce automatically when deletion starts
        for (var j = 0; j < globalScope[updateOrder[i]].length; j++) {
            var obj = globalScope[updateOrder[i]][j];
            if (obj.objectType != 'Wire') { //}&&obj.objectType!='CircuitElement'){//}&&(obj.objectType!='Node'||obj.type==2)){
                if (!copyList.contains(globalScope[updateOrder[i]][j])) {
                    globalScope[updateOrder[i]][j].cleanDelete();
                }
            }

            if (globalScope[updateOrder[i]].length != prevLength) {
                prevLength--;
                j--;
            }
        }
    }

    var prevLength = globalScope.wires.length;
    for (var i = 0; i < globalScope.wires.length; i++) {
        globalScope.wires[i].checkConnections();
        if (globalScope.wires.length != prevLength) {
            prevLength--;
            i--;
        }
    }

    updateSimulation = true;

    var data = backUp(globalScope);
    data['logixClipBoardData'] = true;
    var dependencyList = globalScope.getDependencies();
    data["dependencies"] = {};
    for (dependency in dependencyList)
        data.dependencies[dependency] = backUp(scopeList[dependency]);
    data['logixClipBoardData'] = true;
    data = JSON.stringify(data);

    simulationArea.multipleObjectSelections = []; //copyList.slice();
    simulationArea.copyList = []; //copyList.slice();
    canvasUpdate = true;
    updateSimulation = true;
    globalScope = tempScope;
    scheduleUpdate();
    globalScope.ox = oldOx;
    globalScope.oy = oldOy;
    globalScope.scale = oldScale;
    forceResetNodes = true
    return data;
}

function copy(copyList, cut = false) {

    if (copyList.length == 0) return;
    var tempScope = new Scope(globalScope.name, globalScope.id);
    var oldOx = globalScope.ox;
    var oldOy = globalScope.oy;
    var oldScale = globalScope.scale;
    var d = backUp(globalScope);

    loadScope(tempScope, d);
    scopeList[tempScope.id] = tempScope;

    if (cut) {
        for (var i = 0; i < copyList.length; i++) {
            var obj = copyList[i];
            if (obj.objectType == "Node") obj.objectType = "allNodes"
            for (var j = 0; j < tempScope[obj.objectType].length; j++) {
                if (tempScope[obj.objectType][j].x == obj.x && tempScope[obj.objectType][j].y == obj.y && (obj.objectType != "Node" || obj.type == 2)) {
                    tempScope[obj.objectType][j].delete();
                    break;
                }

            }
        }
    }
    tempScope.backups = globalScope.backups;
    for (var i = 0; i < updateOrder.length; i++) {
        var prevLength = globalScope[updateOrder[i]].length; // LOL length of list will reduce automatically when deletion starts
        for (var j = 0; j < globalScope[updateOrder[i]].length; j++) {
            var obj = globalScope[updateOrder[i]][j];
            if (obj.objectType != 'Wire') { //}&&obj.objectType!='CircuitElement'){//}&&(obj.objectType!='Node'||obj.type==2)){
                if (!copyList.contains(globalScope[updateOrder[i]][j])) {
                    ////console.log("DELETE:", globalScope[updateOrder[i]][j]);
                    globalScope[updateOrder[i]][j].cleanDelete();
                }
            }

            if (globalScope[updateOrder[i]].length != prevLength) {
                prevLength--;
                j--;
            }
        }
    }

    var prevLength = globalScope.wires.length;
    for (var i = 0; i < globalScope.wires.length; i++) {
        globalScope.wires[i].checkConnections();
        if (globalScope.wires.length != prevLength) {
            prevLength--;
            i--;
        }
    }

    updateSimulation = true;

    var data = backUp(globalScope);
    data.scopes = []
    var dependencyList = {};
    var requiredDependencies = globalScope.getDependencies();
    var completed = {};
    for (id in scopeList)
        dependencyList[id] = scopeList[id].getDependencies();

    function saveScope(id) {

        if (completed[id]) return;
        for (var i = 0; i < dependencyList[id].length; i++)
            saveScope(dependencyList[id][i]);
        completed[id] = true;
        data.scopes.push(backUp(scopeList[id]));

    }

    for (var i = 0; i < requiredDependencies.length; i++)
        saveScope(requiredDependencies[i]);

    data['logixClipBoardData'] = true;
    data = JSON.stringify(data);

    simulationArea.multipleObjectSelections = []; //copyList.slice();
    simulationArea.copyList = []; //copyList.slice();
    canvasUpdate = true;
    updateSimulation = true;
    globalScope = tempScope;
    scheduleUpdate();
    globalScope.ox = oldOx;
    globalScope.oy = oldOy;
    globalScope.scale = oldScale;
    forceResetNodes = true
    return data;
}

// Function selects all the elements from the scope
function selectAll(scope = globalScope) {
    circuitElementList.forEach((val, _, __) => {
        if (scope.hasOwnProperty(val)) {
            simulationArea.multipleObjectSelections.push(...scope[val]);
        }
    });

    if (scope.nodes) {
        simulationArea.multipleObjectSelections.push(...scope.nodes);
    }
}

// The Circuit element class serves as the abstract class for all circuit elements.
// Data Members: /* Insert Description */
// Prototype Methods:
//          - update: Used to update the state of object on mouse applicationCache
//          - isHover: Used to check if mouse is hovering over object


function CircuitElement(x, y, scope, dir, bitWidth) {
    // Data member initializations
    this.objectType = this.constructor.name;
    this.x = x;
    this.y = y;

    this.hover = false;
    if (this.x == undefined || this.y == undefined) {
        this.x = simulationArea.mouseX;
        this.y = simulationArea.mouseY;
        this.newElement = true;
        this.hover = true;
    }

    this.deleteNodesWhenDeleted = true; // FOR NOW - TO CHECK LATER

    this.nodeList = []
    this.clicked = false;

    this.oldx = x;
    this.oldy = y;

    /**
     The following attributes help in setting the touch area bound. They are the distances from the center.
     Note they are all positive distances from center. They will automatically be rotated when direction is changed.
     To stop the rotation when direction is changed, check overrideDirectionRotation attribute.
     **/
    this.leftDimensionX = 10;
    this.rightDimensionX = 10;
    this.upDimensionY = 10;
    this.downDimensionY = 10;

    this.rectangleObject = true;
    this.label = "";
    this.scope = scope;

    this.scope[this.objectType].push(this);

    this.bitWidth = bitWidth || parseInt(prompt("Enter bitWidth"), 10) || 1;
    this.direction = dir;
    this.directionFixed = false;
    this.labelDirectionFixed = false;
    this.labelDirection = oppositeDirection[dir];
    this.orientationFixed = true;
    this.fixedBitWidth = false;

    scheduleUpdate();

    this.queueProperties = {
        inQueue: false,
        time: undefined,
        index: undefined,
    }

}

CircuitElement.prototype.alwaysResolve = false
CircuitElement.prototype.propagationDelay = 100
CircuitElement.prototype.flipBits = function(val) {
    return ((~val >>> 0) << (32 - this.bitWidth)) >>> (32 - this.bitWidth);
}
CircuitElement.prototype.absX = function() {
    return this.x;
}
CircuitElement.prototype.absY = function() {
    return this.y;
}
CircuitElement.prototype.copyFrom = function(obj) {
    var properties = ["label", "labelDirection"];
    for (var i = 0; i < properties.length; i++) {
        if (obj[properties[i]] !== undefined)
            this[properties[i]] = obj[properties[i]];
    }
}

/* Methods to be Implemented for derivedClass
        saveObject(); //To generate JSON-safe data that can be loaded
        customDraw(); //This is to draw the custom design of the circuit(Optional)
        resolve(); // To execute digital logic(Optional)
        override isResolvable(); // custom logic for checking if module is ready
        override newDirection(dir) //To implement custom direction logic(Optional)
        newOrientation(dir) //To implement custom orientation logic(Optional)
    */

// Method definitions

CircuitElement.prototype.updateScope = function(scope) {
    this.scope = scope;
    for (var i = 0; i < this.nodeList.length; i++)
        this.nodeList[i].scope = scope;
}

CircuitElement.prototype.saveObject = function() {
    var data = {
        x: this.x,
        y: this.y,
        objectType: this.objectType,
        label: this.label,
        direction: this.direction,
        labelDirection: this.labelDirection,
        propagationDelay: this.propagationDelay,
        customData: this.customSave()
    }
    return data;

}
CircuitElement.prototype.customSave = function() {
    return {
        values: {},
        nodes: {},
        constructorParamaters: [],
    }
}

CircuitElement.prototype.checkHover = function() {

    if (simulationArea.mouseDown) return;
    for (var i = 0; i < this.nodeList.length; i++) {
        this.nodeList[i].checkHover();
    }
    if (!simulationArea.mouseDown) {
        if (simulationArea.hover == this) {
            this.hover = this.isHover();
            if (!this.hover) simulationArea.hover = undefined;
        } else if (!simulationArea.hover) {
            this.hover = this.isHover();
            if (this.hover) simulationArea.hover = this;
        } else {
            this.hover = false
        }
    }
}

//This sets the width and height of the element if its rectangular
// and the reference point is at the center of the object.
//width and height define the X and Y distance from the center.
//Effectively HALF the actual width and height.
// NOT OVERRIDABLE
CircuitElement.prototype.setDimensions = function(width, height) {
    this.leftDimensionX = this.rightDimensionX = width;
    this.downDimensionY = this.upDimensionY = height;
}
CircuitElement.prototype.setWidth = function(width) {
    this.leftDimensionX = this.rightDimensionX = width;
}
CircuitElement.prototype.setHeight = function(height) {
    this.downDimensionY = this.upDimensionY = height;
}

// The update method is used to change the parameters of the object on mouse click and hover.
// Return Value: true if state has changed else false
// NOT OVERRIDABLE

// When true this.isHover() will not rotate bounds. To be used when bounds are set manually.
CircuitElement.prototype.overrideDirectionRotation = false;

CircuitElement.prototype.startDragging = function() {
    this.oldx = this.x;
    this.oldy = this.y;
}
CircuitElement.prototype.drag = function() {
    this.x = this.oldx + simulationArea.mouseX - simulationArea.mouseDownX;
    this.y = this.oldy + simulationArea.mouseY - simulationArea.mouseDownY;
}
CircuitElement.prototype.update = function() {

    var update = false;

    update |= this.newElement;
    if (this.newElement) {
        if (this.centerElement) {
            this.x = Math.round((simulationArea.mouseX - (this.rightDimensionX - this.leftDimensionX) / 2) / 10) * 10;
            this.y = Math.round((simulationArea.mouseY - (this.downDimensionY - this.upDimensionY) / 2) / 10) * 10;
        } else {
            this.x = simulationArea.mouseX;
            this.y = simulationArea.mouseY;
        }

        if (simulationArea.mouseDown) {
            this.newElement = false;
            simulationArea.lastSelected = this;
        } else return;
    }

    for (var i = 0; i < this.nodeList.length; i++) {
        update |= this.nodeList[i].update();
    }

    if (!simulationArea.hover || simulationArea.hover == this)
        this.hover = this.isHover();

    if (!simulationArea.mouseDown) this.hover = false;


    if ((this.clicked || !simulationArea.hover) && this.isHover()) {
        this.hover = true;
        simulationArea.hover = this;
    } else if (!simulationArea.mouseDown && this.hover && this.isHover() == false) {
        if (this.hover) simulationArea.hover = undefined;
        this.hover = false;
    }

    if (simulationArea.mouseDown && (this.clicked)) {

        this.drag();
        if (!simulationArea.shiftDown && simulationArea.multipleObjectSelections.contains(this)) {
            for (var i = 0; i < simulationArea.multipleObjectSelections.length; i++) {
                simulationArea.multipleObjectSelections[i].drag();
            }
        }

        update |= true;
    } else if (simulationArea.mouseDown && !simulationArea.selected) {

        this.startDragging();
        if (!simulationArea.shiftDown && simulationArea.multipleObjectSelections.contains(this)) {
            for (var i = 0; i < simulationArea.multipleObjectSelections.length; i++) {
                simulationArea.multipleObjectSelections[i].startDragging();
            }
        }
        simulationArea.selected = this.clicked = this.hover;

        update |= this.clicked;
    } else {
        if (this.clicked) simulationArea.selected = false;
        this.clicked = false;
        this.wasClicked = false;
    }

    if (simulationArea.mouseDown && !this.wasClicked) {
        if (this.clicked) {
            this.wasClicked = true;
            if (this.click) this.click();
            if (simulationArea.shiftDown) {
                simulationArea.lastSelected = undefined;
                if (simulationArea.multipleObjectSelections.contains(this)) {
                    simulationArea.multipleObjectSelections.clean(this);
                } else {
                    simulationArea.multipleObjectSelections.push(this);
                }
            } else {
                simulationArea.lastSelected = this;
            }
        }
    }

    return update;
}

CircuitElement.prototype.fixDirection = function() {
    this.direction = fixDirection[this.direction] || this.direction;
    this.labelDirection = fixDirection[this.labelDirection] || this.labelDirection;
}

// The isHover method is used to check if the mouse is hovering over the object.
// Return Value: true if mouse is hovering over object else false
// NOT OVERRIDABLE
CircuitElement.prototype.isHover = function() {

    var mX = simulationArea.mouseXf - this.x;
    var mY = this.y - simulationArea.mouseYf;

    var rX = this.rightDimensionX;
    var lX = this.leftDimensionX;
    var uY = this.upDimensionY;
    var dY = this.downDimensionY;

    if (!this.directionFixed && !this.overrideDirectionRotation) {
        if (this.direction == "LEFT") {
            lX = this.rightDimensionX;
            rX = this.leftDimensionX
        } else if (this.direction == "DOWN") {
            lX = this.downDimensionY;
            rX = this.upDimensionY;
            uY = this.leftDimensionX;
            dY = this.rightDimensionX;
        } else if (this.direction == "UP") {
            lX = this.downDimensionY;
            rX = this.upDimensionY;
            dY = this.leftDimensionX;
            uY = this.rightDimensionX;
        }
    }

    return -lX <= mX && mX <= rX && -dY <= mY && mY <= uY;
};

CircuitElement.prototype.setLabel = function(label) {
    this.label = label || ""
}

CircuitElement.prototype.propagationDelayFixed = false;

//Method that draws the outline of the module and calls draw function on module Nodes.
//NOT OVERRIDABLE
CircuitElement.prototype.draw = function() {
    var ctx = simulationArea.context;
    this.checkHover();
    if (this.x * this.scope.scale + this.scope.ox < -this.rightDimensionX * this.scope.scale - 00 || this.x * this.scope.scale + this.scope.ox > width + this.leftDimensionX * this.scope.scale + 00 || this.y * this.scope.scale + this.scope.oy < -this.downDimensionY * this.scope.scale - 00 || this.y * this.scope.scale + this.scope.oy > height + 00 + this.upDimensionY * this.scope.scale) return;

    // Draws rectangle and highlights
    if (this.rectangleObject) {
        ctx.strokeStyle = "black";
        ctx.fillStyle = "white";
        ctx.lineWidth = correctWidth(3);
        ctx.beginPath();
        rect2(ctx, -this.leftDimensionX, -this.upDimensionY, this.leftDimensionX + this.rightDimensionX, this.upDimensionY + this.downDimensionY, this.x, this.y, [this.direction, "RIGHT"][+this.directionFixed]);
        if ((this.hover && !simulationArea.shiftDown) || simulationArea.lastSelected == this || simulationArea.multipleObjectSelections.contains(this)) ctx.fillStyle = "rgba(255, 255, 32,0.8)";
        ctx.fill();
        ctx.stroke();
    }
    if (this.label != "") {
        var rX = this.rightDimensionX;
        var lX = this.leftDimensionX;
        var uY = this.upDimensionY;
        var dY = this.downDimensionY;
        if (!this.directionFixed) {
            if (this.direction == "LEFT") {
                lX = this.rightDimensionX;
                rX = this.leftDimensionX
            } else if (this.direction == "DOWN") {
                lX = this.downDimensionY;
                rX = this.upDimensionY;
                uY = this.leftDimensionX;
                dY = this.rightDimensionX;
            } else if (this.direction == "UP") {
                lX = this.downDimensionY;
                rX = this.upDimensionY;
                dY = this.leftDimensionX;
                uY = this.rightDimensionX;
            }
        }

        if (this.labelDirection == "LEFT") {
            ctx.beginPath();
            ctx.textAlign = "right";
            ctx.fillStyle = "black";
            fillText(ctx, this.label, this.x - lX - 10, this.y + 5, 14);
            ctx.fill();
        } else if (this.labelDirection == "RIGHT") {
            ctx.beginPath();
            ctx.textAlign = "left";
            ctx.fillStyle = "black";
            fillText(ctx, this.label, this.x + rX + 10, this.y + 5, 14);
            ctx.fill();
        } else if (this.labelDirection == "UP") {
            ctx.beginPath();
            ctx.textAlign = "center";
            ctx.fillStyle = "black";
            fillText(ctx, this.label, this.x, this.y + 5 - uY - 10, 14);
            ctx.fill();
        } else if (this.labelDirection == "DOWN") {
            ctx.beginPath();
            ctx.textAlign = "center";
            ctx.fillStyle = "black";
            fillText(ctx, this.label, this.x, this.y + 5 + dY + 10, 14);
            ctx.fill();
        }
    }

    // calls the custom circuit design
    if (this.customDraw)
        this.customDraw();

    //draws nodes - Moved to renderCanvas
    // for (var i = 0; i < this.nodeList.length; i++)
    //     this.nodeList[i].draw();
}

//method to delete object
//OVERRIDE WITH CAUTION
CircuitElement.prototype.delete = function() {
    simulationArea.lastSelected = undefined;
    this.scope[this.objectType].clean(this); // CHECK IF THIS IS VALID
    if (this.deleteNodesWhenDeleted)
        this.deleteNodes();
    else
        for (var i = 0; i < this.nodeList.length; i++)
            if (this.nodeList[i].connections.length)
                this.nodeList[i].converToIntermediate();
            else
                this.nodeList[i].delete();
    this.deleted = true;
}

CircuitElement.prototype.cleanDelete = function() {
    this.deleteNodesWhenDeleted = true;
    this.delete();
}

CircuitElement.prototype.deleteNodes = function() {
    for (var i = 0; i < this.nodeList.length; i++)
        this.nodeList[i].delete();
}

//method to change direction
//OVERRIDE WITH CAUTION
CircuitElement.prototype.newDirection = function(dir) {
    if (this.direction == dir) return;
    // Leave this for now
    if (this.directionFixed && this.orientationFixed) return;
    else if (this.directionFixed) {
        this.newOrientation(dir);
        return; // Should it return ?
    }

    // if (obj.direction == undefined) return;
    this.direction = dir;
    for (var i = 0; i < this.nodeList.length; i++) {
        this.nodeList[i].refresh();
    }

}

CircuitElement.prototype.newLabelDirection = function(dir) {
    this.labelDirection = dir;
}

//Method to check if object can be resolved
//OVERRIDE if necessary
CircuitElement.prototype.isResolvable = function() {
    if (this.alwaysResolve) return true;
    for (var i = 0; i < this.nodeList.length; i++)
        if (this.nodeList[i].type == 0 && this.nodeList[i].value == undefined) return false;
    return true;
}

//Method to change object Bitwidth
//OVERRIDE if necessary
CircuitElement.prototype.newBitWidth = function(bitWidth) {
    if (this.fixedBitWidth) return;
    if (this.bitWidth == undefined) return;
    if (this.bitWidth < 1) return;
    this.bitWidth = bitWidth;
    for (var i = 0; i < this.nodeList.length; i++)
        this.nodeList[i].bitWidth = bitWidth;
}

//Method to change object delay
//OVERRIDE if necessary
CircuitElement.prototype.changePropagationDelay = function(delay) {
    if (this.propagationDelayFixed) return;
    if (delay == undefined) return;
    if (delay == "") return;
    delay = parseInt(delay, 10)
    if (delay < 0) return;
    this.propagationDelay = delay;
}

//Dummy resolve function
//OVERRIDE if necessary
CircuitElement.prototype.resolve = function() {

}

CircuitElement.prototype.processVerilog = function() {
    var output_count = 0;
    for (var i = 0; i < this.nodeList.length; i++) {
        if (this.nodeList[i].type == NODE_OUTPUT) {
            this.nodeList[i].verilogLabel = this.nodeList[i].verilogLabel || (this.verilogLabel + "_" + (verilog.fixName(this.nodeList[i].label) || ("out_" + output_count)));
            if (this.objectType != "Input" && this.nodeList[i].connections.length > 0) {
                if (this.scope.verilogWireList[this.bitWidth] != undefined) {
                    if (!this.scope.verilogWireList[this.bitWidth].contains(this.nodeList[i].verilogLabel))
                        this.scope.verilogWireList[this.bitWidth].push(this.nodeList[i].verilogLabel);
                } else
                    this.scope.verilogWireList[this.bitWidth] = [this.nodeList[i].verilogLabel];
            }
            this.scope.stack.push(this.nodeList[i]);
            output_count++;
        }
    }
}

CircuitElement.prototype.isVerilogResolvable = function() {

    var backupValues = []
    for (var i = 0; i < this.nodeList.length; i++) {
        backupValues.push(this.nodeList[i].value);
        this.nodeList[i].value = undefined;
    }

    for (var i = 0; i < this.nodeList.length; i++) {
        if (this.nodeList[i].verilogLabel) {
            this.nodeList[i].value = 1;
        }
    }

    var res = this.isResolvable();

    for (var i = 0; i < this.nodeList.length; i++) {
        this.nodeList[i].value = backupValues[i];
    }

    return res;
}

CircuitElement.prototype.removePropagation = function() {
    for (var i = 0; i < this.nodeList.length; i++) {
        if (this.nodeList[i].type == NODE_OUTPUT) {
            if (this.nodeList[i].value !== undefined) {
                this.nodeList[i].value = undefined;
                simulationArea.simulationQueue.add(this.nodeList[i]);
            }
        }
    }
}

CircuitElement.prototype.verilogName = function() {
    return this.verilogType || this.objectType;
}

CircuitElement.prototype.generateVerilog = function() {

    var inputs = [];
    var outputs = [];


    for (var i = 0; i < this.nodeList.length; i++) {
        if (this.nodeList[i].type == NODE_INPUT) {
            inputs.push(this.nodeList[i]);
        } else {
            outputs.push(this.nodeList[i]);
        }
    }

    var list = outputs.concat(inputs);
    var res = this.verilogName() + " " + this.verilogLabel + " (" + list.map(function(x) {
        return x.verilogLabel
    }).join(",") + ");";

    return res;
}

function distance(x1, y1, x2, y2) {
    return Math.sqrt(Math.pow((x2 - x1), 2) + Math.pow((y2 - y1), 2));
}<|MERGE_RESOLUTION|>--- conflicted
+++ resolved
@@ -38,10 +38,7 @@
 
 
 
-<<<<<<< HEAD
-
-=======
->>>>>>> e26536d0
+
 //Exact same name as object constructor
 //This list needs to be updated when new circuitselements are created
 
