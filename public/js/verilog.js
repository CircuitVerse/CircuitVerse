--- conflicted
+++ resolved
@@ -1,4 +1,3 @@
-<<<<<<< HEAD
 /*
     # Primary Developers
     1) James H-J Yeh, Ph.D.
@@ -16,62 +15,19 @@
     // Entry point to verilog generation
     // scope = undefined means export all circuits
     exportVerilog:function(scope = undefined){
-=======
-function convertVerilog() {
-    var data = verilog.exportVerilog();
-
-    var element = document.createElement('a');
-    element.setAttribute('href', 'data:text/plain;charset=utf-8,' + encodeURIComponent(data));
-    element.setAttribute('download', projectName + ".v");
-    element.style.display = 'none';
-    document.body.appendChild(element);
-
-    element.click();
-
-    document.body.removeChild(element);
-}
-verilog = {
-    exportVerilog:function(){
-        var dependencyList = {};
-        var completed = {};
-        for (id in scopeList)
-            dependencyList[id] = scopeList[id].getDependencies();
-
-		//call resetVerilog for the element if it exists 
-		//currently for Mux, Demux, Enc, Dec, can be useful for others
-		//**** is there a way to not use eval()?
-        for (var i = 0; i < circuitElementList.length; i++) {            
-            var str = circuitElementList[i] + ".resetVerilog"; // make sure this exists
-            if (eval(str)) {
-                output += eval(str + "();");
-            }
-        }
-
-        var output = "";
-        for (id in scopeList) {
-            output  +=this.exportVerilogScope_r(id,completed,dependencyList);
-        }
-
-		//call moduleVerilog to generate the element definition
-		//currently for DFF, TFF, Mux, Demux, Enc, Dec, can be useful for others
-		//**** is there a way to not use eval()?
-        for (var i = 0; i < circuitElementList.length; i++) {            
-            var str = circuitElementList[i] + ".moduleVerilog"; // make sure this exists
-            if (eval(str)) {
-                output += eval(str + "();");
-            }
-        }
-        return output;
-    },
-    exportVerilogScope:function(scope=globalScope){
->>>>>>> a1fa6748
         var dependencyList = {};
         
+        // Reset Verilog Element State
+        for (var i = 0; i < circuitElementList.length; i++) {            
+            if (window[circuitElementList[i]].resetVerilog) {
+                window[circuitElementList[i]].resetVerilog();
+            }
+        }
+
         // Generate SubCircuit Dependency Graph
         for (id in scopeList)
             dependencyList[id] = scopeList[id].getDependencies();
 
-<<<<<<< HEAD
         // DFS on SubCircuit Dependency Graph
         var visited = {};
         var elementTypesUsed = new Set();
@@ -93,13 +49,8 @@
                 output += window[element].moduleVerilog();
             }
         }
-=======
-        var output = this.exportVerilogScope_r(scope.id,completed,dependencyList);
-
->>>>>>> a1fa6748
         return output;
     },
-<<<<<<< HEAD
     // Recursive DFS function
     exportVerilogScope: function(id,visited,dependencyList, elementTypesUsed){
         // Already Visited
@@ -114,32 +65,12 @@
 
         var scope = scopeList[id];
         // Initialize labels for all elements
-=======
-    exportVerilogScope_r: function(id,completed={},dependencyList={}){
-        var output = "";
-        if (completed[id]) return output;
-
-        for (var i = 0; i < dependencyList[id].length; i++)
-            output += this.exportVerilogScope_r(dependencyList[id][i],completed,dependencyList)+"\n";
-        completed[id] = true;
-
-        var scope = scopeList[id];
-    	// This part is explicitely added to add the SubCircuit and process its outputs
-        for(var i = 0; i < scope.Clock.length; i++) {
-//            console.log(scope.Clock[i].label);
-            if (scope.Clock[i].label == "") {
-                scope.Clock[i].label = "clk"+i;
-//                console.log(scope.Clock[i].label);
-            }
-        }
->>>>>>> a1fa6748
         this.resetLabels(scope);
         this.setLabels(scope);
 
         output += this.generateHeader(scope);
         output += this.generateOutputList(scope); // generate output first to be consistent
         output += this.generateInputList(scope);
-<<<<<<< HEAD
 
          // Note: processGraph function populates scope.verilogWireList
         var res = this.processGraph(scope, elementTypesUsed);
@@ -148,16 +79,11 @@
         for (var bitWidth = 1; bitWidth<= 32; bitWidth++){
             if(scope.verilogWireList[bitWidth].length == 0) 
                 continue;
-=======
-        var res = this.processGraph(scope);
-        for (bitWidth in scope.verilogWireList){
->>>>>>> a1fa6748
             if(bitWidth == 1)
                 output += "  wire " + scope.verilogWireList[bitWidth].join(", ") + ";\n";
             else
                 output += "  wire [" +(bitWidth-1)+":0] " + scope.verilogWireList[bitWidth].join(", ") + ";\n";
         }
-<<<<<<< HEAD
 
         // Append Wire connections and module instantiations
         output += res;
@@ -178,19 +104,6 @@
         var verilogResolvedSet = new Set();
             
         // Start DFS from inputs
-=======
-        output += res;
-
-        output += "endmodule\n";
-        return output;
-    },
-    processGraph: function(scope=globalScope){
-        var res = "";
-        scope.stack = [];
-        scope.pending = [];
-        scope.verilogWireList = {};
-
->>>>>>> a1fa6748
         for (var i = 0; i < inputList.length; i++) {
             for (var j = 0; j < scope[inputList[i]].length; j++) {
                 scope.stack.push(scope[inputList[i]][j]);
@@ -202,7 +115,6 @@
             if (errorDetected) return;
             var elem = scope.stack.pop();
 
-<<<<<<< HEAD
             if(verilogResolvedSet.has(elem))
                 continue;
 
@@ -219,69 +131,6 @@
 
         // Generate connection verilog code and module instantiations
         for(var elem of verilogResolvedSet) {
-=======
-        var order = [];
-        
-        // This part is explicitely added to add the SubCircuit and process its outputs
-        for(var i = 0; i < scope.SubCircuit.length; i++){
-            order.push(scope.SubCircuit[i]);
-            scope.SubCircuit[i].processVerilog();
-        }
-
-        // This part is explicitely added to add the Outputs and process its outputs
-        for(var i = 0; i < scope.Output.length; i++){
-            order.push(scope.Output[i]);
-            // scope.Output[i].processVerilog();
-        }
-
-        /* for making DigitalLed Output
-        // This part is explicitely added to add the DigitalLed and process its outputs
-        for(var i = 0; i < scope.DigitalLed.length; i++){
-            order.push(scope.DigitalLed[i]);
-            // scope.DigitalLed[i].processVerilog();
-        }
-
-		// for making HexDisplay Output
-        // This part is explicitely added to add the HexDisplay and process its outputs
-        for(var i = 0; i < scope.HexDisplay.length; i++){
-            order.push(scope.HexDisplay[i]);
-            // scope.HexDisplay[i].processVerilog();
-        }
-        */
-        
-        // This part is explicitely added to add the Splitter INPUTS and process its outputs
-        for(var i = 0; i < scope.Splitter.length; i++){
-            if (scope.Splitter[i].inp1.connections[0].type != 1) {
-                order.push(scope.Splitter[i]);
-                scope.Splitter[i].processVerilog();
-            }
-        }
-        
-        while (scope.stack.length || scope.pending.length) {
-            if (errorDetected) return;
-            if(scope.stack.length)
-                elem = scope.stack.pop();
-            else
-                elem = scope.pending.pop();
-            // console.log(elem)
-            elem.processVerilog();
-            if(elem.objectType != "Node" && elem.objectType != "Clock" 
-                && elem.objectType != "Input" && elem.objectType != "Splitter") {
-                if(!order.contains(elem))
-                    order.push(elem);
-            }
-            stepCount++;
-            if (stepCount > 10000) {
-                // console.log(elem)
-                showError("Simulation Stack limit exceeded: maybe due to cyclic paths or contention");
-                return;
-            }
-        }
-        for(var i = 0; i < order.length;i++) {
-            elem = order[i];
-            // console.log(elem.objectType);
-            // if (elem.blah) console.log(elem.blah());
->>>>>>> a1fa6748
             res += "  " + elem.generateVerilog() + "\n";
         }
         return res;
@@ -327,82 +176,32 @@
             else
                 scope.SubCircuit[i].label=this.santizeLabel(scope.SubCircuit[i].label)
         }
-<<<<<<< HEAD
-=======
-        /* for making them output
-        for(var i=0;i<scope.DigitalLed.length;i++){
-            if(scope.DigitalLed[i].label=="")
-                scope.DigitalLed[i].label="led_"+i;
-            else
-                scope.DigitalLed[i].label=this.fixName(scope.DigitalLed[i].label)
-        }
-        for(var i=0;i<scope.HexDisplay.length;i++){
-            if(scope.HexDisplay[i].label=="")
-                scope.HexDisplay[i].label="hexdisp_"+i;
-            else
-                scope.HexDisplay[i].label=this.fixName(scope.HexDisplay[i].label)
-        }
-        */
-        for(var i=0;i<scope.SubCircuit.length;i++){
-            if(scope.SubCircuit[i].label=="")
-                scope.SubCircuit[i].label=scope.SubCircuit[i].data.name+"_"+i;
-            else
-                scope.SubCircuit[i].label=this.fixName(scope.SubCircuit[i].label)
-        }
->>>>>>> a1fa6748
         for(var i=0;i<moduleList.length;i++){
             var m = moduleList[i];
-            // console.log(m)
             for(var j=0;j<scope[m].length;j++){
                 scope[m][j].verilogLabel = this.santizeLabel(scope[m][j].label) || (scope[m][j].verilogName()+"_"+j);
             }
         }
     },
     generateHeader:function(scope=globalScope){
-<<<<<<< HEAD
         // Example: module HalfAdder (a,b,s,c);
         var res="\nmodule " + this.santizeLabel(scope.name) + "(";
-=======
-        var res="\nmodule " + this.fixName(scope.name) + "(";
-
->>>>>>> a1fa6748
         var pins = [];
         for(var i=0;i<scope.Output.length;i++){
             pins.push(scope.Output[i].label);
         }
-<<<<<<< HEAD
-=======
-        /* for making them output
-        for(var i=0;i<scope.DigitalLed.length;i++){
-            pins.push(scope.DigitalLed[i].label);
-        }  
-        for(var i=0;i<scope.HexDisplay.length;i++){
-            pins.push(scope.HexDisplay[i].label);
-        }
-        */              
->>>>>>> a1fa6748
         for(var i=0;i<scope.Clock.length;i++){
             pins.push(scope.Clock[i].label);
         }
         for(var i=0;i<scope.Input.length;i++){
             pins.push(scope.Input[i].label);
         }
-<<<<<<< HEAD
-=======
-
->>>>>>> a1fa6748
         res += pins.join(", ");
         res += ");\n";
         return res;
     },
     generateInputList:function(scope=globalScope){
         var inputs={}
-        for(var i=0;i<scope.Clock.length;i++){
-            if(inputs[1])
-                inputs[1].push(scope.Clock[i].label);
-            else
-                inputs[1] = [scope.Clock[i].label];
-        }
         for(var i=0;i<scope.Input.length;i++){
             if(inputs[scope.Input[i].bitWidth])
                 inputs[scope.Input[i].bitWidth].push(scope.Input[i].label);
@@ -428,20 +227,6 @@
             else
                 outputs[scope.Output[i].bitWidth] = [scope.Output[i].label];
         }
-        /* for making them output
-        for(var i=0;i<scope.DigitalLed.length;i++){
-            if(outputs[scope.DigitalLed[i].bitWidth])
-                outputs[scope.DigitalLed[i].bitWidth].push(scope.DigitalLed[i].label);
-            else
-                outputs[scope.DigitalLed[i].bitWidth] = [scope.DigitalLed[i].label];
-        }
-        for(var i=0;i<scope.HexDisplay.length;i++){
-            if(outputs[scope.HexDisplay[i].bitWidth])
-                outputs[scope.HexDisplay[i].bitWidth].push(scope.HexDisplay[i].label);
-            else
-                outputs[scope.HexDisplay[i].bitWidth] = [scope.HexDisplay[i].label];
-        }
-        */
         var res="";
         for (bitWidth in outputs){
             if(bitWidth==1)
@@ -452,7 +237,6 @@
 
         return res;
     },
-<<<<<<< HEAD
     santizeLabel: function(name){
         return name.replace(/ Inverse/g, "_inv").replace(/ /g , "_");
     },
@@ -467,12 +251,5 @@
             nodeName = (totalCount > 1) ? "out_" + currentCount: "out";
         }
         return parentVerilogLabel + "_" + nodeName;
-=======
-    fixNameInv: function(name){
-        return name.replace(/ Inverse/g, "_inv").replace(/ /g , "_");
-    },
-    fixName: function(name){
-        return name.replace(/ /g , "_");
->>>>>>> a1fa6748
     }
 }