--- conflicted
+++ resolved
@@ -388,7 +388,6 @@
         .replace(/'/g, "&#039;");
 }
 
-<<<<<<< HEAD
 $(document).tooltip({
     show: null,
     track: true,
@@ -408,7 +407,7 @@
 $('button').ripple({
   duration: 500
 });
-=======
+
 $('#bitconverterprompt').append(`
 <label style='color:grey'>Decimal value</label><br><input  type='text' id='decimalInput' label="Decimal" name='text1'><br><br>
 <label  style='color:grey'>Binary value</label><br><input  type='text' id='binaryInput' label="Binary" name='text1'><br><br>
@@ -464,5 +463,4 @@
 $("#octalInput").on('keyup', function () {
     var x = parseInt($("#octalInput").val(), 8);
     setBaseValues(x);
-})
->>>>>>> 3553368d
+})