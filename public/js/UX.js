--- conflicted
+++ resolved
@@ -73,19 +73,11 @@
     });
     document.getElementById('canvasArea').oncontextmenu = showContextMenu;
 
-<<<<<<< HEAD
     // $("#sideBar").resizable({
     //     handles: 'e',
     //     // minWidth:270,
     // });
     $("#menu").accordion({
-=======
-    $("#sideBar").resizable({
-        handles: 'e',
-        // minWidth:270,
-    });
-    $("#menu, #subcircuitMenu").accordion({
->>>>>>> c65321a7
         collapsible: true,
         active: false,
         heightStyle: "content"
@@ -148,7 +140,6 @@
     hideProperties();
   
     prevPropertyObj = obj;
-<<<<<<< HEAD
     if (
       simulationArea.lastSelected === undefined ||
       ["Wire", "CircuitElement", "Node"].indexOf(
@@ -187,68 +178,6 @@
       $("#moduleProperty-inner").append(
         "<p><button type='button' class='objectPropertyAttributeChecked btn btn-xs custom-btn--primary' name='toggleLayoutMode' >Edit Layout</button><button type='button' class='objectPropertyAttributeChecked btn btn-danger btn-xs custom-btn--tertiary' name='deleteCurrentCircuit' >Delete Circuit</button></p>"
       );
-=======
-    if (layoutMode){ 
-        $('#moduleProperty').show();
-        $('#moduleProperty-inner').append("<div id='moduleProperty-header'>" + obj.objectType + "</div>");
-        if (obj.subcircuitMutableProperties && obj.canShowInSubcircuit) {
-            for (attr in obj.subcircuitMutableProperties) {
-                var prop = obj.subcircuitMutableProperties[attr];
-                if (obj.subcircuitMutableProperties[attr].type == "number") {
-                    var s = "<p>" + prop.name + "<input class='objectPropertyAttribute' type='number'  name='" + prop.func + "' min='" + (prop.min || 0) + "' max='" + (prop.max || 200) + "' value=" + obj[attr] + "></p>";
-                    $('#moduleProperty-inner').append(s);
-                }
-                else if (obj.subcircuitMutableProperties[attr].type == "text") {
-                    var s = "<p>" + prop.name + "<input class='objectPropertyAttribute' type='text'  name='" + prop.func + "' maxlength='" + (prop.maxlength || 200) + "' value=" + obj[attr] + "></p>";
-                    $('#moduleProperty-inner').append(s);
-                }
-                else if (obj.subcircuitMutableProperties[attr].type == "checkbox"){
-                    var s = "<p>" + prop.name + "<label class='switch'> <input type='checkbox' " + ["", "checked"][obj.subcircuitMetadata.showLabelInSubcircuit + 0] + " class='objectPropertyAttributeChecked' name='" + prop.func + "'> <span class='slider'></span> </label></p>";
-                    $('#moduleProperty-inner').append(s);
-                }
-            }
-            if (!obj.labelDirectionFixed) {
-                if(!obj.subcircuitMetadata.labelDirection) obj.subcircuitMetadata.labelDirection = obj.labelDirection;
-                var s = $("<select class='objectPropertyAttribute' name='newLabelDirection'>" + "<option value='RIGHT' " + ["", "selected"][+(obj.subcircuitMetadata.labelDirection == "RIGHT")] + " >RIGHT</option><option value='DOWN' " + ["", "selected"][+(obj.subcircuitMetadata.labelDirection == "DOWN")] + " >DOWN</option><option value='LEFT' " + "<option value='RIGHT'" + ["", "selected"][+(obj.subcircuitMetadata.labelDirection == "LEFT")] + " >LEFT</option><option value='UP' " + "<option value='RIGHT'" + ["", "selected"][+(obj.subcircuitMetadata.labelDirection == "UP")] + " >UP</option>" + "</select>");
-                s.val(obj.subcircuitMetadata.labelDirection);
-                $('#moduleProperty-inner').append("<p>Label Direction: " + $(s).prop('outerHTML') + "</p>");
-            }
-        }        
-    }else if (simulationArea.lastSelected === undefined || simulationArea.lastSelected.objectType == "Wire" || simulationArea.lastSelected.objectType == "CircuitElement" || simulationArea.lastSelected.objectType == "Node") {
-        $('#moduleProperty').show();
-        $('#moduleProperty-inner').append("<div id='moduleProperty-header'>" + "Project Properties" + "</div>");
-        $('#moduleProperty-inner').append("<p>Project : <input class='objectPropertyAttribute' type='text'  name='setProjectName'  value='" + (projectName || "Untitled") + "'></p>");
-        $('#moduleProperty-inner').append("<p>Circuit : <input class='objectPropertyAttribute' type='text'  name='changeCircuitName'  value='" + (globalScope.name || "Untitled") + "'></p>");
-        $('#moduleProperty-inner').append("<p>Clock Time : <input class='objectPropertyAttribute' min='50' type='number' style='width:100px' step='10' name='changeClockTime'  value='" + (simulationArea.timePeriod) + "'>ms</p>");
-        $('#moduleProperty-inner').append("<p>Clock Enabled : <label class='switch'> <input type='checkbox' " + ["", "checked"][simulationArea.clockEnabled + 0] + " class='objectPropertyAttributeChecked' name='changeClockEnable' > <span class='slider'></span> </label></p>");
-        $('#moduleProperty-inner').append("<p>Lite Mode : <label class='switch'> <input type='checkbox' " + ["", "checked"][lightMode + 0] + " class='objectPropertyAttributeChecked' name='changeLightMode' > <span class='slider'></span> </label></p>");
-        // $('#moduleProperty-inner').append("<p>  ");
-        $('#moduleProperty-inner').append("<p><button type='button' class='objectPropertyAttributeChecked btn btn-danger btn-xs' name='deleteCurrentCircuit' >Delete Circuit</button>  <button type='button' class='objectPropertyAttributeChecked btn btn-primary btn-xs' name='toggleLayoutMode' >Edit layout</button> </p>");
-    } else {
-        $('#moduleProperty').show();
-
-        $('#moduleProperty-inner').append("<div id='moduleProperty-header'>" + obj.objectType + "</div>");
-        // $('#moduleProperty').append("<input type='range' name='points' min='1' max='32' value="+obj.bitWidth+">");
-        if (!obj.fixedBitWidth)
-            $('#moduleProperty-inner').append("<p>BitWidth: <input class='objectPropertyAttribute' type='number'  name='newBitWidth' min='1' max='32' value=" + obj.bitWidth + "></p>");
-
-        if (obj.changeInputSize)
-            $('#moduleProperty-inner').append("<p>Input Size: <input class='objectPropertyAttribute' type='number'  name='changeInputSize' min='2' max='10' value=" + obj.inputSize + "></p>");
-
-        if (!obj.propagationDelayFixed)
-            $('#moduleProperty-inner').append("<p>Delay: <input class='objectPropertyAttribute' type='number'  name='changePropagationDelay' min='0' max='100000' value=" + obj.propagationDelay + "></p>");
-
-
-        $('#moduleProperty-inner').append("<p>Label: <input class='objectPropertyAttribute' type='text'  name='setLabel'  value='" + escapeHtml(obj.label) + "'></p>");
-
-
-        if (!obj.labelDirectionFixed) {
-            var s = $("<select class='objectPropertyAttribute' name='newLabelDirection'>" + "<option value='RIGHT' " + ["", "selected"][+(obj.labelDirection == "RIGHT")] + " >RIGHT</option><option value='DOWN' " + ["", "selected"][+(obj.labelDirection == "DOWN")] + " >DOWN</option><option value='LEFT' " + "<option value='RIGHT'" + ["", "selected"][+(obj.labelDirection == "LEFT")] + " >LEFT</option><option value='UP' " + "<option value='RIGHT'" + ["", "selected"][+(obj.labelDirection == "UP")] + " >UP</option>" + "</select>");
-            s.val(obj.labelDirection);
-            $('#moduleProperty-inner').append("<p>Label Direction: " + $(s).prop('outerHTML') + "</p>");
-        }
-
->>>>>>> c65321a7
 
     } else {
       $("#moduleProperty").show();
@@ -387,7 +316,6 @@
         }
       }
     }
-<<<<<<< HEAD
   
     var helplink = obj && obj.helplink;
     if (helplink) {
@@ -397,21 +325,7 @@
       $("#HelpButton").click(function () {
         window.open(helplink);
       });
-=======
-
-    // Tooltip can be defined in the prototype or the object itself, in addition to help map.
-    var tooltipText = obj && (obj.tooltipText);
-    if (tooltipText) {
-        $('#moduleProperty-inner').append('<p><button id="toolTipButton" class="btn btn-primary btn-xs" type="button" >CircuitVerse Tip</button></p>');
-        $('#toolTipButton').hover(function () {
-            $("#Help").addClass("show");
-            $("#Help").empty();
-            $("#Help").append(tooltipText);
-        }); // code goes in document ready fn only
-        $('#toolTipButton').mouseleave(function () {
-            $("#Help").removeClass("show");
-        });
->>>>>>> c65321a7
+
     }
   
     function checkValidBitWidth() {
@@ -430,7 +344,6 @@
     }
   
     $(".objectPropertyAttribute").on("change keyup paste click", function () {
-<<<<<<< HEAD
       checkValidBitWidth();
       scheduleUpdate();
       updateCanvas = true;
@@ -443,16 +356,10 @@
     $(".objectPropertyAttributeChecked").on(
       "change keyup paste click",
       function () {
-=======
-        // return;
-
-
->>>>>>> c65321a7
         scheduleUpdate();
         updateCanvas = true;
         wireToBeChecked = 1;
         if (simulationArea.lastSelected && simulationArea.lastSelected[this.name])
-<<<<<<< HEAD
           prevPropertyObj =
             simulationArea.lastSelected[this.name](this.value) || prevPropertyObj;
         else window[this.name](this.checked);
@@ -464,29 +371,6 @@
       });
     
   }
-  
-=======
-            prevPropertyObj = simulationArea.lastSelected[this.name](this.value) || prevPropertyObj;
-        else
-            window[this.name](this.value);
-    })
-    $(".objectPropertyAttributeChecked").on("change keyup paste click", function () {
-        // return;
-
-
-
-        scheduleUpdate();
-        updateCanvas = true;
-        wireToBeChecked = 1;
-        if (simulationArea.lastSelected && simulationArea.lastSelected[this.name]){       
-            prevPropertyObj = simulationArea.lastSelected[this.name](this.value) || prevPropertyObj;
-            simulationArea.lastSelected[this.name](this.checked);
-        }else{
-            window[this.name](this.checked);
-        }
-    })
-}
->>>>>>> c65321a7
 
 
 function hideProperties() {
@@ -505,7 +389,6 @@
         .replace(/'/g, "&#039;");
 }
 
-<<<<<<< HEAD
 $(document).not('.ui-dialog-titlebar-close').tooltip({
     show: null,
     track: true,
@@ -592,54 +475,4 @@
 $('#radio-current').click(() => {
   $('#radio-current').addClass('radio-green');
   $('#radio-full').removeClass('radio-green');
-})
-=======
-function fillSubcircuitElements() {
-
-    $('#subcircuitMenu').empty();
-
-    for(let el of circuitElementList) {
-        if(!window[el].prototype.canShowInSubcircuit || globalScope[el].length === 0) continue;
-        let tempHTML = '';
-
-        // add a panel for each existing group
-        tempHTML += `<div class="panelHeader">${el}s</div>`;
-        tempHTML += `<div class="panel">`;
-
-        let available = false;
-
-        // add an SVG for each element
-        for(let i = 0; i < globalScope[el].length; i++){
-            if (!globalScope[el][i].subcircuitMetadata.showInSubcircuit) {
-                tempHTML += `<div class="icon subcircuitModule" id="${el}-${i}" data-element-id="${i}" data-element-name="${el}">`;
-                tempHTML += `<img src= "/img/${el}.svg">`;
-                tempHTML += `<p class="img__description">${(globalScope[el][i].label !== "")? globalScope[el][i].label : 'unlabeled'}</p>`;
-                tempHTML += '</div>';
-                available = true;
-            }
-           
-        }
-        tempHTML += '</div>';
-
-        if (available)
-            $('#subcircuitMenu').append(tempHTML);
-    }
-
-    $('#subcircuitMenu').accordion("refresh");
-
-    $('.subcircuitModule').mousedown(function () {
-
-        let elementName = this.dataset.elementName;
-        let elementIndex = this.dataset.elementId;
-
-        let element = globalScope[elementName][elementIndex];
-        
-        element.subcircuitMetadata.showInSubcircuit = true;
-        element.newElement = true;
-        simulationArea.lastSelected = element;
-        this.parentElement.removeChild(this);
-        
-
-    });
-}
->>>>>>> c65321a7
+})