--- conflicted
+++ resolved
@@ -58,8 +58,6 @@
 }
 
 $(document).ready(function () {
-<<<<<<< HEAD
-=======
     var ctxEl = document.getElementById('contextMenu');
     document.addEventListener('mousedown', (e) => {
         // Check if mouse is not inside the context menu and menu is visible
@@ -74,7 +72,6 @@
         ctxPos.y = e.clientY;
     });
     document.getElementById('canvasArea').oncontextmenu = showContextMenu;
->>>>>>> e8230241
 
     $("#sideBar").resizable({
         handles: 'e',
