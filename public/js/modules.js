//AndGate - (x,y)-position , scope - circuit level, inputLength - no of nodes, dir - direction of gate

function changeInputSize(size) {
    if (size == undefined || size < 2 || size > 10) return;
    if (this.inputSize == size) return;
    size = parseInt(size, 10)
    var obj = new window[this.objectType](this.x, this.y, this.scope, this.direction, size, this.bitWidth);
    this.delete();
    simulationArea.lastSelected = obj;
    return obj;
    // showProperties(obj);

}

function AndGate(x, y, scope = globalScope, dir = "RIGHT", inputLength = 2, bitWidth = 1) {

    CircuitElement.call(this, x, y, scope, dir, bitWidth);
    this.rectangleObject = false;
    this.setDimensions(15, 20);
    this.inp = [];

    this.inputSize = inputLength;


    //variable inputLength , node creation
    if (inputLength % 2 == 1) {
        for (var i = 0; i < inputLength / 2 - 1; i++) {
            var a = new Node(-10, -10 * (i + 1), 0, this);
            this.inp.push(a);
        }
        var a = new Node(-10, 0, 0, this);
        this.inp.push(a);
        for (var i = inputLength / 2 + 1; i < inputLength; i++) {
            var a = new Node(-10, 10 * (i + 1 - inputLength / 2 - 1), 0, this);
            this.inp.push(a);
        }
    } else {
        for (var i = 0; i < inputLength / 2; i++) {
            var a = new Node(-10, -10 * (i + 1), 0, this);
            this.inp.push(a);
        }
        for (var i = inputLength / 2; i < inputLength; i++) {
            var a = new Node(-10, 10 * (i + 1 - inputLength / 2), 0, this);
            this.inp.push(a);
        }
    }

    this.output1 = new Node(20, 0, 1, this);


}

AndGate.prototype = Object.create(CircuitElement.prototype);
AndGate.prototype.constructor = AndGate;
AndGate.prototype.alwaysResolve = true;
AndGate.prototype.verilogType = "and";

AndGate.prototype.changeInputSize = changeInputSize;
//fn to create save Json Data of object
AndGate.prototype.customSave = function () {
    var data = {
        constructorParamaters: [this.direction, this.inputSize, this.bitWidth],
        nodes: {
            inp: this.inp.map(findNode),
            output1: findNode(this.output1)
        },

    }
    return data;
}

//resolve output values based on inputData
AndGate.prototype.resolve = function () {
    var result = this.inp[0].value || 0;
    if (this.isResolvable() == false) {
        return;
    }
    for (var i = 1; i < this.inputSize; i++)
        result = result & ((this.inp[i].value) || 0);
    this.output1.value = result;
    simulationArea.simulationQueue.add(this.output1);
}

//fn to draw
AndGate.prototype.customDraw = function () {

    ctx = simulationArea.context;

    ctx.beginPath();
    ctx.lineWidth = correctWidth(3);
    ctx.strokeStyle = "black"; //("rgba(0,0,0,1)");
    ctx.fillStyle = "white";
    var xx = this.x;
    var yy = this.y;

    moveTo(ctx, -10, -20, xx, yy, this.direction);
    lineTo(ctx, 0, -20, xx, yy, this.direction);
    arc(ctx, 0, 0, 20, (-Math.PI / 2), (Math.PI / 2), xx, yy, this.direction);
    lineTo(ctx, -10, 20, xx, yy, this.direction);
    lineTo(ctx, -10, -20, xx, yy, this.direction);
    ctx.closePath();

    if ((this.hover && !simulationArea.shiftDown) || simulationArea.lastSelected == this || simulationArea.multipleObjectSelections.contains(this)) ctx.fillStyle = "rgba(255, 255, 32,0.8)";
    ctx.fill();
    ctx.stroke();

}

function NandGate(x, y, scope = globalScope, dir = "RIGHT", inputLength = 2, bitWidth = 1) {
    CircuitElement.call(this, x, y, scope, dir, bitWidth);
    this.rectangleObject = false;
    this.setDimensions(15, 20);
    this.inp = [];


    this.inputSize = inputLength;


    //variable inputLength , node creation
    if (inputLength % 2 == 1) {
        for (var i = 0; i < inputLength / 2 - 1; i++) {
            var a = new Node(-10, -10 * (i + 1), 0, this);
            this.inp.push(a);
        }
        var a = new Node(-10, 0, 0, this);
        this.inp.push(a);
        for (var i = inputLength / 2 + 1; i < inputLength; i++) {
            var a = new Node(-10, 10 * (i + 1 - inputLength / 2 - 1), 0, this);
            this.inp.push(a);
        }
    } else {
        for (var i = 0; i < inputLength / 2; i++) {
            var a = new Node(-10, -10 * (i + 1), 0, this);
            this.inp.push(a);
        }
        for (var i = inputLength / 2; i < inputLength; i++) {
            var a = new Node(-10, 10 * (i + 1 - inputLength / 2), 0, this);
            this.inp.push(a);
        }
    }

    this.output1 = new Node(30, 0, 1, this);


}
NandGate.prototype = Object.create(CircuitElement.prototype);
NandGate.prototype.constructor = NandGate;
NandGate.prototype.alwaysResolve = true;
NandGate.prototype.changeInputSize = changeInputSize;
NandGate.prototype.verilogType = "nand";
//fn to create save Json Data of object
NandGate.prototype.customSave = function () {
    var data = {

        constructorParamaters: [this.direction, this.inputSize, this.bitWidth],
        nodes: {
            inp: this.inp.map(findNode),
            output1: findNode(this.output1)
        },
    }
    return data;
}
//resolve output values based on inputData
NandGate.prototype.resolve = function () {
    var result = this.inp[0].value || 0;
    if (this.isResolvable() == false) {
        return;
    }
    for (var i = 1; i < this.inputSize; i++)
        result = result & (this.inp[i].value || 0);
    result = ((~result >>> 0) << (32 - this.bitWidth)) >>> (32 - this.bitWidth);
    this.output1.value = result;
    simulationArea.simulationQueue.add(this.output1);
}
//fn to draw
NandGate.prototype.customDraw = function () {

    ctx = simulationArea.context;
    ctx.beginPath();
    ctx.lineWidth = correctWidth(3);
    ctx.strokeStyle = "black";
    ctx.fillStyle = "white";
    var xx = this.x;
    var yy = this.y;

    moveTo(ctx, -10, -20, xx, yy, this.direction);
    lineTo(ctx, 0, -20, xx, yy, this.direction);
    arc(ctx, 0, 0, 20, (-Math.PI / 2), (Math.PI / 2), xx, yy, this.direction);
    lineTo(ctx, -10, 20, xx, yy, this.direction);
    lineTo(ctx, -10, -20, xx, yy, this.direction);
    ctx.closePath();

    if ((this.hover && !simulationArea.shiftDown) || simulationArea.lastSelected == this || simulationArea.multipleObjectSelections.contains(this)) ctx.fillStyle = "rgba(255, 255, 32,0.5)";
    ctx.fill();
    ctx.stroke();
    ctx.beginPath();
    drawCircle2(ctx, 25, 0, 5, xx, yy, this.direction);
    ctx.stroke();


}


function Multiplexer(x, y, scope = globalScope, dir = "RIGHT", bitWidth = 1, controlSignalSize = 1) {

    // //console.log(x,y,scope,dir,bitWidth,controlSignalSize);
    CircuitElement.call(this, x, y, scope, dir, bitWidth);

    this.controlSignalSize = controlSignalSize || parseInt(prompt("Enter control signal bitWidth"), 10);
    this.inputSize = 1 << this.controlSignalSize;
    this.xOff = 0;
    this.yOff = 1;
    if (this.controlSignalSize == 1) {
        this.xOff = 10;
    }
    if (this.controlSignalSize <= 3) {
        this.yOff = 2;
    }

    this.setDimensions(20 - this.xOff, this.yOff * 5 * (this.inputSize));
    this.rectangleObject = false;

    this.inp = [];
    for (var i = 0; i < this.inputSize; i++) {
        var a = new Node(-20 + this.xOff, +this.yOff * 10 * (i - this.inputSize / 2) + 10, 0, this);
        this.inp.push(a);
    }

    this.output1 = new Node(20 - this.xOff, 0, 1, this);
    this.controlSignalInput = new Node(0, this.yOff * 10 * (this.inputSize / 2 - 1) + this.xOff + 10, 0, this, this.controlSignalSize, "Control Signal");



}
Multiplexer.prototype = Object.create(CircuitElement.prototype);
Multiplexer.prototype.constructor = Multiplexer;
Multiplexer.prototype.changeControlSignalSize = function (size) {
    if (size == undefined || size < 1 || size > 32) return;
    if (this.controlSignalSize == size) return;
    var obj = new window[this.objectType](this.x, this.y, this.scope, this.direction, this.bitWidth, size);
    this.cleanDelete();
    simulationArea.lastSelected = obj;
    return obj;
}
Multiplexer.prototype.mutableProperties = {
    "controlSignalSize": {
        name: "Control Signal Size",
        type: "number",
        max: "32",
        min: "1",
        func: "changeControlSignalSize",
    },
}
Multiplexer.prototype.newBitWidth = function (bitWidth) {
    this.bitWidth = bitWidth;
    for (var i = 0; i < this.inputSize; i++) {
        this.inp[i].bitWidth = bitWidth
    }
    this.output1.bitWidth = bitWidth;
}


//fn to create save Json Data of object
Multiplexer.prototype.isResolvable = function () {
    if (this.controlSignalInput.value != undefined && this.inp[this.controlSignalInput.value].value != undefined) return true;
    return false;
}
Multiplexer.prototype.customSave = function () {
    var data = {
        constructorParamaters: [this.direction, this.bitWidth, this.controlSignalSize],
        nodes: {
            inp: this.inp.map(findNode),
            output1: findNode(this.output1),
            controlSignalInput: findNode(this.controlSignalInput)
        },
    }
    return data;
}
Multiplexer.prototype.resolve = function () {

    if (this.isResolvable() == false) {
        return;
    }
    this.output1.value = this.inp[this.controlSignalInput.value].value;
    simulationArea.simulationQueue.add(this.output1);
}
Multiplexer.prototype.customDraw = function () {

    ctx = simulationArea.context;

    var xx = this.x;
    var yy = this.y;

    ctx.beginPath();
    moveTo(ctx, 0, this.yOff * 10 * (this.inputSize / 2 - 1) + 10 + 0.5 * this.xOff, xx, yy, this.direction);
    lineTo(ctx, 0, this.yOff * 5 * (this.inputSize - 1) + this.xOff, xx, yy, this.direction);
    ctx.stroke();

    ctx.lineWidth = correctWidth(3);
    ctx.beginPath();
    ctx.strokeStyle = ("rgba(0,0,0,1)");

    ctx.fillStyle = "white";
    moveTo(ctx, -20 + this.xOff, -this.yOff * 10 * (this.inputSize / 2), xx, yy, this.direction);
    lineTo(ctx, -20 + this.xOff, 20 + this.yOff * 10 * (this.inputSize / 2 - 1), xx, yy, this.direction);
    lineTo(ctx, 20 - this.xOff, +this.yOff * 10 * (this.inputSize / 2 - 1) + this.xOff, xx, yy, this.direction);
    lineTo(ctx, 20 - this.xOff, -this.yOff * 10 * (this.inputSize / 2) - this.xOff + 20, xx, yy, this.direction);

    ctx.closePath();
    if ((this.hover && !simulationArea.shiftDown) || simulationArea.lastSelected == this || simulationArea.multipleObjectSelections.contains(this))
        ctx.fillStyle = "rgba(255, 255, 32,0.8)";
    ctx.fill();
    ctx.stroke();



    ctx.beginPath();
    // ctx.lineWidth = correctWidth(2);
    ctx.fillStyle = "black";
    ctx.textAlign = "center";
    for (var i = 0; i < this.inputSize; i++) {

        if (this.direction == "RIGHT") fillText(ctx, String(i), xx + this.inp[i].x + 7, yy + this.inp[i].y + 2, 10);
        else if (this.direction == "LEFT") fillText(ctx, String(i), xx + this.inp[i].x - 7, yy + this.inp[i].y + 2, 10);
        else if (this.direction == "UP") fillText(ctx, String(i), xx + this.inp[i].x, yy + this.inp[i].y - 4, 10);
        else fillText(ctx, String(i), xx + this.inp[i].x, yy + this.inp[i].y + 10, 10);
    }
    ctx.fill();
}

function XorGate(x, y, scope = globalScope, dir = "RIGHT", inputs = 2, bitWidth = 1) {
    CircuitElement.call(this, x, y, scope, dir, bitWidth);
    this.rectangleObject = false;
    this.setDimensions(15, 20);

    this.inp = [];
    this.inputSize = inputs;

    if (inputs % 2 == 1) {
        for (var i = 0; i < inputs / 2 - 1; i++) {
            var a = new Node(-20, -10 * (i + 1), 0, this);
            this.inp.push(a);
        }
        var a = new Node(-20, 0, 0, this);
        this.inp.push(a);
        for (var i = inputs / 2 + 1; i < inputs; i++) {
            var a = new Node(-20, 10 * (i + 1 - inputs / 2 - 1), 0, this);
            this.inp.push(a);
        }
    } else {
        for (var i = 0; i < inputs / 2; i++) {
            var a = new Node(-20, -10 * (i + 1), 0, this);
            this.inp.push(a);
        }
        for (var i = inputs / 2; i < inputs; i++) {
            var a = new Node(-20, 10 * (i + 1 - inputs / 2), 0, this);
            this.inp.push(a);
        }
    }
    this.output1 = new Node(20, 0, 1, this);

}

XorGate.prototype = Object.create(CircuitElement.prototype);
XorGate.prototype.constructor = XorGate;
XorGate.prototype.alwaysResolve = true;

XorGate.prototype.changeInputSize = changeInputSize;
XorGate.prototype.verilogType = "xor";
XorGate.prototype.customSave = function () {
    // //console.log(this.scope.allNodes);
    var data = {
        constructorParamaters: [this.direction, this.inputSize, this.bitWidth],
        nodes: {
            inp: this.inp.map(findNode),
            output1: findNode(this.output1)
        },
    }
    return data;
}
XorGate.prototype.resolve = function () {
    var result = this.inp[0].value || 0;
    if (this.isResolvable() == false) {
        return;
    }
    for (var i = 1; i < this.inputSize; i++)
        result = result ^ (this.inp[i].value || 0);

    this.output1.value = result;
    simulationArea.simulationQueue.add(this.output1);
}
XorGate.prototype.customDraw = function () {

    ctx = simulationArea.context;
    ctx.strokeStyle = ("rgba(0,0,0,1)");
    ctx.lineWidth = correctWidth(3);

    var xx = this.x;
    var yy = this.y;
    ctx.beginPath();
    ctx.fillStyle = "white";
    moveTo(ctx, -10, -20, xx, yy, this.direction, true);
    bezierCurveTo(0, -20, +15, -10, 20, 0, xx, yy, this.direction);
    bezierCurveTo(0 + 15, 0 + 10, 0, 0 + 20, -10, +20, xx, yy, this.direction);
    bezierCurveTo(0, 0, 0, 0, -10, -20, xx, yy, this.direction);
    // arc(ctx, 0, 0, -20, (-Math.PI / 2), (Math.PI / 2), xx, yy, this.direction);
    ctx.closePath();
    if ((this.hover && !simulationArea.shiftDown) || simulationArea.lastSelected == this || simulationArea.multipleObjectSelections.contains(this)) ctx.fillStyle = "rgba(255, 255, 32,0.8)";
    ctx.fill();
    ctx.stroke();
    ctx.beginPath();
    arc2(ctx, -35, 0, 25, 1.70 * (Math.PI), 0.30 * (Math.PI), xx, yy, this.direction);
    ctx.stroke();


}

function XnorGate(x, y, scope = globalScope, dir = "RIGHT", inputs = 2, bitWidth = 1) {
    CircuitElement.call(this, x, y, scope, dir, bitWidth);
    this.rectangleObject = false;
    this.setDimensions(15, 20);

    this.inp = [];
    this.inputSize = inputs;

    if (inputs % 2 == 1) {
        for (var i = 0; i < inputs / 2 - 1; i++) {
            var a = new Node(-20, -10 * (i + 1), 0, this);
            this.inp.push(a);
        }
        var a = new Node(-20, 0, 0, this);
        this.inp.push(a);
        for (var i = inputs / 2 + 1; i < inputs; i++) {
            var a = new Node(-20, 10 * (i + 1 - inputs / 2 - 1), 0, this);
            this.inp.push(a);
        }
    } else {
        for (var i = 0; i < inputs / 2; i++) {
            var a = new Node(-20, -10 * (i + 1), 0, this);
            this.inp.push(a);
        }
        for (var i = inputs / 2; i < inputs; i++) {
            var a = new Node(-20, 10 * (i + 1 - inputs / 2), 0, this);
            this.inp.push(a);
        }
    }
    this.output1 = new Node(30, 0, 1, this);

}

XnorGate.prototype = Object.create(CircuitElement.prototype);
XnorGate.prototype.constructor = XnorGate;
XnorGate.prototype.alwaysResolve = true;

XnorGate.prototype.changeInputSize = changeInputSize;
XnorGate.prototype.verilogType = "xnor";
XnorGate.prototype.customSave = function () {
    var data = {
        constructorParamaters: [this.direction, this.inputSize, this.bitWidth],
        nodes: {
            inp: this.inp.map(findNode),
            output1: findNode(this.output1)
        },
    }
    return data;
}
XnorGate.prototype.resolve = function () {
    var result = this.inp[0].value || 0;
    if (this.isResolvable() == false) {
        return;
    }
    for (var i = 1; i < this.inputSize; i++)
        result = result ^ (this.inp[i].value || 0);
    result = ((~result >>> 0) << (32 - this.bitWidth)) >>> (32 - this.bitWidth);
    this.output1.value = result;
    simulationArea.simulationQueue.add(this.output1);
}
XnorGate.prototype.customDraw = function () {

    ctx = simulationArea.context;
    ctx.strokeStyle = ("rgba(0,0,0,1)");
    ctx.lineWidth = correctWidth(3);

    var xx = this.x;
    var yy = this.y;
    ctx.beginPath();
    ctx.fillStyle = "white";
    moveTo(ctx, -10, -20, xx, yy, this.direction, true);
    bezierCurveTo(0, -20, +15, -10, 20, 0, xx, yy, this.direction);
    bezierCurveTo(0 + 15, 0 + 10, 0, 0 + 20, -10, +20, xx, yy, this.direction);
    bezierCurveTo(0, 0, 0, 0, -10, -20, xx, yy, this.direction);
    // arc(ctx, 0, 0, -20, (-Math.PI / 2), (Math.PI / 2), xx, yy, this.direction);
    ctx.closePath();
    if ((this.hover && !simulationArea.shiftDown) || simulationArea.lastSelected == this || simulationArea.multipleObjectSelections.contains(this)) ctx.fillStyle = "rgba(255, 255, 32,0.8)";
    ctx.fill();
    ctx.stroke();
    ctx.beginPath();
    arc2(ctx, -35, 0, 25, 1.70 * (Math.PI), 0.30 * (Math.PI), xx, yy, this.direction);
    ctx.stroke();
    ctx.beginPath();
    drawCircle2(ctx, 25, 0, 5, xx, yy, this.direction);
    ctx.stroke();

}


function SevenSegDisplay(x, y, scope = globalScope) {
    CircuitElement.call(this, x, y, scope, "RIGHT", 1);
    this.fixedBitWidth = true;
    this.directionFixed = true;
    this.setDimensions(30, 50);

    this.g = new Node(-20, -50, 0, this);
    this.f = new Node(-10, -50, 0, this);
    this.a = new Node(+10, -50, 0, this);
    this.b = new Node(+20, -50, 0, this);
    this.e = new Node(-20, +50, 0, this);
    this.d = new Node(-10, +50, 0, this);
    this.c = new Node(+10, +50, 0, this);
    this.dot = new Node(+20, +50, 0, this);
    this.direction = "RIGHT";


}
SevenSegDisplay.prototype = Object.create(CircuitElement.prototype);
SevenSegDisplay.prototype.constructor = SevenSegDisplay;
SevenSegDisplay.prototype.tooltipText = "Seven Display ToolTip: Consists of 7+1 single bit inputs."
SevenSegDisplay.prototype.canShowInSubcircuit = true;
SevenSegDisplay.prototype.customSave = function () {
    var data = {

        nodes: {
            g: findNode(this.g),
            f: findNode(this.f),
            a: findNode(this.a),
            b: findNode(this.b),
            d: findNode(this.d),
            e: findNode(this.e),
            c: findNode(this.c),
            d: findNode(this.d),
            dot: findNode(this.dot)
        },
    }
    return data;
}
SevenSegDisplay.prototype.customDrawSegment = function (x1, y1, x2, y2, color) {
    if (color == undefined) color = "lightgrey";
    ctx = simulationArea.context;
    ctx.beginPath();
    ctx.strokeStyle = color;
    ctx.lineWidth = correctWidth(5);
    xx = this.x;
    yy = this.y;
    moveTo(ctx, x1, y1, xx, yy, this.direction);
    lineTo(ctx, x2, y2, xx, yy, this.direction);
    ctx.closePath();
    ctx.stroke();
}

SevenSegDisplay.prototype.customDraw = function () {
    ctx = simulationArea.context;

    var xx = this.x;
    var yy = this.y;

    this.customDrawSegment(18, -3, 18, -38, ["lightgrey", "red"][this.b.value]);
    this.customDrawSegment(18, 3, 18, 38, ["lightgrey", "red"][this.c.value]);
    this.customDrawSegment(-18, -3, -18, -38, ["lightgrey", "red"][this.f.value]);
    this.customDrawSegment(-18, 3, -18, 38, ["lightgrey", "red"][this.e.value]);
    this.customDrawSegment(-17, -38, 17, -38, ["lightgrey", "red"][this.a.value]);
    this.customDrawSegment(-17, 0, 17, 0, ["lightgrey", "red"][this.g.value]);
    this.customDrawSegment(-15, 38, 17, 38, ["lightgrey", "red"][this.d.value]);

    ctx.beginPath();
    var dotColor = ["lightgrey", "red"][this.dot.value] || "lightgrey"
    ctx.strokeStyle = dotColor;
    rect(ctx, xx + 22, yy + 42, 2, 2);
    ctx.stroke();
}
SevenSegDisplay.prototype.layoutProperties = {
    rightDimensionX : 20,
    leftDimensionX : 15,
    upDimensionY : 42,
    downDimensionY: 10
}
<<<<<<< HEAD
SevenSegDisplay.prototype.layoutDrawSegment = function (x1, y1, x2, y2, color) {
=======
SevenSegDisplay.prototype.layoutDrawSegment = function (x1, y1, x2, y2, color, xxSegment, yySegment) {
>>>>>>> 8f373991
    if (color == undefined) color = "lightgrey";
    ctx = simulationArea.context;
    ctx.beginPath();
    ctx.strokeStyle = color;
    ctx.lineWidth = correctWidth(3);
<<<<<<< HEAD
    xx = this.subcircuitMetadata.x;
    yy = this.subcircuitMetadata.y;
=======
    xx = xxSegment;
    yy = yySegment;
>>>>>>> 8f373991
    moveTo(ctx, x1, y1, xx, yy, this.direction);
    lineTo(ctx, x2, y2, xx, yy, this.direction);
    ctx.closePath();
    ctx.stroke();
}

<<<<<<< HEAD
SevenSegDisplay.prototype.layoutDraw = function () {
    ctx = simulationArea.context;

    var xx = this.subcircuitMetadata.x;
    var yy = this.subcircuitMetadata.y;

    this.layoutDrawSegment(10, -20, 10, -38, ["lightgrey", "red"][this.b.value]);
    this.layoutDrawSegment(10, -17, 10, 1, ["lightgrey", "red"][this.c.value]);
    this.layoutDrawSegment(-10, -20, -10, -38, ["lightgrey", "red"][this.f.value]);
    this.layoutDrawSegment(-10, -17, -10, 1, ["lightgrey", "red"][this.e.value]);
    this.layoutDrawSegment(-8, -38, 8, -38, ["lightgrey", "red"][this.a.value]);
    this.layoutDrawSegment(-8, -18, 8, -18, ["lightgrey", "red"][this.g.value]);
    this.layoutDrawSegment(-8, 1, 8, 1, ["lightgrey", "red"][this.d.value]);
=======
SevenSegDisplay.prototype.layoutDraw = function (xOffset = 0, yOffset = 0) {
    ctx = simulationArea.context;

    var xx = this.subcircuitMetadata.x + xOffset;
    var yy = this.subcircuitMetadata.y + yOffset;

    this.layoutDrawSegment(10, -20, 10, -38, ["lightgrey", "red"][this.b.value], xx, yy);
    this.layoutDrawSegment(10, -17, 10, 1, ["lightgrey", "red"][this.c.value], xx, yy);
    this.layoutDrawSegment(-10, -20, -10, -38, ["lightgrey", "red"][this.f.value], xx, yy);
    this.layoutDrawSegment(-10, -17, -10, 1, ["lightgrey", "red"][this.e.value], xx, yy);
    this.layoutDrawSegment(-8, -38, 8, -38, ["lightgrey", "red"][this.a.value], xx, yy);
    this.layoutDrawSegment(-8, -18, 8, -18, ["lightgrey", "red"][this.g.value], xx, yy);
    this.layoutDrawSegment(-8, 1, 8, 1, ["lightgrey", "red"][this.d.value], xx, yy);
>>>>>>> 8f373991

    ctx.beginPath();
    var dotColor = ["lightgrey", "red"][this.dot.value] || "lightgrey"
    ctx.strokeStyle = dotColor;
    rect(ctx, xx + 13, yy + 5, 1, 1);
    ctx.stroke();

    ctx.beginPath();
    ctx.strokeStyle = "black";
    ctx.lineWidth = correctWidth(1);
    rect2(ctx, -15, -42, 33, 51, xx, yy, this.direction);
    ctx.stroke();
}

function SixteenSegDisplay(x, y, scope = globalScope) {
    CircuitElement.call(this, x, y, scope, "RIGHT", 16);
    this.fixedBitWidth = true;
    this.directionFixed = true;
    this.setDimensions(30, 50);

    this.input1 = new Node(0, -50, 0, this, 16);
    this.dot = new Node(0, 50, 0, this, 1);
    this.direction = "RIGHT";
}

SixteenSegDisplay.prototype = Object.create(CircuitElement.prototype);
SixteenSegDisplay.prototype.constructor = SixteenSegDisplay;
SixteenSegDisplay.prototype.tooltipText = "Sixteen Display ToolTip: Consists of 16+1 bit inputs.";
SixteenSegDisplay.prototype.canShowInSubcircuit = true;
SixteenSegDisplay.prototype.customSave = function () {
    var data = {
        nodes: {
            input1: findNode(this.input1),
            dot: findNode(this.dot)
        }
    }
    return data;
}

SixteenSegDisplay.prototype.customDrawSegment = function (x1, y1, x2, y2, color) {
    if (color == undefined) color = "lightgrey";
    ctx = simulationArea.context;
    ctx.beginPath();
    ctx.strokeStyle = color;
    ctx.lineWidth = correctWidth(4);
    xx = this.x;
    yy = this.y;
    moveTo(ctx, x1, y1, xx, yy, this.direction);
    lineTo(ctx, x2, y2, xx, yy, this.direction);
    ctx.closePath();
    ctx.stroke();
}

SixteenSegDisplay.prototype.customDrawSegmentSlant = function (x1, y1, x2, y2, color) {
    if (color == undefined) color = "lightgrey";
    ctx = simulationArea.context;
    ctx.beginPath();
    ctx.strokeStyle = color;
    ctx.lineWidth = correctWidth(3);
    xx = this.x;
    yy = this.y;
    moveTo(ctx, x1, y1, xx, yy, this.direction);
    lineTo(ctx, x2, y2, xx, yy, this.direction);
    ctx.closePath();
    ctx.stroke();
}

SixteenSegDisplay.prototype.customDraw = function () {
    ctx = simulationArea.context;

    var xx = this.x;
    var yy = this.y;

    var color = ["lightgrey", "red"];
    var value = this.input1.value;

    this.customDrawSegment(-20, -38, 0, -38, ["lightgrey", "red"][(value >> 15) & 1]);		//a1
    this.customDrawSegment(20, -38, 0, -38, ["lightgrey", "red"][(value >> 14) & 1]);		//a2
    this.customDrawSegment(21.5, -2, 21.5, -36, ["lightgrey", "red"][(value >> 13) & 1]);	//b
    this.customDrawSegment(21.5, 2, 21.5, 36, ["lightgrey", "red"][(value >> 12) & 1]);		//c
    this.customDrawSegment(-20, 38, 0, 38, ["lightgrey", "red"][(value >> 11) & 1]);		//d1
    this.customDrawSegment(20, 38, 0, 38, ["lightgrey", "red"][(value >> 10) & 1]);			//d2
    this.customDrawSegment(-21.5, 2, -21.5, 36, ["lightgrey", "red"][(value >> 9) & 1]);	//e
    this.customDrawSegment(-21.5, -36, -21.5, -2, ["lightgrey", "red"][(value >> 8) & 1]);	//f
    this.customDrawSegment(-20, 0, 0, 0, ["lightgrey", "red"][(value >> 7) & 1]);			//g1
    this.customDrawSegment(20, 0, 0, 0, ["lightgrey", "red"][(value >> 6) & 1]);			//g2
    this.customDrawSegmentSlant(0, 0, -21, -37, ["lightgrey", "red"][(value >> 5) & 1]);	//h
    this.customDrawSegment(0, -2, 0, -36, ["lightgrey", "red"][(value >> 4) & 1]);			//i
    this.customDrawSegmentSlant(0, 0, 21, -37, ["lightgrey", "red"][(value >> 3) & 1]);		//j
    this.customDrawSegmentSlant(0, 0, 21, 37, ["lightgrey", "red"][(value >> 2) & 1]);		//k
    this.customDrawSegment(0, 2, 0, 36, ["lightgrey", "red"][(value >> 1) & 1]);			//l
    this.customDrawSegmentSlant(0, 0, -21, 37, ["lightgrey", "red"][(value >> 0) & 1]);		//m

    ctx.beginPath();
    var dotColor = ["lightgrey", "red"][this.dot.value] || "lightgrey"
    ctx.strokeStyle = dotColor;
    rect(ctx, xx + 22, yy + 42, 2, 2);
    ctx.stroke();
}
SixteenSegDisplay.prototype.layoutProperties = {
    rightDimensionX : 20,
    leftDimensionX : 15,
    upDimensionY : 42,
    downDimensionY: 10
}
<<<<<<< HEAD
SixteenSegDisplay.prototype.layoutDrawSegment = function (x1, y1, x2, y2, color) {
=======
SixteenSegDisplay.prototype.layoutDrawSegment = function (x1, y1, x2, y2, color, xxSegment, yySegment) {
>>>>>>> 8f373991
    if (color == undefined) color = "lightgrey";
    ctx = simulationArea.context;
    ctx.beginPath();
    ctx.strokeStyle = color;
    ctx.lineWidth = correctWidth(3);
<<<<<<< HEAD
    xx = this.subcircuitMetadata.x;
    yy = this.subcircuitMetadata.y;
=======
    xx = xxSegment;
    yy = yySegment;
>>>>>>> 8f373991
    moveTo(ctx, x1, y1, xx, yy, this.direction);
    lineTo(ctx, x2, y2, xx, yy, this.direction);
    ctx.closePath();
    ctx.stroke();
}
<<<<<<< HEAD
SixteenSegDisplay.prototype.layoutDrawSegmentSlant = function (x1, y1, x2, y2, color) {
=======
SixteenSegDisplay.prototype.layoutDrawSegmentSlant = function (x1, y1, x2, y2, color, xxSegment, yySegment) {
>>>>>>> 8f373991
    if (color == undefined) color = "lightgrey";
    ctx = simulationArea.context;
    ctx.beginPath();
    ctx.strokeStyle = color;
    ctx.lineWidth = correctWidth(2);
<<<<<<< HEAD
    xx = this.subcircuitMetadata.x;
    yy = this.subcircuitMetadata.y;
=======
    xx = xxSegment;
    yy = yySegment;
>>>>>>> 8f373991
    moveTo(ctx, x1, y1, xx, yy, this.direction);
    lineTo(ctx, x2, y2, xx, yy, this.direction);
    ctx.closePath();
    ctx.stroke();
}
<<<<<<< HEAD
SixteenSegDisplay.prototype.layoutDraw = function () {
    ctx = simulationArea.context;

    var xx = this.subcircuitMetadata.x;
    var yy = this.subcircuitMetadata.y;
=======
SixteenSegDisplay.prototype.layoutDraw = function (xOffset = 0, yOffset = 0) {
    ctx = simulationArea.context;

    var xx = this.subcircuitMetadata.x + xOffset;
    var yy = this.subcircuitMetadata.y + yOffset;
>>>>>>> 8f373991

    var color = ["lightgrey", "red"];
    var value = this.input1.value;

<<<<<<< HEAD
    this.layoutDrawSegment(-10, -38, 0, -38, ["lightgrey", "red"][(value >> 15) & 1]);		//a1
    this.layoutDrawSegment(10, -38, 0, -38, ["lightgrey", "red"][(value >> 14) & 1]);		//a2    
    this.layoutDrawSegment(11.5, -19, 11.5, -36, ["lightgrey", "red"][(value >> 13) & 1]);	//b
    this.layoutDrawSegment(11.5, 2, 11.5, -15, ["lightgrey", "red"][(value >> 12) & 1]);		//c
    this.layoutDrawSegment(-10, 4, 0, 4, ["lightgrey", "red"][(value >> 11) & 1]);		//d1
    this.layoutDrawSegment(10, 4, 0, 4, ["lightgrey", "red"][(value >> 10) & 1]);			//d2
    this.layoutDrawSegment(-11.5, 2, -11.5, -15, ["lightgrey", "red"][(value >> 9) & 1]);	//e
    this.layoutDrawSegment(-11.5, -36, -11.5, -19, ["lightgrey", "red"][(value >> 8) & 1]);	//f
    this.layoutDrawSegment(-10, -17, 0, -17, ["lightgrey", "red"][(value >> 7) & 1]);			//g1
    this.layoutDrawSegment(10, -17, 0, -17, ["lightgrey", "red"][(value >> 6) & 1]);			//g2
    this.layoutDrawSegmentSlant(0, -17, -9, -36, ["lightgrey", "red"][(value >> 5) & 1]);	//h
    this.layoutDrawSegment(0, -36, 0, -19, ["lightgrey", "red"][(value >> 4) & 1]);			//i
    this.layoutDrawSegmentSlant(0, -17, 9, -36, ["lightgrey", "red"][(value >> 3) & 1]);		//j
    this.layoutDrawSegmentSlant(0, -17, 9, 0, ["lightgrey", "red"][(value >> 2) & 1]);		//k
    this.layoutDrawSegment(0, -17, 0, 2, ["lightgrey", "red"][(value >> 1) & 1]);			//l
    this.layoutDrawSegmentSlant(0, -17, -9, 0, ["lightgrey", "red"][(value >> 0) & 1]);		//m
=======
    this.layoutDrawSegment(-10, -38, 0, -38, ["lightgrey", "red"][(value >> 15) & 1], xx, yy);		//a1
    this.layoutDrawSegment(10, -38, 0, -38, ["lightgrey", "red"][(value >> 14) & 1], xx, yy);		//a2    
    this.layoutDrawSegment(11.5, -19, 11.5, -36, ["lightgrey", "red"][(value >> 13) & 1], xx, yy);	//b
    this.layoutDrawSegment(11.5, 2, 11.5, -15, ["lightgrey", "red"][(value >> 12) & 1], xx, yy);		//c
    this.layoutDrawSegment(-10, 4, 0, 4, ["lightgrey", "red"][(value >> 11) & 1], xx, yy);		//d1
    this.layoutDrawSegment(10, 4, 0, 4, ["lightgrey", "red"][(value >> 10) & 1], xx, yy);			//d2
    this.layoutDrawSegment(-11.5, 2, -11.5, -15, ["lightgrey", "red"][(value >> 9) & 1], xx, yy);	//e
    this.layoutDrawSegment(-11.5, -36, -11.5, -19, ["lightgrey", "red"][(value >> 8) & 1], xx, yy);	//f
    this.layoutDrawSegment(-10, -17, 0, -17, ["lightgrey", "red"][(value >> 7) & 1], xx, yy);			//g1
    this.layoutDrawSegment(10, -17, 0, -17, ["lightgrey", "red"][(value >> 6) & 1], xx, yy);			//g2
    this.layoutDrawSegmentSlant(0, -17, -9, -36, ["lightgrey", "red"][(value >> 5) & 1], xx, yy);	//h
    this.layoutDrawSegment(0, -36, 0, -19, ["lightgrey", "red"][(value >> 4) & 1], xx, yy);			//i
    this.layoutDrawSegmentSlant(0, -17, 9, -36, ["lightgrey", "red"][(value >> 3) & 1], xx, yy);		//j
    this.layoutDrawSegmentSlant(0, -17, 9, 0, ["lightgrey", "red"][(value >> 2) & 1], xx, yy);		//k
    this.layoutDrawSegment(0, -17, 0, 2, ["lightgrey", "red"][(value >> 1) & 1], xx, yy);			//l
    this.layoutDrawSegmentSlant(0, -17, -9, 0, ["lightgrey", "red"][(value >> 0) & 1], xx, yy);		//m
>>>>>>> 8f373991

    ctx.beginPath();
    var dotColor = ["lightgrey", "red"][this.dot.value] || "lightgrey"
    ctx.strokeStyle = dotColor;
    rect(ctx, xx + 13, yy + 5, 1, 1);
    ctx.stroke();

    ctx.beginPath();
    ctx.strokeStyle = "black";
    ctx.lineWidth = correctWidth(1);
    rect2(ctx, -15, -42, 33, 51, xx, yy, this.direction);
    ctx.stroke();
}

function HexDisplay(x, y, scope = globalScope) {
    CircuitElement.call(this, x, y, scope, "RIGHT", 4);
    this.directionFixed = true;
    this.fixedBitWidth = true;
    this.setDimensions(30, 50);

    this.inp = new Node(0, -50, 0, this, 4);
    this.direction = "RIGHT";
}

HexDisplay.prototype = Object.create(CircuitElement.prototype);
HexDisplay.prototype.constructor = HexDisplay;
HexDisplay.prototype.tooltipText = "Hex Display ToolTip: Inputs a 4 Bit Hex number and displays it."
HexDisplay.prototype.canShowInSubcircuit = true;
HexDisplay.prototype.customSave = function () {
    var data = {


        nodes: {
            inp: findNode(this.inp)
        }

    }
    return data;
}
HexDisplay.prototype.customDrawSegment = function (x1, y1, x2, y2, color) {
    if (color == undefined) color = "lightgrey";
    ctx = simulationArea.context;
    ctx.beginPath();
    ctx.strokeStyle = color;
    ctx.lineWidth = correctWidth(5);
    xx = this.x;
    yy = this.y;

    moveTo(ctx, x1, y1, xx, yy, this.direction);
    lineTo(ctx, x2, y2, xx, yy, this.direction);
    ctx.closePath();
    ctx.stroke();
}
HexDisplay.prototype.customDraw = function () {
    ctx = simulationArea.context;

    var xx = this.x;
    var yy = this.y;

    ctx.strokeStyle = "black";
    ctx.lineWidth = correctWidth(3);
    var a = b = c = d = e = f = g = 0;
    switch (this.inp.value) {
        case 0:
            a = b = c = d = e = f = 1;
            break;
        case 1:
            b = c = 1;
            break;
        case 2:
            a = b = g = e = d = 1;
            break;
        case 3:
            a = b = g = c = d = 1;
            break;
        case 4:
            f = g = b = c = 1;
            break;
        case 5:
            a = f = g = c = d = 1;
            break;
        case 6:
            a = f = g = e = c = d = 1;
            break;
        case 7:
            a = b = c = 1;
            break;
        case 8:
            a = b = c = d = e = g = f = 1;
            break;
        case 9:
            a = f = g = b = c = 1;
            break;
        case 0xA:
            a = f = b = c = g = e = 1;
            break;
        case 0xB:
            f = e = g = c = d = 1;
            break;
        case 0xC:
            a = f = e = d = 1;
            break;
        case 0xD:
            b = c = g = e = d = 1;
            break;
        case 0xE:
            a = f = g = e = d = 1;
            break;
        case 0xF:
            a = f = g = e = 1;
            break;
        default:

    }
    this.customDrawSegment(18, -3, 18, -38, ["lightgrey", "red"][b]);
    this.customDrawSegment(18, 3, 18, 38, ["lightgrey", "red"][c]);
    this.customDrawSegment(-18, -3, -18, -38, ["lightgrey", "red"][f]);
    this.customDrawSegment(-18, 3, -18, 38, ["lightgrey", "red"][e]);
    this.customDrawSegment(-17, -38, 17, -38, ["lightgrey", "red"][a]);
    this.customDrawSegment(-17, 0, 17, 0, ["lightgrey", "red"][g]);
    this.customDrawSegment(-15, 38, 17, 38, ["lightgrey", "red"][d]);

}
HexDisplay.prototype.layoutProperties = {
    rightDimensionX : 20,
    leftDimensionX : 15,
    upDimensionY : 42,
    downDimensionY: 10
}
<<<<<<< HEAD
HexDisplay.prototype.layoutDrawSegment = function (x1, y1, x2, y2, color) {
=======
HexDisplay.prototype.layoutDrawSegment = function (x1, y1, x2, y2, color, xxSegment, yySegment) {
>>>>>>> 8f373991
    if (color == undefined) color = "lightgrey";
    ctx = simulationArea.context;
    ctx.beginPath();
    ctx.strokeStyle = color;
    ctx.lineWidth = correctWidth(3);
<<<<<<< HEAD
    xx = this.subcircuitMetadata.x;
    yy = this.subcircuitMetadata.y;
=======
    xx = xxSegment;
    yy = yySegment;
>>>>>>> 8f373991

    moveTo(ctx, x1, y1, xx, yy, this.direction);
    lineTo(ctx, x2, y2, xx, yy, this.direction);
    ctx.closePath();
    ctx.stroke();
}
<<<<<<< HEAD
HexDisplay.prototype.layoutDraw = function () {
    ctx = simulationArea.context;

    var xx = this.subcircuitMetadata.x;
    var yy = this.subcircuitMetadata.y;
=======
HexDisplay.prototype.layoutDraw = function (xOffset = 0, yOffset = 0) {
    ctx = simulationArea.context;

    var xx = this.subcircuitMetadata.x + xOffset;
    var yy = this.subcircuitMetadata.y + yOffset;
>>>>>>> 8f373991

    ctx.strokeStyle = "black";
    ctx.lineWidth = correctWidth(3);
    var a = b = c = d = e = f = g = 0;
    switch (this.inp.value) {
        case 0:
            a = b = c = d = e = f = 1;
            break;
        case 1:
            b = c = 1;
            break;
        case 2:
            a = b = g = e = d = 1;
            break;
        case 3:
            a = b = g = c = d = 1;
            break;
        case 4:
            f = g = b = c = 1;
            break;
        case 5:
            a = f = g = c = d = 1;
            break;
        case 6:
            a = f = g = e = c = d = 1;
            break;
        case 7:
            a = b = c = 1;
            break;
        case 8:
            a = b = c = d = e = g = f = 1;
            break;
        case 9:
            a = f = g = b = c = 1;
            break;
        case 0xA:
            a = f = b = c = g = e = 1;
            break;
        case 0xB:
            f = e = g = c = d = 1;
            break;
        case 0xC:
            a = f = e = d = 1;
            break;
        case 0xD:
            b = c = g = e = d = 1;
            break;
        case 0xE:
            a = f = g = e = d = 1;
            break;
        case 0xF:
            a = f = g = e = 1;
            break;
        default:

    }
<<<<<<< HEAD
    this.layoutDrawSegment(10, -20, 10, -38, ["lightgrey", "red"][b]);
    this.layoutDrawSegment(10, -17, 10, 1, ["lightgrey", "red"][c]);
    this.layoutDrawSegment(-10, -20, -10, -38, ["lightgrey", "red"][f]);
    this.layoutDrawSegment(-10, -17, -10, 1, ["lightgrey", "red"][e]);
    this.layoutDrawSegment(-8, -38, 8, -38, ["lightgrey", "red"][a]);
    this.layoutDrawSegment(-8, -18, 8, -18, ["lightgrey", "red"][g]);
    this.layoutDrawSegment(-8, 1, 8, 1, ["lightgrey", "red"][d]);
=======
    this.layoutDrawSegment(10, -20, 10, -38, ["lightgrey", "red"][b],xx, yy);
    this.layoutDrawSegment(10, -17, 10, 1, ["lightgrey", "red"][c],xx, yy);
    this.layoutDrawSegment(-10, -20, -10, -38, ["lightgrey", "red"][f],xx, yy);
    this.layoutDrawSegment(-10, -17, -10, 1, ["lightgrey", "red"][e],xx, yy);
    this.layoutDrawSegment(-8, -38, 8, -38, ["lightgrey", "red"][a],xx, yy);
    this.layoutDrawSegment(-8, -18, 8, -18, ["lightgrey", "red"][g],xx, yy);
    this.layoutDrawSegment(-8, 1, 8, 1, ["lightgrey", "red"][d],xx, yy);
>>>>>>> 8f373991

    ctx.beginPath();
    ctx.strokeStyle = "black";
    ctx.lineWidth = correctWidth(1);
    rect2(ctx, -15, -42, 33, 51, xx, yy, this.direction);
    ctx.stroke();
}

function OrGate(x, y, scope = globalScope, dir = "RIGHT", inputs = 2, bitWidth = 1) {
    // Calling base class constructor
    CircuitElement.call(this, x, y, scope, dir, bitWidth);
    this.rectangleObject = false;
    this.setDimensions(15, 20);
    // Inherit base class prototype

    this.inp = [];
    this.inputSize = inputs;


    if (inputs % 2 == 1) {
        // for (var i = 0; i < inputs / 2 - 1; i++) {
        //     var a = new Node(-10, -10 * (i + 1), 0, this);
        //     this.inp.push(a);
        // }
        // var a = new Node(-10, 0, 0, this);
        // this.inp.push(a);
        // for (var i = inputs / 2 + 1; i < inputs; i++) {
        //     var a = new Node(-10, 10 * (i + 1 - inputs / 2 - 1), 0, this);
        //     this.inp.push(a);
        // }
        for (var i = Math.floor(inputs / 2) - 1; i >= 0; i--) {
            var a = new Node(-10, -10 * (i + 1), 0, this);
            this.inp.push(a);
        }
        var a = new Node(-10, 0, 0, this);
        this.inp.push(a);
        for (var i = 0; i < Math.floor(inputs / 2); i++) {
            var a = new Node(-10, 10 * (i + 1), 0, this);
            this.inp.push(a);
        }
    } else {
        for (var i = inputs / 2 - 1; i >= 0; i--) {
            var a = new Node(-10, -10 * (i + 1), 0, this);
            this.inp.push(a);
        }
        for (var i = 0; i < inputs / 2; i++) {
            var a = new Node(-10, 10 * (i + 1), 0, this);
            this.inp.push(a);
        }
    }
    this.output1 = new Node(20, 0, 1, this);



}
OrGate.prototype = Object.create(CircuitElement.prototype);
OrGate.prototype.constructor = OrGate;
OrGate.prototype.changeInputSize = changeInputSize;
OrGate.prototype.alwaysResolve = true;
OrGate.prototype.verilogType = "or";
OrGate.prototype.customSave = function () {
    var data = {

        constructorParamaters: [this.direction, this.inputSize, this.bitWidth],

        nodes: {
            inp: this.inp.map(findNode),
            output1: findNode(this.output1),
        },
    }
    return data;
}
OrGate.prototype.resolve = function () {
    var result = this.inp[0].value || 0;
    if (this.isResolvable() == false) {
        return;
    }
    for (var i = 1; i < this.inputSize; i++)
        result = result | (this.inp[i].value || 0);
    this.output1.value = result;
    simulationArea.simulationQueue.add(this.output1);
}
OrGate.prototype.customDraw = function () {

    ctx = simulationArea.context;
    ctx.strokeStyle = ("rgba(0,0,0,1)");
    ctx.lineWidth = correctWidth(3);

    var xx = this.x;
    var yy = this.y;
    ctx.beginPath();
    ctx.fillStyle = "white";

    moveTo(ctx, -10, -20, xx, yy, this.direction, true);
    bezierCurveTo(0, -20, +15, -10, 20, 0, xx, yy, this.direction);
    bezierCurveTo(0 + 15, 0 + 10, 0, 0 + 20, -10, +20, xx, yy, this.direction);
    bezierCurveTo(0, 0, 0, 0, -10, -20, xx, yy, this.direction);
    ctx.closePath();
    if ((this.hover && !simulationArea.shiftDown) || simulationArea.lastSelected == this || simulationArea.multipleObjectSelections.contains(this)) ctx.fillStyle = "rgba(255, 255, 32,0.8)";
    ctx.fill();
    ctx.stroke();



}

function Stepper(x, y, scope = globalScope, dir = "RIGHT") {

    CircuitElement.call(this, x, y, scope, dir, 8);
    this.setDimensions(20, 20);

    this.output1 = new Node(20, 0, 1, this, 8);
    this.state = 0;

}
Stepper.prototype = Object.create(CircuitElement.prototype);
Stepper.prototype.constructor = Stepper;
Stepper.prototype.tooltipText = "Stepper ToolTip: Increase/Decrease value by selecting the stepper and using +/- keys."
Stepper.prototype.customSave = function () {
    var data = {
        constructorParamaters: [this.direction],
        nodes: {
            output1: findNode(this.output1),
        },
        values: {
            state: this.state
        }
    }
    return data;
}
Stepper.prototype.customDraw = function () {
    ctx = simulationArea.context;

    ctx.beginPath();
    ctx.font = "20px Georgia";
    ctx.fillStyle = "green";
    ctx.textAlign = "center";
    fillText(ctx, this.state.toString(16), this.x, this.y + 5);
    ctx.fill();;
}
Stepper.prototype.resolve = function () {
    this.state = Math.min(this.state, (1 << this.bitWidth) - 1);
    this.output1.value = this.state;
    simulationArea.simulationQueue.add(this.output1);
}
Stepper.prototype.keyDown2 = function (key) {
    //console.log(key);
    if (this.state < (1 << this.bitWidth) && (key == "+" || key == "=")) this.state++;
    if (this.state > 0 && (key == "_" || key == "-")) this.state--;
}

function NotGate(x, y, scope = globalScope, dir = "RIGHT", bitWidth = 1) {

    CircuitElement.call(this, x, y, scope, dir, bitWidth);
    this.rectangleObject = false;
    this.setDimensions(15, 15);

    this.inp1 = new Node(-10, 0, 0, this);
    this.output1 = new Node(20, 0, 1, this);


}
NotGate.prototype = Object.create(CircuitElement.prototype);
NotGate.prototype.constructor = NotGate;
NotGate.prototype.customSave = function () {
    var data = {
        constructorParamaters: [this.direction, this.bitWidth],
        nodes: {
            output1: findNode(this.output1),
            inp1: findNode(this.inp1)
        },
    }
    return data;
}
NotGate.prototype.resolve = function () {
    if (this.isResolvable() == false) {
        return;
    }
    this.output1.value = ((~this.inp1.value >>> 0) << (32 - this.bitWidth)) >>> (32 - this.bitWidth);
    simulationArea.simulationQueue.add(this.output1);
}
NotGate.prototype.customDraw = function () {

    ctx = simulationArea.context;
    ctx.strokeStyle = "black";
    ctx.lineWidth = correctWidth(3);

    var xx = this.x;
    var yy = this.y;
    ctx.beginPath();
    ctx.fillStyle = "white";
    moveTo(ctx, -10, -10, xx, yy, this.direction);
    lineTo(ctx, 10, 0, xx, yy, this.direction);
    lineTo(ctx, -10, 10, xx, yy, this.direction);
    ctx.closePath();
    if ((this.hover && !simulationArea.shiftDown) || simulationArea.lastSelected == this || simulationArea.multipleObjectSelections.contains(this)) ctx.fillStyle = "rgba(255, 255, 32,0.8)";
    ctx.fill();
    ctx.stroke();
    ctx.beginPath();
    drawCircle2(ctx, 15, 0, 5, xx, yy, this.direction);
    ctx.stroke();

}


function ForceGate(x, y, scope = globalScope, dir = "RIGHT", bitWidth = 1) {

    CircuitElement.call(this, x, y, scope, dir, bitWidth);
    this.setDimensions(20, 10);

    this.inp1 = new Node(-20, 0, 0, this);
    this.inp2 = new Node(0, 0, 0, this);
    this.output1 = new Node(20, 0, 1, this);


}
ForceGate.prototype = Object.create(CircuitElement.prototype);
ForceGate.prototype.constructor = ForceGate;
ForceGate.prototype.isResolvable = function () {
    return (this.inp1.value != undefined || this.inp2.value != undefined)
}
ForceGate.prototype.customSave = function () {
    var data = {
        constructorParamaters: [this.direction, this.bitWidth],
        nodes: {
            output1: findNode(this.output1),
            inp1: findNode(this.inp1),
            inp2: findNode(this.inp2)
        },
    }
    return data;
}
ForceGate.prototype.resolve = function () {
    if (this.inp2.value != undefined)
        this.output1.value = this.inp2.value;
    else
        this.output1.value = this.inp1.value;
    simulationArea.simulationQueue.add(this.output1);
}
ForceGate.prototype.customDraw = function () {

    ctx = simulationArea.context;
    var xx = this.x;
    var yy = this.y;



    ctx.beginPath();
    ctx.fillStyle = "Black";
    ctx.textAlign = "center"

    fillText4(ctx, "I", -10, 0, xx, yy, this.direction, 10);
    fillText4(ctx, "O", 10, 0, xx, yy, this.direction, 10);
    ctx.fill();

}


function Text(x, y, scope = globalScope, label = "") {

    CircuitElement.call(this, x, y, scope, "RIGHT", 1);
    // this.setDimensions(15, 15);
    this.fixedBitWidth = true;
    this.directionFixed = true;
    this.labelDirectionFixed = true;
    this.setHeight(10);
    this.setLabel(label);



}
Text.prototype = Object.create(CircuitElement.prototype);
Text.prototype.constructor = Text;
Text.prototype.tooltipText = "Text ToolTip: Use this to document your circuit."
Text.prototype.setLabel = function (str = "") {

    this.label = str;
    ctx = simulationArea.context;
    ctx.font = 14 + "px Georgia";
    this.leftDimensionX = 10;
    this.rightDimensionX = ctx.measureText(this.label).width + 10;
    //console.log(this.leftDimensionX,this.rightDimensionX,ctx.measureText(this.label))
}
Text.prototype.customSave = function () {
    var data = {
        constructorParamaters: [this.label],
    }
    return data;
}
Text.prototype.keyDown = function (key) {


    if (key.length == 1) {
        if (this.label == "Enter Text Here")
            this.setLabel(key)
        else
            this.setLabel(this.label + key);
    } else if (key == "Backspace") {
        if (this.label == "Enter Text Here")
            this.setLabel("")
        else
            this.setLabel(this.label.slice(0, -1));
    }
}
Text.prototype.draw = function () {

    if (this.label.length == 0 && simulationArea.lastSelected != this) this.delete();

    ctx = simulationArea.context;
    ctx.strokeStyle = "black";
    ctx.lineWidth = 1;



    var xx = this.x;
    var yy = this.y;

    if ((this.hover && !simulationArea.shiftDown) || simulationArea.lastSelected == this || simulationArea.multipleObjectSelections.contains(this)) {
        ctx.beginPath();
        ctx.fillStyle = "white";
        rect2(ctx, -this.leftDimensionX, -this.upDimensionY, this.leftDimensionX + this.rightDimensionX, this.upDimensionY + this.downDimensionY, this.x, this.y, "RIGHT");
        ctx.fillStyle = "rgba(255, 255, 32,0.1)";
        ctx.fill();
        ctx.stroke();
    }
    ctx.beginPath();
    ctx.textAlign = "left";
    ctx.fillStyle = "black"
    fillText(ctx, this.label, xx, yy + 5, 14);
    ctx.fill();

}

function TriState(x, y, scope = globalScope, dir = "RIGHT", bitWidth = 1) {
    CircuitElement.call(this, x, y, scope, dir, bitWidth);
    this.rectangleObject = false;
    this.setDimensions(15, 15);

    this.inp1 = new Node(-10, 0, 0, this);
    this.output1 = new Node(20, 0, 1, this);
    this.state = new Node(0, 0, 0, this, 1, "Enable");


}
TriState.prototype = Object.create(CircuitElement.prototype);
TriState.prototype.constructor = TriState;
// TriState.prototype.propagationDelay=10000;
TriState.prototype.customSave = function () {
    var data = {
        constructorParamaters: [this.direction, this.bitWidth],
        nodes: {
            output1: findNode(this.output1),
            inp1: findNode(this.inp1),
            state: findNode(this.state),
        },
    }
    return data;
}
// TriState.prototype.isResolvable = function(){
// 	return this.inp1.value!=undefined
// }
TriState.prototype.newBitWidth = function (bitWidth) {
    this.inp1.bitWidth = bitWidth;
    this.output1.bitWidth = bitWidth;
    this.bitWidth = bitWidth;
}
TriState.prototype.resolve = function () {
    if (this.isResolvable() == false) {
        return;
    }

    if (this.state.value == 1) {
        if (this.output1.value != this.inp1.value) {
            this.output1.value = this.inp1.value; //>>>0)<<(32-this.bitWidth))>>>(32-this.bitWidth);
            simulationArea.simulationQueue.add(this.output1);
        }
        simulationArea.contentionPending.clean(this);
    } else {
        if (this.output1.value != undefined && !simulationArea.contentionPending.contains(this)) {
            this.output1.value = undefined;
            simulationArea.simulationQueue.add(this.output1);
        }

    }
    simulationArea.contentionPending.clean(this);
}
TriState.prototype.customDraw = function () {

    ctx = simulationArea.context;
    ctx.strokeStyle = ("rgba(0,0,0,1)");
    ctx.lineWidth = correctWidth(3);

    var xx = this.x;
    var yy = this.y;
    ctx.beginPath();
    ctx.fillStyle = "white";
    moveTo(ctx, -10, -15, xx, yy, this.direction);
    lineTo(ctx, 20, 0, xx, yy, this.direction);
    lineTo(ctx, -10, 15, xx, yy, this.direction);
    ctx.closePath();
    if ((this.hover && !simulationArea.shiftDown) || simulationArea.lastSelected == this || simulationArea.multipleObjectSelections.contains(this)) ctx.fillStyle = "rgba(255, 255, 32,0.8)";
    ctx.fill();
    ctx.stroke();

}

function Buffer(x, y, scope = globalScope, dir = "RIGHT", bitWidth = 1) {
    CircuitElement.call(this, x, y, scope, dir, bitWidth);
    this.rectangleObject = false;
    this.setDimensions(15, 15);

    this.state = 0;
    this.preState = 0;
    this.inp1 = new Node(-10, 0, 0, this);
    this.reset = new Node(0, 0, 0, this, 1, "reset");
    this.output1 = new Node(20, 0, 1, this);


}
Buffer.prototype = Object.create(CircuitElement.prototype);
Buffer.prototype.constructor = Buffer;
Buffer.prototype.customSave = function () {
    var data = {
        constructorParamaters: [this.direction, this.bitWidth],
        nodes: {
            output1: findNode(this.output1),
            inp1: findNode(this.inp1),
            reset: findNode(this.reset),
        },
    }
    return data;
}
Buffer.prototype.newBitWidth = function (bitWidth) {
    this.inp1.bitWidth = bitWidth;
    this.output1.bitWidth = bitWidth;
    this.bitWidth = bitWidth;
}
Buffer.prototype.isResolvable = function () {
    return true;
}
Buffer.prototype.resolve = function () {

    if (this.reset.value == 1) {
        this.state = this.preState;
    }
    if (this.inp1.value !== undefined)
        this.state = this.inp1.value;

    this.output1.value = this.state;
    simulationArea.simulationQueue.add(this.output1);

}
Buffer.prototype.customDraw = function () {

    ctx = simulationArea.context;
    ctx.strokeStyle = ("rgba(200,0,0,1)");
    ctx.lineWidth = correctWidth(3);

    var xx = this.x;
    var yy = this.y;
    ctx.beginPath();
    ctx.fillStyle = "white";
    moveTo(ctx, -10, -15, xx, yy, this.direction);
    lineTo(ctx, 20, 0, xx, yy, this.direction);
    lineTo(ctx, -10, 15, xx, yy, this.direction);
    ctx.closePath();
    if ((this.hover && !simulationArea.shiftDown) || simulationArea.lastSelected == this || simulationArea.multipleObjectSelections.contains(this)) ctx.fillStyle = "rgba(255, 255, 32,0.8)";
    ctx.fill();
    ctx.stroke();

}

function ControlledInverter(x, y, scope = globalScope, dir = "RIGHT", bitWidth = 1) {
    CircuitElement.call(this, x, y, scope, dir, bitWidth);
    this.rectangleObject = false;
    this.setDimensions(15, 15);

    this.inp1 = new Node(-10, 0, 0, this);
    this.output1 = new Node(30, 0, 1, this);
    this.state = new Node(0, 0, 0, this, 1, "Enable");


}
ControlledInverter.prototype = Object.create(CircuitElement.prototype);
ControlledInverter.prototype.constructor = ControlledInverter;
ControlledInverter.prototype.customSave = function () {
    var data = {
        constructorParamaters: [this.direction, this.bitWidth],
        nodes: {
            output1: findNode(this.output1),
            inp1: findNode(this.inp1),
            state: findNode(this.state)
        },
    }
    return data;
}
ControlledInverter.prototype.newBitWidth = function (bitWidth) {
    this.inp1.bitWidth = bitWidth;
    this.output1.bitWidth = bitWidth;
    this.bitWidth = bitWidth;
}
ControlledInverter.prototype.resolve = function () {
    if (this.isResolvable() == false) {
        return;
    }
    if (this.state.value == 1) {
        this.output1.value = ((~this.inp1.value >>> 0) << (32 - this.bitWidth)) >>> (32 - this.bitWidth);
        simulationArea.simulationQueue.add(this.output1);
    }
    if (this.state.value == 0) {
        this.output1.value = undefined;
    }
}
ControlledInverter.prototype.customDraw = function () {

    ctx = simulationArea.context;
    ctx.strokeStyle = ("rgba(0,0,0,1)");
    ctx.lineWidth = correctWidth(3);

    var xx = this.x;
    var yy = this.y;
    ctx.beginPath();
    ctx.fillStyle = "white";
    moveTo(ctx, -10, -15, xx, yy, this.direction);
    lineTo(ctx, 20, 0, xx, yy, this.direction);
    lineTo(ctx, -10, 15, xx, yy, this.direction);
    ctx.closePath();
    if ((this.hover && !simulationArea.shiftDown) || simulationArea.lastSelected == this || simulationArea.multipleObjectSelections.contains(this)) ctx.fillStyle = "rgba(255, 255, 32,0.8)";
    ctx.fill();
    ctx.stroke();
    ctx.beginPath();
    drawCircle2(ctx, 25, 0, 5, xx, yy, this.direction);
    ctx.stroke();

}

function Adder(x, y, scope = globalScope, dir = "RIGHT", bitWidth = 1) {

    CircuitElement.call(this, x, y, scope, dir, bitWidth);
    this.setDimensions(20, 20);

    this.inpA = new Node(-20, -10, 0, this, this.bitWidth, "A");
    this.inpB = new Node(-20, 0, 0, this, this.bitWidth, "B");
    this.carryIn = new Node(-20, 10, 0, this, 1, "Cin");
    this.sum = new Node(20, 0, 1, this, this.bitWidth, "Sum");
    this.carryOut = new Node(20, 10, 1, this, 1, "Cout");



}
Adder.prototype = Object.create(CircuitElement.prototype);
Adder.prototype.constructor = Adder;
Adder.prototype.customSave = function () {
    var data = {
        constructorParamaters: [this.direction, this.bitWidth],
        nodes: {
            inpA: findNode(this.inpA),
            inpB: findNode(this.inpB),
            carryIn: findNode(this.carryIn),
            carryOut: findNode(this.carryOut),
            sum: findNode(this.sum)
        },
    }
    return data;
}
Adder.prototype.isResolvable = function () {
    return this.inpA.value != undefined && this.inpB.value != undefined;
}
Adder.prototype.newBitWidth = function (bitWidth) {
    this.bitWidth = bitWidth;
    this.inpA.bitWidth = bitWidth;
    this.inpB.bitWidth = bitWidth;
    this.sum.bitWidth = bitWidth;
}
Adder.prototype.resolve = function () {
    if (this.isResolvable() == false) {
        return;
    }
    var carryIn = this.carryIn.value;
    if (carryIn == undefined) carryIn = 0;
    var sum = this.inpA.value + this.inpB.value + carryIn;

    this.sum.value = ((sum) << (32 - this.bitWidth)) >>> (32 - this.bitWidth);
    this.carryOut.value = +((sum >>> (this.bitWidth)) !== 0);
    simulationArea.simulationQueue.add(this.carryOut);
    simulationArea.simulationQueue.add(this.sum);
}

function Rom(x, y, scope = globalScope, data = [0, 0, 0, 0, 0, 0, 0, 0, 0, 0, 0, 0, 0, 0, 0, 0]) {

    CircuitElement.call(this, x, y, scope, "RIGHT", 1);
    this.fixedBitWidth = true;
    this.directionFixed = true;
    this.rectangleObject = false;
    this.setDimensions(80, 50);

    this.memAddr = new Node(-80, 0, 0, this, 4, "Address");
    this.en = new Node(0, 50, 0, this, 1, "Enable");
    this.dataOut = new Node(80, 0, 1, this, 8, "DataOut");
    this.data = data || prompt("Enter data").split(' ').map(function (x) {
        return parseInt(x, 16);
    });
    //console.log(this.data);



}
Rom.prototype = Object.create(CircuitElement.prototype);
Rom.prototype.constructor = Rom;
Rom.prototype.isResolvable = function () {
    if ((this.en.value == 1 || this.en.connections.length == 0) && this.memAddr.value != undefined) return true;
    return false;
}
Rom.prototype.customSave = function () {
    var data = {
        constructorParamaters: [this.data],
        nodes: {
            memAddr: findNode(this.memAddr),
            dataOut: findNode(this.dataOut),
            en: findNode(this.en),
        },

    }
    return data;
}
Rom.prototype.findPos = function () {
    var i = Math.floor((simulationArea.mouseX - this.x + 35) / 20)
    var j = Math.floor((simulationArea.mouseY - this.y + 35) / 16);
    if (i < 0 || j < 0 || i > 3 || j > 3) return undefined;
    return j * 4 + i;
}
Rom.prototype.click = function () { // toggle
    this.selectedIndex = this.findPos();
}
Rom.prototype.keyDown = function (key) {
    if (key == "Backspace") this.delete();
    if (this.selectedIndex == undefined) return;
    key = key.toLowerCase();
    if (!~"1234567890abcdef".indexOf(key)) return;
    else {
        this.data[this.selectedIndex] = (this.data[this.selectedIndex] * 16 + parseInt(key, 16)) % 256;
    }
}
Rom.prototype.customDraw = function () {




    var ctx = simulationArea.context;
    var xx = this.x;
    var yy = this.y;

    var hoverIndex = this.findPos();




    ctx.strokeStyle = "black";
    ctx.fillStyle = "white";
    ctx.lineWidth = correctWidth(3);
    ctx.beginPath();
    rect2(ctx, -this.leftDimensionX, -this.upDimensionY, this.leftDimensionX + this.rightDimensionX, this.upDimensionY + this.downDimensionY, this.x, this.y, [this.direction, "RIGHT"][+this.directionFixed]);
    if (hoverIndex == undefined && ((!simulationArea.shiftDown && this.hover) || simulationArea.lastSelected == this || simulationArea.multipleObjectSelections.contains(this))) ctx.fillStyle = "rgba(255, 255, 32,0.8)";
    ctx.fill();
    ctx.stroke();
    // if (this.hover)
    //     ////console.log(this);

    ctx.strokeStyle = "black";
    ctx.fillStyle = "#fafafa";
    ctx.lineWidth = correctWidth(1);
    ctx.beginPath();

    for (var i = 0; i < 16; i += 4) {
        for (var j = i; j < i + 4; j++) {
            rect2(ctx, (j % 4) * 20, i * 4, 20, 16, xx - 35, yy - 35);
        }
    }
    ctx.fill();
    ctx.stroke();

    if (hoverIndex != undefined) {
        ctx.beginPath();
        ctx.fillStyle = "yellow";
        rect2(ctx, (hoverIndex % 4) * 20, Math.floor(hoverIndex / 4) * 16, 20, 16, xx - 35, yy - 35);
        ctx.fill();
        ctx.stroke();
    }
    if (this.selectedIndex != undefined) {
        ctx.beginPath();
        ctx.fillStyle = "lightgreen";
        rect2(ctx, (this.selectedIndex % 4) * 20, Math.floor(this.selectedIndex / 4) * 16, 20, 16, xx - 35, yy - 35);
        ctx.fill();
        ctx.stroke();
    }
    if (this.memAddr.value != undefined) {
        ctx.beginPath();
        ctx.fillStyle = "green";
        rect2(ctx, (this.memAddr.value % 4) * 20, Math.floor(this.memAddr.value / 4) * 16, 20, 16, xx - 35, yy - 35);
        ctx.fill();
        ctx.stroke();
    }

    ctx.beginPath();
    ctx.fillStyle = "Black";
    fillText3(ctx, "A", -65, 5, xx, yy, fontSize = 16, font = "Georgia", textAlign = "right");
    fillText3(ctx, "D", 75, 5, xx, yy, fontSize = 16, font = "Georgia", textAlign = "right");
    fillText3(ctx, "En", 5, 47, xx, yy, fontSize = 16, font = "Georgia", textAlign = "right");
    ctx.fill();


    ctx.beginPath();
    ctx.fillStyle = "Black";
    for (var i = 0; i < 16; i += 4) {
        for (var j = i; j < i + 4; j++) {
            var s = this.data[j].toString(16);
            if (s.length < 2) s = '0' + s;
            fillText3(ctx, s, (j % 4) * 20, i * 4, xx - 35 + 10, yy - 35 + 12, fontSize = 14, font = "Georgia", textAlign = "center")
        }
    }
    ctx.fill();

    ctx.beginPath();
    ctx.fillStyle = "Black";
    for (var i = 0; i < 16; i += 4) {

        var s = i.toString(16);
        if (s.length < 2) s = '0' + s;
        fillText3(ctx, s, 0, i * 4, xx - 40, yy - 35 + 12, fontSize = 14, font = "Georgia", textAlign = "right")

    }
    ctx.fill();


}
Rom.prototype.resolve = function () {
    if (this.isResolvable() == false) {
        return;
    }
    this.dataOut.value = this.data[this.memAddr.value];
    simulationArea.simulationQueue.add(this.dataOut);
}

function Splitter(x, y, scope = globalScope, dir = "RIGHT", bitWidth = undefined, bitWidthSplit = undefined) {

    CircuitElement.call(this, x, y, scope, dir, bitWidth);
    this.rectangleObject = false;

    this.bitWidthSplit = bitWidthSplit || prompt("Enter bitWidth Split").split(' ').filter(x => x != '').map(function(x) {
        return parseInt(x, 10)||1;
      
    });
    this.splitCount = this.bitWidthSplit.length;

    this.setDimensions(10, (this.splitCount - 1) * 10 + 10);
    this.yOffset = (this.splitCount / 2 - 1) * 20;

    this.inp1 = new Node(-10, 10 + this.yOffset, 0, this, this.bitWidth);

    this.outputs = [];
    // this.prevOutValues=new Array(this.splitCount)
    for (var i = 0; i < this.splitCount; i++)
        this.outputs.push(new Node(20, i * 20 - this.yOffset - 20, 0, this, this.bitWidthSplit[i]));

    this.prevInpValue = undefined;


}
Splitter.prototype = Object.create(CircuitElement.prototype);
Splitter.prototype.constructor = Splitter;
Splitter.prototype.tooltipText = "Splitter ToolTip: Split multiBit Input into smaller bitwidths or vice versa."
Splitter.prototype.customSave = function () {
    var data = {

        constructorParamaters: [this.direction, this.bitWidth, this.bitWidthSplit],
        nodes: {
            outputs: this.outputs.map(findNode),
            inp1: findNode(this.inp1)
        },
    }
    return data;
}
Splitter.prototype.removePropogation = function () {

    if (this.inp1.value == undefined) {
        let i = 0;

        for (i = 0; i < this.outputs.length; i++) { // False Hit
            if (this.outputs[i].value == undefined) return;
        }

        for (i = 0; i < this.outputs.length; i++) {
            if (this.outputs[i].value !== undefined) {
                this.outputs[i].value = undefined;
                simulationArea.simulationQueue.add(this.outputs[i]);
            }
        }
    } else {
        if (this.inp1.value !== undefined) {
            this.inp1.value = undefined;
            simulationArea.simulationQueue.add(this.inp1);
        }
    }

    this.prevInpValue = undefined;

}
Splitter.prototype.isResolvable = function () {
    var resolvable = false;
    if (this.inp1.value != this.prevInpValue) {
        if (this.inp1.value !== undefined) return true;
        return false;
    }
    var i;
    for (i = 0; i < this.splitCount; i++)
        if (this.outputs[i].value === undefined) break;
    if (i == this.splitCount) resolvable = true;
    return resolvable;
}
Splitter.prototype.resolve = function () {
    if (this.isResolvable() == false) {
        return;
    }
    if (this.inp1.value !== undefined && this.inp1.value != this.prevInpValue) {
        var bitCount = 1;
        for (var i = 0; i < this.splitCount; i++) {
            var bitSplitValue = extractBits(this.inp1.value, bitCount, bitCount + this.bitWidthSplit[i] - 1);
            if (this.outputs[i].value != bitSplitValue) {
                if (this.outputs[i].value != bitSplitValue) {
                    this.outputs[i].value = bitSplitValue;
                    simulationArea.simulationQueue.add(this.outputs[i]);
                }
            }
            bitCount += this.bitWidthSplit[i];
        }
    } else {
        var n = 0;
        for (var i = this.splitCount - 1; i >= 0; i--) {
            n <<= this.bitWidthSplit[i];
            n += this.outputs[i].value;
        }
        if (this.inp1.value != n) {
            this.inp1.value = n;
            simulationArea.simulationQueue.add(this.inp1);
        }
        // else if (this.inp1.value != n) {
        //     console.log("CONTENTION");
        // }
    }
    this.prevInpValue = this.inp1.value;
}
Splitter.prototype.reset = function () {
    this.prevInpValue = undefined;
}
Splitter.prototype.processVerilog = function () {

    if (this.inp1.verilogLabel != "" && this.outputs[0].verilogLabel == "") {
        var bitCount = 0;
        for (var i = 0; i < this.splitCount; i++) {
            // var bitSplitValue = extractBits(this.inp1.value, bitCount, bitCount + this.bitWidthSplit[i] - 1);
            if (this.bitWidthSplit[i] > 1)
                var label = this.inp1.verilogLabel + '[' + (bitCount + this.bitWidthSplit[i] - 1) + ":" + bitCount + "]";
            else
                var label = this.inp1.verilogLabel + '[' + bitCount + "]";
            if (this.outputs[i].verilogLabel != label) {
                this.outputs[i].verilogLabel = label;
                this.scope.stack.push(this.outputs[i]);
            }
            bitCount += this.bitWidthSplit[i];
        }
    } else if (this.inp1.verilogLabel == "" && this.outputs[0].verilogLabel != "") {


        var label = "{" + this.outputs.map((x) => {
            return x.verilogLabel
        }).join(",") + "}";
        if (this.inp1.verilogLabel != label) {
            this.inp1.verilogLabel = label;
            this.scope.stack.push(this.inp1);
        }
    }
}
Splitter.prototype.customDraw = function () {

    ctx = simulationArea.context;
    ctx.strokeStyle = ["black", "brown"][((this.hover && !simulationArea.shiftDown) || simulationArea.lastSelected == this || simulationArea.multipleObjectSelections.contains(this)) + 0];
    ctx.lineWidth = correctWidth(3);

    var xx = this.x;
    var yy = this.y;
    ctx.beginPath();

    // drawLine(ctx, -10, -10, xx, y2, color, width)
    moveTo(ctx, -10, 10 + this.yOffset, xx, yy, this.direction);
    lineTo(ctx, 0, 0 + this.yOffset, xx, yy, this.direction);
    lineTo(ctx, 0, -20 * (this.splitCount - 1) + this.yOffset, xx, yy, this.direction);

    var bitCount = 0;
    for (var i = this.splitCount - 1; i >= 0; i--) {
        moveTo(ctx, 0, -20 * i + this.yOffset, xx, yy, this.direction);
        lineTo(ctx, 20, -20 * i + this.yOffset, xx, yy, this.direction);
    }
    ctx.stroke();
    ctx.beginPath();
    ctx.fillStyle = "black";
    for (var i = this.splitCount - 1; i >= 0; i--) {
        fillText2(ctx, bitCount + ":" + (bitCount + this.bitWidthSplit[this.splitCount - i - 1]), 12, -20 * i + this.yOffset + 10, xx, yy, this.direction);
        bitCount += this.bitWidthSplit[this.splitCount - i - 1];
    }
    ctx.fill();



}

function Ground(x, y, scope = globalScope, bitWidth = 1) {
    CircuitElement.call(this, x, y, scope, "RIGHT", bitWidth);
    this.rectangleObject = false;
    this.setDimensions(10, 10);
    this.directionFixed = true;
    this.output1 = new Node(0, -10, 1, this);
}
Ground.prototype = Object.create(CircuitElement.prototype);
Ground.prototype.tooltipText = "Ground: All bits are Low(0).";
Ground.prototype.constructor = Ground;
Ground.prototype.propagationDelay = 0;
Ground.prototype.customSave = function () {
    var data = {
        nodes: {
            output1: findNode(this.output1)
        },
        values: {
            state: this.state
        },
        constructorParamaters: [this.direction, this.bitWidth]
    }
    return data;
}
Ground.prototype.resolve = function () {
    this.output1.value = 0;
    simulationArea.simulationQueue.add(this.output1);
}
Ground.prototype.customSave = function () {
    var data = {
        nodes: {
            output1: findNode(this.output1)
        },
        constructorParamaters: [this.bitWidth],
    }
    return data;
}
Ground.prototype.customDraw = function () {

    ctx = simulationArea.context;

    ctx.beginPath();
    ctx.strokeStyle = ["black", "brown"][((this.hover && !simulationArea.shiftDown) || simulationArea.lastSelected == this || simulationArea.multipleObjectSelections.contains(this)) + 0];
    ctx.lineWidth = correctWidth(3);

    var xx = this.x;
    var yy = this.y;

    moveTo(ctx, 0, -10, xx, yy, this.direction);
    lineTo(ctx, 0, 0, xx, yy, this.direction);
    moveTo(ctx, -10, 0, xx, yy, this.direction);
    lineTo(ctx, 10, 0, xx, yy, this.direction);
    moveTo(ctx, -6, 5, xx, yy, this.direction);
    lineTo(ctx, 6, 5, xx, yy, this.direction);
    moveTo(ctx, -2.5, 10, xx, yy, this.direction);
    lineTo(ctx, 2.5, 10, xx, yy, this.direction);
    ctx.stroke();
}


function Power(x, y, scope = globalScope, bitWidth = 1) {

    CircuitElement.call(this, x, y, scope, "RIGHT", bitWidth);
    this.directionFixed = true;
    this.rectangleObject = false;
    this.setDimensions(10, 10);
    this.output1 = new Node(0, 10, 1, this);
}
Power.prototype = Object.create(CircuitElement.prototype);
Power.prototype.tooltipText = "Power: All bits are High(1).";
Power.prototype.constructor = Power;
Power.prototype.propagationDelay = 0;
Power.prototype.resolve = function () {
    this.output1.value = ~0 >>> (32 - this.bitWidth);
    simulationArea.simulationQueue.add(this.output1);
}
Power.prototype.customSave = function () {
    var data = {

        nodes: {
            output1: findNode(this.output1)
        },
        constructorParamaters: [this.bitWidth],
    }
    return data;
}
Power.prototype.customDraw = function () {

    ctx = simulationArea.context;

    var xx = this.x;
    var yy = this.y;

    ctx.beginPath();
    ctx.strokeStyle = ("rgba(0,0,0,1)");
    ctx.lineWidth = correctWidth(3);
    ctx.fillStyle = "green";
    moveTo(ctx, 0, -10, xx, yy, this.direction);
    lineTo(ctx, -10, 0, xx, yy, this.direction);
    lineTo(ctx, 10, 0, xx, yy, this.direction);
    lineTo(ctx, 0, -10, xx, yy, this.direction);
    ctx.closePath();
    ctx.stroke();
    if ((this.hover && !simulationArea.shiftDown) || simulationArea.lastSelected == this || simulationArea.multipleObjectSelections.contains(this)) ctx.fillStyle = "rgba(255, 255, 32,0.8)";
    ctx.fill();
    moveTo(ctx, 0, 0, xx, yy, this.direction);
    lineTo(ctx, 0, 10, xx, yy, this.direction);
    ctx.stroke();

}

function get_next_position(x = 0, scope = globalScope) {
    var possible_y = 20;

    var done = {}
    for (var i = 0; i < scope.Input.length; i++)
        if (scope.Input[i].layoutProperties.x == x)
            done[scope.Input[i].layoutProperties.y] = 1
    for (var i = 0; i < scope.Output.length; i++)
        if (scope.Output[i].layoutProperties.x == x)
            done[scope.Output[i].layoutProperties.y] = 1

    // return possible_y;

    while (done[possible_y] || done[possible_y + 10] || done[possible_y - 10])
        possible_y += 10;


    var height = possible_y + 20;
    if (height > scope.layout.height) {
        var old_height = scope.layout.height
        scope.layout.height = height;
        for (var i = 0; i < scope.Input.length; i++) {
            if (scope.Input[i].layoutProperties.y == old_height)
                scope.Input[i].layoutProperties.y = scope.layout.height;
        }
        for (var i = 0; i < scope.Output.length; i++) {
            if (scope.Output[i].layoutProperties.y == old_height)
                scope.Output[i].layoutProperties.y = scope.layout.height;
        }
    }
    return possible_y;
}

function Input(x, y, scope = globalScope, dir = "RIGHT", bitWidth = 1, layoutProperties) {

    if (layoutProperties)
        this.layoutProperties = layoutProperties;
    else {
        this.layoutProperties = {
            x: 0,
            y: get_next_position(0, scope),
            id: generateId(),
        }
    }

    // Call base class constructor
    CircuitElement.call(this, x, y, scope, dir, bitWidth);
    this.state = 0;
    this.orientationFixed = false;
    this.state = bin2dec(this.state); // in integer format
    this.output1 = new Node(this.bitWidth * 10, 0, 1, this);
    this.wasClicked = false;
    this.directionFixed = true;
    this.setWidth(this.bitWidth * 10);
    this.rectangleObject = true; // Trying to make use of base class draw



}
Input.prototype = Object.create(CircuitElement.prototype);
Input.prototype.constructor = Input;
Input.prototype.tooltipText = "Input ToolTip: Toggle the individual bits by clicking on them."
Input.prototype.propagationDelay = 0;
Input.prototype.customSave = function () {
    var data = {
        nodes: {
            output1: findNode(this.output1)
        },
        values: {
            state: this.state
        },
        constructorParamaters: [this.direction, this.bitWidth, this.layoutProperties]
    }
    return data;
}
Input.prototype.resolve = function () {
    this.output1.value = this.state;
    simulationArea.simulationQueue.add(this.output1);
}
// Check if override is necessary!!
Input.prototype.newBitWidth = function (bitWidth) {
    if (bitWidth < 1) return;
    var diffBitWidth = bitWidth - this.bitWidth;
    this.bitWidth = bitWidth; //||parseInt(prompt("Enter bitWidth"),10);
    this.setWidth(this.bitWidth * 10);
    this.state = 0;
    this.output1.bitWidth = bitWidth;
    if (this.direction == "RIGHT") {
        this.x -= 10 * diffBitWidth;
        this.output1.x = 10 * this.bitWidth;
        this.output1.leftx = 10 * this.bitWidth;
    } else if (this.direction == "LEFT") {
        this.x += 10 * diffBitWidth;
        this.output1.x = -10 * this.bitWidth;
        this.output1.leftx = 10 * this.bitWidth;
    }
}
Input.prototype.click = function () { // toggle
    var pos = this.findPos();
    if (pos == 0) pos = 1; // minor correction
    if (pos < 1 || pos > this.bitWidth) return;
    this.state = ((this.state >>> 0) ^ (1 << (this.bitWidth - pos))) >>> 0;
}
Input.prototype.customDraw = function () {

    ctx = simulationArea.context;
    ctx.beginPath();
    ctx.strokeStyle = ("rgba(0,0,0,1)");
    ctx.lineWidth = correctWidth(3);
    var xx = this.x;
    var yy = this.y;

    ctx.beginPath();
    ctx.fillStyle = "green";
    ctx.textAlign = "center";
    var bin = dec2bin(this.state, this.bitWidth);
    for (var k = 0; k < this.bitWidth; k++)
        fillText(ctx, bin[k], xx - 10 * this.bitWidth + 10 + (k) * 20, yy + 5);
    ctx.fill();


}
Input.prototype.newDirection = function (dir) {
    if (dir == this.direction) return;
    this.direction = dir;
    this.output1.refresh();
    if (dir == "RIGHT" || dir == "LEFT") {
        this.output1.leftx = 10 * this.bitWidth;
        this.output1.lefty = 0;
    } else {
        this.output1.leftx = 10; //10*this.bitWidth;
        this.output1.lefty = 0;
    }

    this.output1.refresh();
    this.labelDirection = oppositeDirection[this.direction];
}
Input.prototype.findPos = function () {
    return Math.round((simulationArea.mouseX - this.x + 10 * this.bitWidth) / 20.0);
}

function Output(x, y, scope = globalScope, dir = "LEFT", bitWidth = 1, layoutProperties) {
    // Calling base class constructor

    if (layoutProperties)
        this.layoutProperties = layoutProperties
    else {
        this.layoutProperties = {
            x: scope.layout.width,
            y: get_next_position(scope.layout.width, scope),
            id: generateId(),
        }
    }


    CircuitElement.call(this, x, y, scope, dir, bitWidth);
    this.rectangleObject = false;
    this.directionFixed = true;
    this.orientationFixed = false;
    this.setDimensions(this.bitWidth * 10, 10);
    this.inp1 = new Node(this.bitWidth * 10, 0, 0, this);


}
Output.prototype = Object.create(CircuitElement.prototype);
Output.prototype.constructor = Output;
Output.prototype.tooltipText = "Output ToolTip: Simple output element showing output in binary."
Output.prototype.propagationDelay = 0;
Output.prototype.generateVerilog = function () {
    return "assign " + this.label + " = " + this.inp1.verilogLabel + ";"
}
Output.prototype.customSave = function () {
    var data = {
        nodes: {
            inp1: findNode(this.inp1)
        },
        constructorParamaters: [this.direction, this.bitWidth, this.layoutProperties],
    }
    return data;
}
Output.prototype.newBitWidth = function (bitWidth) {
    if (bitWidth < 1) return;
    var diffBitWidth = bitWidth - this.bitWidth;
    this.state = undefined;
    this.inp1.bitWidth = bitWidth;
    this.bitWidth = bitWidth;
    this.setWidth(10 * this.bitWidth);

    if (this.direction == "RIGHT") {
        this.x -= 10 * diffBitWidth;
        this.inp1.x = 10 * this.bitWidth;
        this.inp1.leftx = 10 * this.bitWidth;
    } else if (this.direction == "LEFT") {
        this.x += 10 * diffBitWidth;
        this.inp1.x = -10 * this.bitWidth;
        this.inp1.leftx = 10 * this.bitWidth;
    }
}
Output.prototype.customDraw = function () {
    this.state = this.inp1.value;
    ctx = simulationArea.context;
    ctx.beginPath();
    ctx.strokeStyle = ["blue", "red"][+(this.inp1.value == undefined)];
    ctx.fillStyle = "white";
    ctx.lineWidth = correctWidth(3);
    var xx = this.x;
    var yy = this.y;

    rect2(ctx, -10 * this.bitWidth, -10, 20 * this.bitWidth, 20, xx, yy, "RIGHT");
    if ((this.hover && !simulationArea.shiftDown) || simulationArea.lastSelected == this || simulationArea.multipleObjectSelections.contains(this))
        ctx.fillStyle = "rgba(255, 255, 32,0.8)";

    ctx.fill();
    ctx.stroke();

    ctx.beginPath();
    ctx.font = "20px Georgia";
    ctx.fillStyle = "green";
    ctx.textAlign = "center";
    if (this.state === undefined)
        var bin = 'x'.repeat(this.bitWidth);
    else
        var bin = dec2bin(this.state, this.bitWidth);

    for (var k = 0; k < this.bitWidth; k++)
        fillText(ctx, bin[k], xx - 10 * this.bitWidth + 10 + (k) * 20, yy + 5);
    ctx.fill();

}
Output.prototype.newDirection = function (dir) {
    if (dir == this.direction) return;
    this.direction = dir;
    this.inp1.refresh();
    if (dir == "RIGHT" || dir == "LEFT") {
        this.inp1.leftx = 10 * this.bitWidth;
        this.inp1.lefty = 0;
    } else {
        this.inp1.leftx = 10; //10*this.bitWidth;
        this.inp1.lefty = 0;
    }

    this.inp1.refresh();
    this.labelDirection = oppositeDirection[this.direction];
}

function BitSelector(x, y, scope = globalScope, dir = "RIGHT", bitWidth = 2, selectorBitWidth = 1) {

    CircuitElement.call(this, x, y, scope, dir, bitWidth);
    this.setDimensions(20, 20);
    this.selectorBitWidth = selectorBitWidth || parseInt(prompt("Enter Selector bitWidth"), 10);
    this.rectangleObject = false;
    this.inp1 = new Node(-20, 0, 0, this, this.bitWidth, "Input");
    this.output1 = new Node(20, 0, 1, this, 1, "Output");
    this.bitSelectorInp = new Node(0, 20, 0, this, this.selectorBitWidth, "Bit Selector");

}
BitSelector.prototype = Object.create(CircuitElement.prototype);
BitSelector.prototype.constructor = BitSelector;
BitSelector.prototype.changeSelectorBitWidth = function (size) {
    if (size == undefined || size < 1 || size > 32) return;
    this.selectorBitWidth = size;
    this.bitSelectorInp.bitWidth = size;
}
BitSelector.prototype.mutableProperties = {
    "selectorBitWidth": {
        name: "Selector Bit Width: ",
        type: "number",
        max: "32",
        min: "1",
        func: "changeSelectorBitWidth",
    }
}
BitSelector.prototype.customSave = function () {
    var data = {

        nodes: {
            inp1: findNode(this.inp1),
            output1: findNode(this.output1),
            bitSelectorInp: findNode(this.bitSelectorInp)
        },
        constructorParamaters: [this.direction, this.bitWidth, this.selectorBitWidth],
    }
    return data;
}
BitSelector.prototype.newBitWidth = function (bitWidth) {
    this.inp1.bitWidth = bitWidth;
    this.bitWidth = bitWidth;
}
BitSelector.prototype.resolve = function () {
    this.output1.value = extractBits(this.inp1.value, this.bitSelectorInp.value + 1, this.bitSelectorInp.value + 1); //(this.inp1.value^(1<<this.bitSelectorInp.value))==(1<<this.bitSelectorInp.value);
    simulationArea.simulationQueue.add(this.output1);
}
BitSelector.prototype.customDraw = function () {

    ctx = simulationArea.context;
    ctx.beginPath();
    ctx.strokeStyle = ["blue", "red"][(this.state === undefined) + 0];
    ctx.fillStyle = "white";
    ctx.lineWidth = correctWidth(3);
    var xx = this.x;
    var yy = this.y;
    rect(ctx, xx - 20, yy - 20, 40, 40);
    if ((this.hover && !simulationArea.shiftDown) || simulationArea.lastSelected == this || simulationArea.multipleObjectSelections.contains(this)) ctx.fillStyle = "rgba(255, 255, 32,0.8)";
    ctx.fill();
    ctx.stroke();

    ctx.beginPath();
    ctx.font = "20px Georgia";
    ctx.fillStyle = "green";
    ctx.textAlign = "center";
    if (this.bitSelectorInp.value === undefined)
        var bit = 'x';
    else
        var bit = this.bitSelectorInp.value;

    fillText(ctx, bit, xx, yy + 5);
    ctx.fill();
}

function ConstantVal(x, y, scope = globalScope, dir = "RIGHT", bitWidth = 1, state = "0") {
    this.state = state || prompt("Enter value");
    CircuitElement.call(this, x, y, scope, dir, this.state.length);
    this.setDimensions(10 * this.state.length, 10);
    this.bitWidth = bitWidth || this.state.length;
    this.directionFixed = true;
    this.orientationFixed = false;
    this.rectangleObject = false;

    this.output1 = new Node(this.bitWidth * 10, 0, 1, this);
    this.wasClicked = false;
    this.label = "";

}
ConstantVal.prototype = Object.create(CircuitElement.prototype);
ConstantVal.prototype.constructor = ConstantVal;
ConstantVal.prototype.tooltipText = "Constant ToolTip: Bits are fixed. Double click element to change the bits."
ConstantVal.prototype.propagationDelay = 0;
ConstantVal.prototype.generateVerilog = function () {
    return "localparam [" + (this.bitWidth - 1) + ":0] " + this.verilogLabel + "=" + this.bitWidth + "b'" + this.state + ";";
}
ConstantVal.prototype.customSave = function () {
    var data = {
        nodes: {
            output1: findNode(this.output1)
        },
        constructorParamaters: [this.direction, this.bitWidth, this.state],
    }
    return data;
}
ConstantVal.prototype.resolve = function () {
    this.output1.value = bin2dec(this.state);
    simulationArea.simulationQueue.add(this.output1);
}
ConstantVal.prototype.dblclick = function () {
    this.state = prompt("Re enter the value") || "0";
    this.newBitWidth(this.state.toString().length);
    //console.log(this.state, this.bitWidth);
}
ConstantVal.prototype.newBitWidth = function (bitWidth) {
    if (bitWidth > this.state.length) this.state = '0'.repeat(bitWidth - this.state.length) + this.state;
    else if (bitWidth < this.state.length) this.state = this.state.slice(this.bitWidth - bitWidth);
    this.bitWidth = bitWidth; //||parseInt(prompt("Enter bitWidth"),10);
    this.output1.bitWidth = bitWidth;
    this.setDimensions(10 * this.bitWidth, 10);
    if (this.direction == "RIGHT") {
        this.output1.x = 10 * this.bitWidth;
        this.output1.leftx = 10 * this.bitWidth;
    } else if (this.direction == "LEFT") {
        this.output1.x = -10 * this.bitWidth;
        this.output1.leftx = 10 * this.bitWidth;
    }
}
ConstantVal.prototype.customDraw = function () {

    ctx = simulationArea.context;
    ctx.beginPath();
    ctx.strokeStyle = ("rgba(0,0,0,1)");
    ctx.fillStyle = "white";
    ctx.lineWidth = correctWidth(1);
    var xx = this.x;
    var yy = this.y;

    rect2(ctx, -10 * this.bitWidth, -10, 20 * this.bitWidth, 20, xx, yy, "RIGHT");
    if ((this.hover && !simulationArea.shiftDown) || simulationArea.lastSelected == this || simulationArea.multipleObjectSelections.contains(this)) ctx.fillStyle = "rgba(255, 255, 32,0.8)";
    ctx.fill();
    ctx.stroke();

    ctx.beginPath();
    ctx.fillStyle = "green";
    ctx.textAlign = "center";
    var bin = this.state; //dec2bin(this.state,this.bitWidth);
    for (var k = 0; k < this.bitWidth; k++)
        fillText(ctx, bin[k], xx - 10 * this.bitWidth + 10 + (k) * 20, yy + 5);
    ctx.fill();

}
ConstantVal.prototype.newDirection = function (dir) {
    if (dir == this.direction) return;
    this.direction = dir;
    this.output1.refresh();
    if (dir == "RIGHT" || dir == "LEFT") {
        this.output1.leftx = 10 * this.bitWidth;
        this.output1.lefty = 0;
    } else {
        this.output1.leftx = 10; //10*this.bitWidth;
        this.output1.lefty = 0;
    }

    this.output1.refresh();
    this.labelDirection = oppositeDirection[this.direction];
}

function NorGate(x, y, scope = globalScope, dir = "RIGHT", inputs = 2, bitWidth = 1) {

    CircuitElement.call(this, x, y, scope, dir, bitWidth);
    this.rectangleObject = false;
    this.setDimensions(15, 20);

    this.inp = [];
    this.inputSize = inputs;

    if (inputs % 2 == 1) {
        for (var i = 0; i < inputs / 2 - 1; i++) {
            var a = new Node(-10, -10 * (i + 1), 0, this);
            this.inp.push(a);
        }
        var a = new Node(-10, 0, 0, this);
        this.inp.push(a);
        for (var i = inputs / 2 + 1; i < inputs; i++) {
            var a = new Node(-10, 10 * (i + 1 - inputs / 2 - 1), 0, this);
            this.inp.push(a);
        }
    } else {
        for (var i = 0; i < inputs / 2; i++) {
            var a = new Node(-10, -10 * (i + 1), 0, this);
            this.inp.push(a);
        }
        for (var i = inputs / 2; i < inputs; i++) {
            var a = new Node(-10, 10 * (i + 1 - inputs / 2), 0, this);
            this.inp.push(a);
        }
    }
    this.output1 = new Node(30, 0, 1, this);


}
NorGate.prototype = Object.create(CircuitElement.prototype);
NorGate.prototype.constructor = NorGate;
NorGate.prototype.alwaysResolve = true;
NorGate.prototype.changeInputSize = changeInputSize;
NorGate.prototype.verilogType = "nor";
NorGate.prototype.customSave = function () {
    var data = {
        constructorParamaters: [this.direction, this.inputSize, this.bitWidth],
        nodes: {
            inp: this.inp.map(findNode),
            output1: findNode(this.output1)
        },
    }
    return data;
}
NorGate.prototype.resolve = function () {
    var result = this.inp[0].value || 0;
    for (var i = 1; i < this.inputSize; i++)
        result = result | (this.inp[i].value || 0);
    result = ((~result >>> 0) << (32 - this.bitWidth)) >>> (32 - this.bitWidth);
    this.output1.value = result
    simulationArea.simulationQueue.add(this.output1);
}
NorGate.prototype.customDraw = function () {

    ctx = simulationArea.context;
    ctx.strokeStyle = ("rgba(0,0,0,1)");
    ctx.lineWidth = correctWidth(3);

    var xx = this.x;
    var yy = this.y;
    ctx.beginPath();
    ctx.fillStyle = "white";

    moveTo(ctx, -10, -20, xx, yy, this.direction, true);
    bezierCurveTo(0, -20, +15, -10, 20, 0, xx, yy, this.direction);
    bezierCurveTo(0 + 15, 0 + 10, 0, 0 + 20, -10, +20, xx, yy, this.direction);
    bezierCurveTo(0, 0, 0, 0, -10, -20, xx, yy, this.direction);
    ctx.closePath();
    if ((this.hover && !simulationArea.shiftDown) || simulationArea.lastSelected == this || simulationArea.multipleObjectSelections.contains(this)) ctx.fillStyle = "rgba(255, 255, 32,0.5)";
    ctx.fill();
    ctx.stroke();
    ctx.beginPath();
    drawCircle2(ctx, 25, 0, 5, xx, yy, this.direction);
    ctx.stroke();
    //for debugging
}

function DigitalLed(x, y, scope = globalScope, color = "Red") {
    // Calling base class constructor

    CircuitElement.call(this, x, y, scope, "UP", 1);
    this.rectangleObject = false;
    this.setDimensions(10, 20);
    this.inp1 = new Node(-40, 0, 0, this, 1);
    this.directionFixed = true;
    this.fixedBitWidth = true;
    this.color = color;
    var temp = colorToRGBA(this.color)
    this.actualColor = "rgba(" + temp[0] + "," + temp[1] + "," + temp[2] + "," + 0.8 + ")";


}
DigitalLed.prototype = Object.create(CircuitElement.prototype);
DigitalLed.prototype.constructor = DigitalLed;
DigitalLed.prototype.tooltipText = "Digital Led ToolTip: Digital LED glows high when input is High(1)."
DigitalLed.prototype.canShowInSubcircuit = true;
DigitalLed.prototype.customSave = function () {
    var data = {
        constructorParamaters: [this.color],
        nodes: {
            inp1: findNode(this.inp1)
        },
    }
    return data;
}
DigitalLed.prototype.mutableProperties = {
    "color": {
        name: "Color: ",
        type: "text",
        func: "changeColor",
    },
}
DigitalLed.prototype.changeColor = function (value) {
    if (validColor(value)) {
        this.color = value;
        var temp = colorToRGBA(this.color)
        this.actualColor = "rgba(" + temp[0] + "," + temp[1] + "," + temp[2] + "," + 0.8 + ")";
    }

}
DigitalLed.prototype.customDraw = function () {

    ctx = simulationArea.context;

    var xx = this.x;
    var yy = this.y;

    ctx.strokeStyle = "#e3e4e5";
    ctx.lineWidth = correctWidth(3);
    ctx.beginPath();
    moveTo(ctx, -20, 0, xx, yy, this.direction);
    lineTo(ctx, -40, 0, xx, yy, this.direction);
    ctx.stroke();

    ctx.strokeStyle = "#d3d4d5";
    ctx.fillStyle = ["rgba(227,228,229,0.8)", this.actualColor][this.inp1.value || 0];
    ctx.lineWidth = correctWidth(1);

    ctx.beginPath();

    moveTo(ctx, -15, -9, xx, yy, this.direction);
    lineTo(ctx, 0, -9, xx, yy, this.direction);
    arc(ctx, 0, 0, 9, (-Math.PI / 2), (Math.PI / 2), xx, yy, this.direction);
    lineTo(ctx, -15, 9, xx, yy, this.direction);
    lineTo(ctx, -18, 12, xx, yy, this.direction);
    arc(ctx, 0, 0, Math.sqrt(468), ((Math.PI / 2) + Math.acos(12 / Math.sqrt(468))), ((-Math.PI / 2) - Math.asin(18 / Math.sqrt(468))), xx, yy, this.direction);
    lineTo(ctx, -15, -9, xx, yy, this.direction);
    ctx.stroke();
    if ((this.hover && !simulationArea.shiftDown) || simulationArea.lastSelected == this || simulationArea.multipleObjectSelections.contains(this)) ctx.fillStyle = "rgba(255, 255, 32,0.8)";
    ctx.fill();

}
<<<<<<< HEAD
DigitalLed.prototype.layoutDraw = function() {
    ctx = simulationArea.context;

    var xx = this.subcircuitMetadata.x;
    var yy = this.subcircuitMetadata.y;
=======
DigitalLed.prototype.layoutDraw = function(xOffset = 0, yOffset = 0) {
    ctx = simulationArea.context;

    var xx = this.subcircuitMetadata.x + xOffset;
    var yy = this.subcircuitMetadata.y + yOffset;
>>>>>>> 8f373991

    ctx.strokeStyle = "#090a0a";
    ctx.fillStyle = ["rgba(227,228,229,0.8)", this.actualColor][this.inp1.value || 0];
    ctx.lineWidth = correctWidth(1);
    
    ctx.beginPath();
    drawCircle2(ctx, 0, 0, 6, xx, yy, this.direction);
    ctx.stroke();
    console.log("hover Digital:" + this.hover);
    if ((this.hover && !simulationArea.shiftDown) || simulationArea.lastSelected == this || simulationArea.multipleObjectSelections.contains(this)) ctx.fillStyle = "rgba(255, 255, 32,0.8)";
    ctx.fill();
}

function VariableLed(x, y, scope = globalScope) {
    // Calling base class constructor

    CircuitElement.call(this, x, y, scope, "UP", 8);
    this.rectangleObject = false;
    this.setDimensions(10, 20);
    this.inp1 = new Node(-40, 0, 0, this, 8);
    this.directionFixed = true;
    this.fixedBitWidth = true;


}
VariableLed.prototype = Object.create(CircuitElement.prototype);
VariableLed.prototype.constructor = VariableLed;
VariableLed.prototype.tooltipText = "Variable Led ToolTip: Variable LED inputs an 8 bit value and glows with a proportional intensity."
VariableLed.prototype.canShowInSubcircuit = true;
VariableLed.prototype.customSave = function () {
    var data = {
        nodes: {
            inp1: findNode(this.inp1)
        },
    }
    return data;
}
VariableLed.prototype.customDraw = function () {

    ctx = simulationArea.context;

    var xx = this.x;
    var yy = this.y;

    ctx.strokeStyle = "#353535";
    ctx.lineWidth = correctWidth(3);
    ctx.beginPath();
    moveTo(ctx, -20, 0, xx, yy, this.direction);
    lineTo(ctx, -40, 0, xx, yy, this.direction);
    ctx.stroke();
    var c = this.inp1.value;
    var alpha = c / 255;
    ctx.strokeStyle = "#090a0a";
    ctx.fillStyle = ["rgba(255,29,43," + alpha + ")", "rgba(227, 228, 229, 0.8)"][(c === undefined || c == 0) + 0];
    ctx.lineWidth = correctWidth(1);

    ctx.beginPath();

    moveTo(ctx, -20, -9, xx, yy, this.direction);
    lineTo(ctx, 0, -9, xx, yy, this.direction);
    arc(ctx, 0, 0, 9, (-Math.PI / 2), (Math.PI / 2), xx, yy, this.direction);
    lineTo(ctx, -20, 9, xx, yy, this.direction);
    /*lineTo(ctx,-18,12,xx,yy,this.direction);
    arc(ctx,0,0,Math.sqrt(468),((Math.PI/2) + Math.acos(12/Math.sqrt(468))),((-Math.PI/2) - Math.asin(18/Math.sqrt(468))),xx,yy,this.direction);

    */
    lineTo(ctx, -20, -9, xx, yy, this.direction);
    ctx.stroke();
    if ((this.hover && !simulationArea.shiftDown) || simulationArea.lastSelected == this || simulationArea.multipleObjectSelections.contains(this)) ctx.fillStyle = "rgba(255, 255, 32,0.8)";
    ctx.fill();

}

<<<<<<< HEAD
VariableLed.prototype.layoutDraw = function() {
    ctx = simulationArea.context;

    var xx = this.subcircuitMetadata.x;
    var yy = this.subcircuitMetadata.y;
=======
VariableLed.prototype.layoutDraw = function(xOffset = 0, yOffset = 0) {
    ctx = simulationArea.context;

    var xx = this.subcircuitMetadata.x + xOffset;
    var yy = this.subcircuitMetadata.y + yOffset;
>>>>>>> 8f373991

    var c = this.inp1.value;
    var alpha = c / 255;
    ctx.strokeStyle = "#090a0a";
    ctx.fillStyle = ["rgba(255,29,43," + alpha + ")", "rgba(227, 228, 229, 0.8)"][(c === undefined || c == 0) + 0];
    ctx.lineWidth = correctWidth(1);
    ctx.beginPath();
    drawCircle2(ctx, 0, 0, 6, xx, yy, this.direction);
    ctx.stroke();
    console.log("hover Variable:" + this.hover);
    if ((this.hover && !simulationArea.shiftDown) || simulationArea.lastSelected == this || simulationArea.multipleObjectSelections.contains(this)) ctx.fillStyle = "rgba(255, 255, 32,0.8)";
    ctx.fill();
}

function Button(x, y, scope = globalScope, dir = "RIGHT") {
    CircuitElement.call(this, x, y, scope, dir, 1);
    this.state = 0;
    this.output1 = new Node(30, 0, 1, this);
    this.wasClicked = false;
    this.rectangleObject = false;
    this.setDimensions(10, 10);
}
Button.prototype = Object.create(CircuitElement.prototype);
Button.prototype.constructor = Button;
Button.prototype.tooltipText = "Button ToolTip: High(1) when pressed and Low(0) when released."
Button.prototype.propagationDelay = 0;
Button.prototype.canShowInSubcircuit = true;
Button.prototype.customSave = function () {
    var data = {
        nodes: {
            output1: findNode(this.output1)
        },
        values: {
            state: this.state
        },
        constructorParamaters: [this.direction, this.bitWidth]
    }
    return data;
}
Button.prototype.resolve = function () {
    if (this.wasClicked) {
        this.state = 1;
        this.output1.value = this.state;
    } else {
        this.state = 0;
        this.output1.value = this.state;
    }
    simulationArea.simulationQueue.add(this.output1);
}
Button.prototype.customDraw = function () {
    ctx = simulationArea.context;
    var xx = this.x;
    var yy = this.y;
    ctx.fillStyle = "#ddd";

    ctx.strokeStyle = "#353535";
    ctx.lineWidth = correctWidth(5);

    ctx.beginPath();

    moveTo(ctx, 10, 0, xx, yy, this.direction);
    lineTo(ctx, 30, 0, xx, yy, this.direction);
    ctx.stroke();

    ctx.beginPath();

    drawCircle2(ctx, 0, 0, 12, xx, yy, this.direction);
    ctx.stroke();

    if ((this.hover && !simulationArea.shiftDown) || simulationArea.lastSelected == this || simulationArea.multipleObjectSelections.contains(this))
        ctx.fillStyle = "rgba(232, 13, 13,0.6)"

    if (this.wasClicked)
        ctx.fillStyle = "rgba(232, 13, 13,0.8)";
    ctx.fill();
}

Button.prototype.layoutDraw = function (xOffset = 0, yOffset = 0) {
    ctx = simulationArea.context;
    var xx = this.subcircuitMetadata.x + xOffset;
    var yy = this.subcircuitMetadata.y + yOffset;
    ctx.fillStyle = "#ddd";

    ctx.strokeStyle = "#353535";
    ctx.lineWidth = correctWidth(3);

    ctx.beginPath();

    drawCircle2(ctx, 0, 0, 6, xx, yy, this.direction);
    ctx.stroke();

    if ((this.hover && !simulationArea.shiftDown) || simulationArea.lastSelected == this || simulationArea.multipleObjectSelections.contains(this))
        ctx.fillStyle = "rgba(232, 13, 13,0.6)"

    if (this.wasClicked)
        ctx.fillStyle = "rgba(232, 13, 13,0.8)";
    ctx.fill();
}

function RGBLed(x, y, scope = globalScope) {
    // Calling base class constructor

    CircuitElement.call(this, x, y, scope, "UP", 8);
    this.rectangleObject = false;
    this.inp = [];
    this.setDimensions(10, 10);
    this.inp1 = new Node(-40, -10, 0, this, 8);
    this.inp2 = new Node(-40, 0, 0, this, 8);
    this.inp3 = new Node(-40, 10, 0, this, 8);
    this.inp.push(this.inp1);
    this.inp.push(this.inp2);
    this.inp.push(this.inp3);
    this.directionFixed = true;
    this.fixedBitWidth = true;


}
RGBLed.prototype = Object.create(CircuitElement.prototype);
RGBLed.prototype.constructor = RGBLed;
RGBLed.prototype.tooltipText = "RGB Led ToolTip: RGB Led inputs 8 bit values for the colors RED, GREEN and BLUE."
RGBLed.prototype.canShowInSubcircuit = true;
RGBLed.prototype.customSave = function () {
    var data = {
        nodes: {
            inp1: findNode(this.inp1),
            inp2: findNode(this.inp2),
            inp3: findNode(this.inp3),
        },
    }
    return data;
}
RGBLed.prototype.customDraw = function () {

    ctx = simulationArea.context;

    var xx = this.x;
    var yy = this.y;

    ctx.strokeStyle = "green";
    ctx.lineWidth = correctWidth(3);
    ctx.beginPath();
    moveTo(ctx, -20, 0, xx, yy, this.direction);
    lineTo(ctx, -40, 0, xx, yy, this.direction);
    ctx.stroke();

    ctx.strokeStyle = "red";
    ctx.lineWidth = correctWidth(3);
    ctx.beginPath();
    moveTo(ctx, -20, -10, xx, yy, this.direction);
    lineTo(ctx, -40, -10, xx, yy, this.direction);
    ctx.stroke();

    ctx.strokeStyle = "blue";
    ctx.lineWidth = correctWidth(3);
    ctx.beginPath();
    moveTo(ctx, -20, 10, xx, yy, this.direction);
    lineTo(ctx, -40, 10, xx, yy, this.direction);
    ctx.stroke();

    var a = this.inp1.value;
    var b = this.inp2.value;
    var c = this.inp3.value;
    ctx.strokeStyle = "#d3d4d5";
    ctx.fillStyle = ["rgba(" + a + ", " + b + ", " + c + ", 0.8)", "rgba(227, 228, 229, 0.8)"][((a === undefined || b === undefined || c === undefined)) + 0]
    //ctx.fillStyle = ["rgba(200, 200, 200, 0.3)","rgba(227, 228, 229, 0.8)"][((a === undefined || b === undefined || c === undefined) || (a == 0 && b == 0 && c == 0)) + 0];
    ctx.lineWidth = correctWidth(1);

    ctx.beginPath();

    moveTo(ctx, -18, -11, xx, yy, this.direction);
    lineTo(ctx, 0, -11, xx, yy, this.direction);
    arc(ctx, 0, 0, 11, (-Math.PI / 2), (Math.PI / 2), xx, yy, this.direction);
    lineTo(ctx, -18, 11, xx, yy, this.direction);
    lineTo(ctx, -21, 15, xx, yy, this.direction);
    arc(ctx, 0, 0, Math.sqrt(666), ((Math.PI / 2) + Math.acos(15 / Math.sqrt(666))), ((-Math.PI / 2) - Math.asin(21 / Math.sqrt(666))), xx, yy, this.direction);
    lineTo(ctx, -18, -11, xx, yy, this.direction);
    ctx.stroke();
    if ((this.hover && !simulationArea.shiftDown) || simulationArea.lastSelected == this || simulationArea.multipleObjectSelections.contains(this)) ctx.fillStyle = "rgba(255, 255, 32,0.8)";
    ctx.fill();
}

<<<<<<< HEAD
RGBLed.prototype.layoutDraw = function() {
    ctx = simulationArea.context;

    var xx = this.subcircuitMetadata.x;
    var yy = this.subcircuitMetadata.y;
=======
RGBLed.prototype.layoutDraw = function(xOffset = 0, yOffset = 0) {
    ctx = simulationArea.context;

    var xx = this.subcircuitMetadata.x + xOffset;
    var yy = this.subcircuitMetadata.y + yOffset;
>>>>>>> 8f373991
    var dimensionSize = 6;
    // var size = this.subcircuitMetadata.size;
    // if (size === "medium")
    //      dimensionSize = 7;
    // else if (size === "Large")
    //      dimensionSize = 10;

    var a = this.inp1.value;
    var b = this.inp2.value;
    var c = this.inp3.value;
    ctx.strokeStyle = "#090a0a";
    ctx.fillStyle = ["rgba(" + a + ", " + b + ", " + c + ", 0.8)", "rgba(227, 228, 229, 0.8)"][((a === undefined || b === undefined || c === undefined)) + 0]
    //ctx.fillStyle = ["rgba(200, 200, 200, 0.3)","rgba(227, 228, 229, 0.8)"][((a === undefined || b === undefined || c === undefined) || (a == 0 && b == 0 && c == 0)) + 0];
    ctx.lineWidth = correctWidth(1);
<<<<<<< HEAD
    console.log("hover RGB:" + this.hover);
=======
>>>>>>> 8f373991

    ctx.beginPath();
    drawCircle2(ctx, 0, 0, dimensionSize, xx, yy, this.direction);           
    ctx.stroke();
    if ((this.hover && !simulationArea.shiftDown) || simulationArea.lastSelected == this || simulationArea.multipleObjectSelections.contains(this)) ctx.fillStyle = "rgba(255, 255, 32,0.8)";
    ctx.fill();
}

function SquareRGBLed(x, y, scope = globalScope, dir = "UP", pinLength = 1) {
    CircuitElement.call(this, x, y, scope, dir, 8);
    this.rectangleObject = false;
    this.setDimensions(15, 15);
    this.pinLength = pinLength === undefined ? 1 : pinLength;
    var nodeX = -10 - 10 * pinLength;
    this.inp1 = new Node(nodeX, -10, 0, this, 8, "R");
    this.inp2 = new Node(nodeX, 0, 0, this, 8, "G");
    this.inp3 = new Node(nodeX, 10, 0, this, 8, "B");
    this.inp = [this.inp1, this.inp2, this.inp3];
    this.labelDirection = "UP";
    this.fixedBitWidth = true;

    this.changePinLength = function (pinLength) {
        if (pinLength == undefined) return;
        pinLength = parseInt(pinLength, 10);
        if (pinLength < 0 || pinLength > 1000) return;

        // Calculate the new position of the LED, so the nodes will stay in the same place.
        var diff = 10 * (pinLength - this.pinLength);
        var diffX = this.direction == "LEFT" ? -diff : this.direction == "RIGHT" ? diff : 0;
        var diffY = this.direction == "UP" ? -diff : this.direction == "DOWN" ? diff : 0;

        // Build a new LED with the new values; preserve label properties too.
        var obj = new window[this.objectType](this.x + diffX, this.y + diffY, this.scope, this.direction, pinLength);
        obj.label = this.label;
        obj.labelDirection = this.labelDirection;

        this.cleanDelete();
        simulationArea.lastSelected = obj;
        return obj;
    }

    this.mutableProperties = {
        "pinLength": {
            name: "Pin Length",
            type: "number",
            max: "1000",
            min: "0",
            func: "changePinLength",
        },
    }
}
SquareRGBLed.prototype = Object.create(CircuitElement.prototype);
SquareRGBLed.prototype.constructor = SquareRGBLed;
SquareRGBLed.prototype.tooltipText = "Square RGB Led ToolTip: RGB Led inputs 8 bit values for the colors RED, GREEN and BLUE."
SquareRGBLed.prototype.canShowInSubcircuit = true;
SquareRGBLed.prototype.customSave = function () {
    var data = {
        constructorParamaters: [this.direction, this.pinLength],
        nodes: {
            inp1: findNode(this.inp1),
            inp2: findNode(this.inp2),
            inp3: findNode(this.inp3),
        },
    }
    return data;
}
SquareRGBLed.prototype.customDraw = function () {
    var ctx = simulationArea.context;
    var xx = this.x;
    var yy = this.y;
    var r = this.inp1.value;
    var g = this.inp2.value;
    var b = this.inp3.value;

    var colors = ["rgb(174,20,20)", "rgb(40,174,40)", "rgb(0,100,255)"];
    for (var i = 0; i < 3; i++) {
        var x = -10 - 10 * this.pinLength;
        var y = i * 10 - 10;
        ctx.lineWidth = correctWidth(3);

        // A gray line, which makes it easy on the eyes when the pin length is large
        ctx.beginPath();
        ctx.lineCap = "butt";
        ctx.strokeStyle = "rgb(227, 228, 229)";
        moveTo(ctx, -15, y, xx, yy, this.direction);
        lineTo(ctx, x + 10, y, xx, yy, this.direction);
        ctx.stroke();

        // A colored line, so people know which pin does what.
        ctx.lineCap = "round";
        ctx.beginPath();
        ctx.strokeStyle = colors[i];
        moveTo(ctx, x + 10, y, xx, yy, this.direction);
        lineTo(ctx, x, y, xx, yy, this.direction);
        ctx.stroke();
    }

    ctx.strokeStyle = "#d3d4d5";
    ctx.fillStyle = (r === undefined && g === undefined && b === undefined) ? "rgb(227, 228, 229)" : "rgb(" + (r || 0) + ", " + (g || 0) + ", " + (b || 0) + ")";
    ctx.lineWidth = correctWidth(1);
    ctx.beginPath();
    rect2(ctx, -15, -15, 30, 30, xx, yy, this.direction);
    ctx.stroke();

    if ((this.hover && !simulationArea.shiftDown) ||
        simulationArea.lastSelected == this ||
        simulationArea.multipleObjectSelections.contains(this)) {
        ctx.fillStyle = "rgba(255, 255, 32)";
    }

    ctx.fill();
}
<<<<<<< HEAD
SquareRGBLed.prototype.layoutProperties = {
    rightDimensionX : 15,
    leftDimensionX : 0,
    upDimensionY : 15,
    downDimensionY: 0
}
SquareRGBLed.prototype.layoutDraw = function() {
    var ctx = simulationArea.context;
    var xx = this.subcircuitMetadata.x;
    var yy = this.subcircuitMetadata.y;
=======
SquareRGBLed.prototype.layoutDraw = function(xOffset = 0, yOffset = 0) {
    var ctx = simulationArea.context;
    var xx = this.subcircuitMetadata.x + xOffset;
    var yy = this.subcircuitMetadata.y + yOffset;
>>>>>>> 8f373991
    var r = this.inp1.value;
    var g = this.inp2.value;
    var b = this.inp3.value;

    ctx.strokeStyle = "#d3d4d5";
    ctx.fillStyle = (r === undefined && g === undefined && b === undefined) ? "rgb(227, 228, 229)" : "rgb(" + (r || 0) + ", " + (g || 0) + ", " + (b || 0) + ")";
    ctx.lineWidth = correctWidth(1);
    ctx.beginPath();
    rect2(ctx, 0, 0, 15, 15, xx, yy, this.direction);
    ctx.stroke();

    if ((this.hover && !simulationArea.shiftDown) ||
        simulationArea.lastSelected == this ||
        simulationArea.multipleObjectSelections.contains(this)) {
        ctx.fillStyle = "rgba(255, 255, 32)";
    }

    ctx.fill();
}

function Demultiplexer(x, y, scope = globalScope, dir = "LEFT", bitWidth = 1, controlSignalSize = 1) {

    CircuitElement.call(this, x, y, scope, dir, bitWidth);
    this.controlSignalSize = controlSignalSize || parseInt(prompt("Enter control signal bitWidth"), 10);
    this.outputsize = 1 << this.controlSignalSize;
    this.xOff = 0;
    this.yOff = 1;
    if (this.controlSignalSize == 1) {
        this.xOff = 10;
    }
    if (this.controlSignalSize <= 3) {
        this.yOff = 2;
    }

    this.changeControlSignalSize = function (size) {
        if (size == undefined || size < 1 || size > 32) return;
        if (this.controlSignalSize == size) return;
        var obj = new window[this.objectType](this.x, this.y, this.scope, this.direction, this.bitWidth, size);
        this.cleanDelete();
        simulationArea.lastSelected = obj;
        return obj;
    }
    this.mutableProperties = {
        "controlSignalSize": {
            name: "Control Signal Size",
            type: "number",
            max: "32",
            min: "1",
            func: "changeControlSignalSize",
        },
    }
    this.newBitWidth = function (bitWidth) {
        this.bitWidth = bitWidth;
        for (var i = 0; i < this.outputsize; i++) {
            this.output1[i].bitWidth = bitWidth
        }
        this.input.bitWidth = bitWidth;
    }

    this.setDimensions(20 - this.xOff, this.yOff * 5 * (this.outputsize));
    this.rectangleObject = false;
    this.input = new Node(20 - this.xOff, 0, 0, this);

    this.output1 = [];
    for (var i = 0; i < this.outputsize; i++) {
        var a = new Node(-20 + this.xOff, +this.yOff * 10 * (i - this.outputsize / 2) + 10, 1, this);
        this.output1.push(a);
    }

    this.controlSignalInput = new Node(0, this.yOff * 10 * (this.outputsize / 2 - 1) + this.xOff + 10, 0, this, this.controlSignalSize, "Control Signal");


}
Demultiplexer.prototype = Object.create(CircuitElement.prototype);
Demultiplexer.prototype.constructor = Demultiplexer;
Demultiplexer.prototype.customSave = function () {
    var data = {
        constructorParamaters: [this.direction, this.bitWidth, this.controlSignalSize],
        nodes: {
            output1: this.output1.map(findNode),
            input: findNode(this.input),
            controlSignalInput: findNode(this.controlSignalInput)
        },
    }
    return data;
}
Demultiplexer.prototype.resolve = function () {

    for (var i = 0; i < this.output1.length; i++)
        this.output1[i].value = 0;

    this.output1[this.controlSignalInput.value].value = this.input.value;

    for (var i = 0; i < this.output1.length; i++)
        simulationArea.simulationQueue.add(this.output1[i]);

}
Demultiplexer.prototype.customDraw = function () {

    ctx = simulationArea.context;

    var xx = this.x;
    var yy = this.y;

    ctx.beginPath();
    moveTo(ctx, 0, this.yOff * 10 * (this.outputsize / 2 - 1) + 10 + 0.5 * this.xOff, xx, yy, this.direction);
    lineTo(ctx, 0, this.yOff * 5 * (this.outputsize - 1) + this.xOff, xx, yy, this.direction);
    ctx.stroke();

    ctx.beginPath();
    ctx.strokeStyle = ("rgba(0,0,0,1)");
    ctx.lineWidth = correctWidth(4);
    ctx.fillStyle = "white";
    moveTo(ctx, -20 + this.xOff, -this.yOff * 10 * (this.outputsize / 2), xx, yy, this.direction);
    lineTo(ctx, -20 + this.xOff, 20 + this.yOff * 10 * (this.outputsize / 2 - 1), xx, yy, this.direction);
    lineTo(ctx, 20 - this.xOff, +this.yOff * 10 * (this.outputsize / 2 - 1) + this.xOff, xx, yy, this.direction);
    lineTo(ctx, 20 - this.xOff, -this.yOff * 10 * (this.outputsize / 2) - this.xOff + 20, xx, yy, this.direction);

    ctx.closePath();
    if ((this.hover && !simulationArea.shiftDown) || simulationArea.lastSelected == this || simulationArea.multipleObjectSelections.contains(this))
        ctx.fillStyle = "rgba(255, 255, 32,0.8)";
    ctx.fill();
    ctx.stroke();



    ctx.beginPath();
    ctx.fillStyle = "black";
    ctx.textAlign = "center";
    //[xFill,yFill] = rotate(xx + this.output1[i].x - 7, yy + this.output1[i].y + 2);
    ////console.log([xFill,yFill])
    for (var i = 0; i < this.outputsize; i++) {
        if (this.direction == "LEFT") fillText(ctx, String(i), xx + this.output1[i].x - 7, yy + this.output1[i].y + 2, 10);
        else if (this.direction == "RIGHT") fillText(ctx, String(i), xx + this.output1[i].x + 7, yy + this.output1[i].y + 2, 10);
        else if (this.direction == "UP") fillText(ctx, String(i), xx + this.output1[i].x, yy + this.output1[i].y - 5, 10);
        else fillText(ctx, String(i), xx + this.output1[i].x, yy + this.output1[i].y + 10, 10);
    }
    ctx.fill();
}

function Decoder(x, y, scope = globalScope, dir = "LEFT", bitWidth = 1) {

    CircuitElement.call(this, x, y, scope, dir, bitWidth);
    // this.controlSignalSize = controlSignalSize || parseInt(prompt("Enter control signal bitWidth"), 10);
    this.outputsize = 1 << this.bitWidth;
    this.xOff = 0;
    this.yOff = 1;
    if (this.bitWidth == 1) {
        this.xOff = 10;
    }
    if (this.bitWidth <= 3) {
        this.yOff = 2;
    }

    // this.changeControlSignalSize = function(size) {
    //     if (size == undefined || size < 1 || size > 32) return;
    //     if (this.controlSignalSize == size) return;
    //     var obj = new window[this.objectType](this.x, this.y, this.scope, this.direction, this.bitWidth, size);
    //     this.cleanDelete();
    //     simulationArea.lastSelected = obj;
    //     return obj;
    // }
    // this.mutableProperties = {
    //     "controlSignalSize": {
    //         name: "Control Signal Size",
    //         type: "number",
    //         max: "32",
    //         min: "1",
    //         func: "changeControlSignalSize",
    //     },
    // }
    this.newBitWidth = function (bitWidth) {
        // this.bitWidth = bitWidth;
        // for (var i = 0; i < this.inputSize; i++) {
        //     this.outputs1[i].bitWidth = bitWidth
        // }
        // this.input.bitWidth = bitWidth;
        if (bitWidth == undefined || bitWidth < 1 || bitWidth > 32) return;
        if (this.bitWidth == bitWidth) return;
        var obj = new window[this.objectType](this.x, this.y, this.scope, this.direction, bitWidth);
        this.cleanDelete();
        simulationArea.lastSelected = obj;
        return obj;
    }

    this.setDimensions(20 - this.xOff, this.yOff * 5 * (this.outputsize));
    this.rectangleObject = false;
    this.input = new Node(20 - this.xOff, 0, 0, this);

    this.output1 = [];
    for (var i = 0; i < this.outputsize; i++) {
        var a = new Node(-20 + this.xOff, +this.yOff * 10 * (i - this.outputsize / 2) + 10, 1, this, 1);
        this.output1.push(a);
    }

    // this.controlSignalInput = new Node(0,this.yOff * 10 * (this.outputsize / 2 - 1) +this.xOff + 10, 0, this, this.controlSignalSize,"Control Signal");


}
Decoder.prototype = Object.create(CircuitElement.prototype);
Decoder.prototype.constructor = Decoder;
Decoder.prototype.customSave = function () {
    var data = {
        constructorParamaters: [this.direction, this.bitWidth],
        nodes: {
            output1: this.output1.map(findNode),
            input: findNode(this.input),
        },
    }
    return data;
}
Decoder.prototype.resolve = function () {

    for (var i = 0; i < this.output1.length; i++)
        this.output1[i].value = 0;
    this.output1[this.input.value].value = 1;
    for (var i = 0; i < this.output1.length; i++)
        simulationArea.simulationQueue.add(this.output1[i]);

}
Decoder.prototype.customDraw = function () {

    ctx = simulationArea.context;

    var xx = this.x;
    var yy = this.y;

    // ctx.beginPath();
    // moveTo(ctx, 0,this.yOff * 10 * (this.outputsize / 2 - 1) + 10 + 0.5 *this.xOff, xx, yy, this.direction);
    // lineTo(ctx, 0,this.yOff * 5 * (this.outputsize - 1) +this.xOff, xx, yy, this.direction);
    // ctx.stroke();

    ctx.beginPath();
    ctx.strokeStyle = ("rgba(0,0,0,1)");
    ctx.lineWidth = correctWidth(4);
    ctx.fillStyle = "white";
    moveTo(ctx, -20 + this.xOff, -this.yOff * 10 * (this.outputsize / 2), xx, yy, this.direction);
    lineTo(ctx, -20 + this.xOff, 20 + this.yOff * 10 * (this.outputsize / 2 - 1), xx, yy, this.direction);
    lineTo(ctx, 20 - this.xOff, +this.yOff * 10 * (this.outputsize / 2 - 1) + this.xOff, xx, yy, this.direction);
    lineTo(ctx, 20 - this.xOff, -this.yOff * 10 * (this.outputsize / 2) - this.xOff + 20, xx, yy, this.direction);

    ctx.closePath();
    if ((this.hover && !simulationArea.shiftDown) || simulationArea.lastSelected == this || simulationArea.multipleObjectSelections.contains(this))
        ctx.fillStyle = "rgba(255, 255, 32,0.8)";
    ctx.fill();
    ctx.stroke();



    ctx.beginPath();
    ctx.fillStyle = "black";
    ctx.textAlign = "center";
    //[xFill,yFill] = rotate(xx + this.output1[i].x - 7, yy + this.output1[i].y + 2);
    ////console.log([xFill,yFill])
    for (var i = 0; i < this.outputsize; i++) {
        if (this.direction == "LEFT") fillText(ctx, String(i), xx + this.output1[i].x - 7, yy + this.output1[i].y + 2, 10);
        else if (this.direction == "RIGHT") fillText(ctx, String(i), xx + this.output1[i].x + 7, yy + this.output1[i].y + 2, 10);
        else if (this.direction == "UP") fillText(ctx, String(i), xx + this.output1[i].x, yy + this.output1[i].y - 5, 10);
        else fillText(ctx, String(i), xx + this.output1[i].x, yy + this.output1[i].y + 10, 10);
    }
    ctx.fill();
}

function Flag(x, y, scope = globalScope, dir = "RIGHT", bitWidth = 1, identifier) {

    CircuitElement.call(this, x, y, scope, dir, bitWidth);
    this.setWidth(60);
    this.setHeight(20);
    this.rectangleObject = false;
    this.directionFixed = true;
    this.orientationFixed = false;
    this.identifier = identifier || ("F" + this.scope.Flag.length);
    this.plotValues = [];

    this.xSize = 10;

    this.inp1 = new Node(40, 0, 0, this);
}
Flag.prototype = Object.create(CircuitElement.prototype);
Flag.prototype.constructor = Flag;
Flag.prototype.tooltipText = "FLag ToolTip: Use this for debugging and plotting."
Flag.prototype.setPlotValue = function () {
    var time = plotArea.stopWatch.ElapsedMilliseconds;

    // //console.log("DEB:",time);
    if (this.plotValues.length && this.plotValues[this.plotValues.length - 1][0] == time)
        this.plotValues.pop();

    if (this.plotValues.length == 0) {
        this.plotValues.push([time, this.inp1.value]);
        return;
    }

    if (this.plotValues[this.plotValues.length - 1][1] == this.inp1.value)
        return;
    else
        this.plotValues.push([time, this.inp1.value]);
}
Flag.prototype.customSave = function () {
    var data = {
        constructorParamaters: [this.direction, this.bitWidth],
        nodes: {
            inp1: findNode(this.inp1),
        },
        values: {
            identifier: this.identifier
        }
    }
    return data;
}
Flag.prototype.setIdentifier = function (id = "") {
    if (id.length == 0) return;
    this.identifier = id;
    var len = this.identifier.length;
    if (len == 1) this.xSize = 20;
    else if (len > 1 && len < 4) this.xSize = 10;
    else this.xSize = 0;
}
Flag.prototype.mutableProperties = {
    "identifier": {
        name: "Debug Flag identifier",
        type: "text",
        maxlength: "5",
        func: "setIdentifier",
    },
}
Flag.prototype.customDraw = function () {
    ctx = simulationArea.context;
    ctx.beginPath();
    ctx.strokeStyle = "grey";
    ctx.fillStyle = "#fcfcfc";
    ctx.lineWidth = correctWidth(1);
    var xx = this.x;
    var yy = this.y;


    rect2(ctx, -50 + this.xSize, -20, 100 - 2 * this.xSize, 40, xx, yy, "RIGHT");
    if ((this.hover && !simulationArea.shiftDown) || simulationArea.lastSelected == this || simulationArea.multipleObjectSelections.contains(this)) ctx.fillStyle = "rgba(255, 255, 32,0.8)";
    ctx.fill();
    ctx.stroke();

    ctx.font = "14px Georgia";
    this.xOff = ctx.measureText(this.identifier).width;

    ctx.beginPath();
    rect2(ctx, -40 + this.xSize, -12, this.xOff + 10, 25, xx, yy, "RIGHT");
    ctx.fillStyle = "#eee"
    ctx.strokeStyle = "#ccc";
    ctx.fill();
    ctx.stroke();

    ctx.beginPath();
    ctx.textAlign = "center";
    ctx.fillStyle = "black";
    fillText(ctx, this.identifier, xx - 35 + this.xOff / 2 + this.xSize, yy + 5, 14);
    ctx.fill();

    ctx.beginPath();
    ctx.font = "30px Georgia";
    ctx.textAlign = "center";
    ctx.fillStyle = ["blue", "red"][+(this.inp1.value == undefined)];
    if (this.inp1.value !== undefined)
        fillText(ctx, this.inp1.value.toString(16), xx + 35 - this.xSize, yy + 8, 25);
    else
        fillText(ctx, "x", xx + 35 - this.xSize, yy + 8, 25);
    ctx.fill();

}
Flag.prototype.newDirection = function (dir) {
    if (dir == this.direction) return;
    this.direction = dir;
    this.inp1.refresh();
    if (dir == "RIGHT" || dir == "LEFT") {
        this.inp1.leftx = 50 - this.xSize;
    } else if (dir == "UP") {
        this.inp1.leftx = 20;
    } else {
        this.inp1.leftx = 20;
    }
    // if(this.direction=="LEFT" || this.direction=="RIGHT") this.inp1.leftx=50-this.xSize;
    //     this.inp1.refresh();

    this.inp1.refresh();
}

function MSB(x, y, scope = globalScope, dir = "RIGHT", bitWidth = 1) {

    CircuitElement.call(this, x, y, scope, dir, bitWidth);
    // this.setDimensions(20, 20);
    this.leftDimensionX = 10;
    this.rightDimensionX = 20;
    this.setHeight(30);
    this.directionFixed = true;
    this.bitWidth = bitWidth || parseInt(prompt("Enter bitWidth"), 10);
    this.rectangleObject = false;
    this.inputSize = 1 << this.bitWidth;

    this.inp1 = new Node(-10, 0, 0, this, this.inputSize);
    this.output1 = new Node(20, 0, 1, this, this.bitWidth);
    this.enable = new Node(20, 20, 1, this, 1);



}
MSB.prototype = Object.create(CircuitElement.prototype);
MSB.prototype.constructor = MSB;
MSB.prototype.customSave = function () {
    var data = {

        nodes: {
            inp1: findNode(this.inp1),
            output1: findNode(this.output1),
            enable: findNode(this.enable)
        },
        constructorParamaters: [this.direction, this.bitWidth],
    }
    return data;
}
MSB.prototype.newBitWidth = function (bitWidth) {
    // this.inputSize = 1 << bitWidth
    this.inputSize = bitWidth
    this.inp1.bitWidth = this.inputSize;
    this.bitWidth = bitWidth;
    this.output1.bitWidth = bitWidth;
}
MSB.prototype.resolve = function () {

    var inp = this.inp1.value;
    this.output1.value = (dec2bin(inp).length) - 1
    simulationArea.simulationQueue.add(this.output1);
    if (inp != 0) {
        this.enable.value = 1;
    } else {
        this.enable.value = 0;
    }
    simulationArea.simulationQueue.add(this.enable);
}
MSB.prototype.customDraw = function () {

    ctx = simulationArea.context;
    ctx.beginPath();
    ctx.strokeStyle = "black";
    ctx.fillStyle = "white";
    ctx.lineWidth = correctWidth(3);
    var xx = this.x;
    var yy = this.y;
    rect(ctx, xx - 10, yy - 30, 30, 60);
    if ((this.hover && !simulationArea.shiftDown) || simulationArea.lastSelected == this || simulationArea.multipleObjectSelections.contains(this)) ctx.fillStyle = "rgba(255, 255, 32,0.8)";
    ctx.fill();
    ctx.stroke();

    ctx.beginPath();
    ctx.fillStyle = "black";
    ctx.textAlign = "center";
    fillText(ctx, "MSB", xx + 6, yy - 12, 10);
    fillText(ctx, "EN", xx + this.enable.x - 12, yy + this.enable.y + 3, 8);
    ctx.fill();

    ctx.beginPath();
    ctx.fillStyle = "green";
    ctx.textAlign = "center";
    if (this.output1.value != undefined) {
        fillText(ctx, this.output1.value, xx + 5, yy + 14, 13);
    }
    ctx.stroke();
    ctx.fill();
}

function LSB(x, y, scope = globalScope, dir = "RIGHT", bitWidth = 1) {

    CircuitElement.call(this, x, y, scope, dir, bitWidth);
    this.leftDimensionX = 10;
    this.rightDimensionX = 20;
    this.setHeight(30);
    this.directionFixed = true;
    this.bitWidth = bitWidth || parseInt(prompt("Enter bitWidth"), 10);
    this.rectangleObject = false;
    this.inputSize = 1 << this.bitWidth;

    this.inp1 = new Node(-10, 0, 0, this, this.inputSize);
    this.output1 = new Node(20, 0, 1, this, this.bitWidth);
    this.enable = new Node(20, 20, 1, this, 1);



}
LSB.prototype = Object.create(CircuitElement.prototype);
LSB.prototype.constructor = LSB;
LSB.prototype.customSave = function () {
    var data = {

        nodes: {
            inp1: findNode(this.inp1),
            output1: findNode(this.output1),
            enable: findNode(this.enable)
        },
        constructorParamaters: [this.direction, this.bitWidth],
    }
    return data;
}
LSB.prototype.newBitWidth = function (bitWidth) {
    // this.inputSize = 1 << bitWidth
    this.inputSize = bitWidth
    this.inp1.bitWidth = this.inputSize;
    this.bitWidth = bitWidth;
    this.output1.bitWidth = bitWidth;
}
LSB.prototype.resolve = function () {

    var inp = dec2bin(this.inp1.value);
    var out = 0;
    for (var i = inp.length - 1; i >= 0; i--) {
        if (inp[i] == 1) {
            out = inp.length - 1 - i;
            break;
        }

    }
    this.output1.value = out;
    simulationArea.simulationQueue.add(this.output1);
    if (inp != 0) {
        this.enable.value = 1;
    } else {
        this.enable.value = 0;
    }
    simulationArea.simulationQueue.add(this.enable);
}
LSB.prototype.customDraw = function () {

    ctx = simulationArea.context;
    ctx.beginPath();
    ctx.strokeStyle = "black";
    ctx.fillStyle = "white";
    ctx.lineWidth = correctWidth(3);
    var xx = this.x;
    var yy = this.y;
    rect(ctx, xx - 10, yy - 30, 30, 60);
    if ((this.hover && !simulationArea.shiftDown) || simulationArea.lastSelected == this || simulationArea.multipleObjectSelections.contains(this)) ctx.fillStyle = "rgba(255, 255, 32,0.8)";
    ctx.fill();
    ctx.stroke();

    ctx.beginPath();
    ctx.fillStyle = "black";
    ctx.textAlign = "center";
    fillText(ctx, "LSB", xx + 6, yy - 12, 10);
    fillText(ctx, "EN", xx + this.enable.x - 12, yy + this.enable.y + 3, 8);
    ctx.fill();

    ctx.beginPath();
    ctx.fillStyle = "green";
    ctx.textAlign = "center";
    if (this.output1.value != undefined) {
        fillText(ctx, this.output1.value, xx + 5, yy + 14, 13);
    }
    ctx.stroke();
    ctx.fill();
}

function PriorityEncoder(x, y, scope = globalScope, dir = "RIGHT", bitWidth = 1) {

    CircuitElement.call(this, x, y, scope, dir, bitWidth);
    this.bitWidth = bitWidth || parseInt(prompt("Enter bitWidth"), 10);
    this.inputSize = 1 << this.bitWidth;

    this.yOff = 1;
    if (this.bitWidth <= 3) {
        this.yOff = 2;
    }

    this.setDimensions(20, this.yOff * 5 * (this.inputSize));
    this.directionFixed = true;
    this.rectangleObject = false;

    this.inp1 = [];
    for (var i = 0; i < this.inputSize; i++) {
        var a = new Node(-10, +this.yOff * 10 * (i - this.inputSize / 2) + 10, 0, this, 1);
        this.inp1.push(a);
    }

    this.output1 = [];
    for (var i = 0; i < this.bitWidth; i++) {
        var a = new Node(30, +2 * 10 * (i - this.bitWidth / 2) + 10, 1, this, 1);
        this.output1.push(a);
    }

    this.enable = new Node(10, 20 + this.inp1[this.inputSize - 1].y, 1, this, 1);


}
PriorityEncoder.prototype = Object.create(CircuitElement.prototype);
PriorityEncoder.prototype.constructor = PriorityEncoder;
PriorityEncoder.prototype.customSave = function () {
    var data = {

        nodes: {
            inp1: this.inp1.map(findNode),
            output1: this.output1.map(findNode),
            enable: findNode(this.enable)
        },
        constructorParamaters: [this.direction, this.bitWidth],
    }
    return data;
}
PriorityEncoder.prototype.newBitWidth = function (bitWidth) {
    if (bitWidth == undefined || bitWidth < 1 || bitWidth > 32) return;
    if (this.bitWidth == bitWidth) return;

    this.bitWidth = bitWidth;
    var obj = new window[this.objectType](this.x, this.y, this.scope, this.direction, this.bitWidth);
    this.inputSize = 1 << bitWidth;

    this.cleanDelete();
    simulationArea.lastSelected = obj;
    return obj;
}
PriorityEncoder.prototype.resolve = function () {
    var out = 0;
    var temp = 0;
    for (var i = this.inputSize - 1; i >= 0; i--) {
        if (this.inp1[i].value == 1) {
            out = dec2bin(i);
            break;
        }
    }
    temp = out;

    if (out.length != undefined) {
        this.enable.value = 1;
    } else {
        this.enable.value = 0;
    }
    simulationArea.simulationQueue.add(this.enable);

    if (temp.length == undefined) {
        temp = "0";
        for (var i = 0; i < this.bitWidth - 1; i++) {
            temp = "0" + temp;
        }
    }

    if (temp.length != this.bitWidth) {
        for (var i = temp.length; i < this.bitWidth; i++) {
            temp = "0" + temp;
        }
    }

    for (var i = this.bitWidth - 1; i >= 0; i--) {
        this.output1[this.bitWidth - 1 - i].value = Number(temp[i]);
        simulationArea.simulationQueue.add(this.output1[this.bitWidth - 1 - i]);
    }
}
PriorityEncoder.prototype.customDraw = function () {

    ctx = simulationArea.context;
    ctx.beginPath();
    ctx.strokeStyle = "black";
    ctx.fillStyle = "white";
    ctx.lineWidth = correctWidth(3);
    var xx = this.x;
    var yy = this.y;
    if (this.bitWidth <= 3)
        rect(ctx, xx - 10, yy - 10 - this.yOff * 5 * (this.inputSize), 40, 20 * (this.inputSize + 1));
    else
        rect(ctx, xx - 10, yy - 10 - this.yOff * 5 * (this.inputSize), 40, 10 * (this.inputSize + 3));
    if ((this.hover && !simulationArea.shiftDown) || simulationArea.lastSelected == this || simulationArea.multipleObjectSelections.contains(this)) ctx.fillStyle = "rgba(255, 255, 32,0.8)";
    ctx.fill();
    ctx.stroke();

    ctx.beginPath();
    ctx.fillStyle = "black";
    ctx.textAlign = "center";
    for (var i = 0; i < this.inputSize; i++) {
        fillText(ctx, String(i), xx, yy + this.inp1[i].y + 2, 10);
    }
    for (var i = 0; i < this.bitWidth; i++) {
        fillText(ctx, String(i), xx + this.output1[0].x - 10, yy + this.output1[i].y + 2, 10);
    }
    fillText(ctx, "EN", xx + this.enable.x, yy + this.enable.y - 5, 10);
    ctx.fill();

}

function Tunnel(x, y, scope = globalScope, dir = "LEFT", bitWidth = 1, identifier) {

    CircuitElement.call(this, x, y, scope, dir, bitWidth);
    this.rectangleObject = false;
    this.centerElement = true;

    this.xSize = 10;

    this.plotValues = [];
    this.inp1 = new Node(0, 0, 0, this);
    this.setIdentifier(identifier || "T");
    this.setBounds();

}
Tunnel.prototype = Object.create(CircuitElement.prototype);
Tunnel.prototype.constructor = Tunnel;
Tunnel.prototype.newDirection = function (dir) {
    if (this.direction == dir) return;
    this.direction = dir;
    this.setBounds();
}
Tunnel.prototype.overrideDirectionRotation = true;
Tunnel.prototype.setBounds = function () {

    var xRotate = 0;
    var yRotate = 0;
    if (this.direction == "LEFT") {
        xRotate = 0;
        yRotate = 0;
    } else if (this.direction == "RIGHT") {
        xRotate = 120 - this.xSize;
        yRotate = 0;
    } else if (this.direction == "UP") {
        xRotate = 60 - this.xSize / 2;
        yRotate = -20;
    } else {
        xRotate = 60 - this.xSize / 2;
        yRotate = 20;
    }

    this.leftDimensionX = Math.abs(-120 + xRotate + this.xSize);
    this.upDimensionY = Math.abs(-20 + yRotate);
    this.rightDimensionX = Math.abs(xRotate)
    this.downDimensionY = Math.abs(20 + yRotate);
    // rect2(ctx, -120 + xRotate + this.xSize, -20 + yRotate, 120 - this.xSize, 40, xx, yy, "RIGHT");


}
Tunnel.prototype.setTunnelValue = function (val) {
    this.inp1.value = val;
    for (var i = 0; i < this.inp1.connections.length; i++) {
        if (this.inp1.connections[i].value != val) {
            this.inp1.connections[i].value = val;
            simulationArea.simulationQueue.add(this.inp1.connections[i]);
        }
    }
}
Tunnel.prototype.resolve = function () {
    for (var i = 0; i < this.scope.tunnelList[this.identifier].length; i++) {
        if (this.scope.tunnelList[this.identifier][i].inp1.value != this.inp1.value) {
            this.scope.tunnelList[this.identifier][i].setTunnelValue(this.inp1.value);
        }
    }
}
Tunnel.prototype.updateScope = function (scope) {
    this.scope = scope;
    this.inp1.updateScope(scope);
    this.setIdentifier(this.identifier);
    //console.log("ShouldWork!");
}
Tunnel.prototype.setPlotValue = function () {
    var time = plotArea.stopWatch.ElapsedMilliseconds;
    if (this.plotValues.length && this.plotValues[this.plotValues.length - 1][0] == time)
        this.plotValues.pop();

    if (this.plotValues.length == 0) {
        this.plotValues.push([time, this.inp1.value]);
        return;
    }

    if (this.plotValues[this.plotValues.length - 1][1] == this.inp1.value)
        return;
    else
        this.plotValues.push([time, this.inp1.value]);
}
Tunnel.prototype.customSave = function () {
    var data = {
        constructorParamaters: [this.direction, this.bitWidth, this.identifier],
        nodes: {
            inp1: findNode(this.inp1),
        },
        values: {
            identifier: this.identifier
        }
    }
    return data;
}
Tunnel.prototype.setIdentifier = function (id = "") {
    if (id.length == 0) return;
    if (this.scope.tunnelList[this.identifier]) this.scope.tunnelList[this.identifier].clean(this);
    this.identifier = id;
    if (this.scope.tunnelList[this.identifier]) this.scope.tunnelList[this.identifier].push(this);
    else this.scope.tunnelList[this.identifier] = [this];

    var len = this.identifier.length;
    if (len == 1) this.xSize = 40;
    else if (len > 1 && len < 4) this.xSize = 20;
    else this.xSize = 0;

    this.setBounds();
}
Tunnel.prototype.mutableProperties = {
    "identifier": {
        name: "Debug Flag identifier",
        type: "text",
        maxlength: "5",
        func: "setIdentifier",
    },
}
Tunnel.prototype.delete = function () {
    this.scope.Tunnel.clean(this);
    this.scope.tunnelList[this.identifier].clean(this);
    CircuitElement.prototype.delete.call(this);
}
Tunnel.prototype.customDraw = function () {
    ctx = simulationArea.context;
    ctx.beginPath();
    ctx.strokeStyle = "grey";
    ctx.fillStyle = "#fcfcfc";
    ctx.lineWidth = correctWidth(1);
    var xx = this.x;
    var yy = this.y;

    var xRotate = 0;
    var yRotate = 0;
    if (this.direction == "LEFT") {
        xRotate = 0;
        yRotate = 0;
    } else if (this.direction == "RIGHT") {
        xRotate = 120 - this.xSize;
        yRotate = 0;
    } else if (this.direction == "UP") {
        xRotate = 60 - this.xSize / 2;
        yRotate = -20;
    } else {
        xRotate = 60 - this.xSize / 2;
        yRotate = 20;
    }

    rect2(ctx, -120 + xRotate + this.xSize, -20 + yRotate, 120 - this.xSize, 40, xx, yy, "RIGHT");
    if ((this.hover && !simulationArea.shiftDown) || simulationArea.lastSelected == this || simulationArea.multipleObjectSelections.contains(this))
        ctx.fillStyle = "rgba(255, 255, 32,0.8)";
    ctx.fill();
    ctx.stroke();

    ctx.font = "14px Georgia";
    this.xOff = ctx.measureText(this.identifier).width;
    ctx.beginPath();
    rect2(ctx, -105 + xRotate + this.xSize, -11 + yRotate, this.xOff + 10, 23, xx, yy, "RIGHT");
    ctx.fillStyle = "#eee"
    ctx.strokeStyle = "#ccc";
    ctx.fill();
    ctx.stroke();

    ctx.beginPath();
    ctx.textAlign = "center";
    ctx.fillStyle = "black";
    fillText(ctx, this.identifier, xx - 100 + this.xOff / 2 + xRotate + this.xSize, yy + 6 + yRotate, 14);
    ctx.fill();

    ctx.beginPath();
    ctx.font = "30px Georgia";
    ctx.textAlign = "center";
    ctx.fillStyle = ["blue", "red"][+(this.inp1.value == undefined)];
    if (this.inp1.value !== undefined)
        fillText(ctx, this.inp1.value.toString(16), xx - 23 + xRotate, yy + 8 + yRotate, 25);
    else
        fillText(ctx, "x", xx - 23 + xRotate, yy + 8 + yRotate, 25);
    ctx.fill();
}

function ALU(x, y, scope = globalScope, dir = "RIGHT", bitWidth = 1) {
    // //console.log(x,y,scope,dir,bitWidth,controlSignalSize);
    CircuitElement.call(this, x, y, scope, dir, bitWidth);
    this.message = "ALU";

    this.setDimensions(30, 40);
    this.rectangleObject = false;

    this.inp1 = new Node(-30, -30, 0, this, this.bitwidth, "A");
    this.inp2 = new Node(-30, 30, 0, this, this.bitwidth, "B");

    this.controlSignalInput = new Node(-10, -40, 0, this, 3, "Ctrl");
    this.carryOut = new Node(-10, 40, 1, this, 1, "Cout");
    this.output = new Node(30, 0, 1, this, this.bitwidth, "Out");

}
ALU.prototype = Object.create(CircuitElement.prototype);
ALU.prototype.constructor = ALU;
ALU.prototype.tooltipText = "ALU ToolTip: 0: A&B, 1:A|B, 2:A+B, 4:A&~B, 5:A|~B, 6:A-B, 7:SLT "
ALU.prototype.newBitWidth = function (bitWidth) {
    this.bitWidth = bitWidth;
    this.inp1.bitWidth = bitWidth;
    this.inp2.bitWidth = bitWidth;
    this.output.bitWidth = bitWidth;
}
ALU.prototype.customSave = function () {
    var data = {
        constructorParamaters: [this.direction, this.bitWidth],
        nodes: {
            inp1: findNode(this.inp1),
            inp2: findNode(this.inp2),
            output: findNode(this.output),
            carryOut: findNode(this.carryOut),
            controlSignalInput: findNode(this.controlSignalInput)
        },
    }
    return data;
}
ALU.prototype.customDraw = function () {
    ctx = simulationArea.context;
    var xx = this.x;
    var yy = this.y;
    ctx.strokeStyle = "black";
    ctx.fillStyle = "white";
    ctx.lineWidth = correctWidth(3);
    ctx.beginPath();
    moveTo(ctx, 30, 10, xx, yy, this.direction);
    lineTo(ctx, 30, -10, xx, yy, this.direction);
    lineTo(ctx, 10, -40, xx, yy, this.direction);
    lineTo(ctx, -30, -40, xx, yy, this.direction);
    lineTo(ctx, -30, -20, xx, yy, this.direction);
    lineTo(ctx, -20, -10, xx, yy, this.direction);
    lineTo(ctx, -20, 10, xx, yy, this.direction);
    lineTo(ctx, -30, 20, xx, yy, this.direction);
    lineTo(ctx, -30, 40, xx, yy, this.direction);
    lineTo(ctx, 10, 40, xx, yy, this.direction);
    lineTo(ctx, 30, 10, xx, yy, this.direction);
    ctx.closePath();
    ctx.stroke();

    if ((this.hover && !simulationArea.shiftDown) || simulationArea.lastSelected == this || simulationArea.multipleObjectSelections.contains(this))
        ctx.fillStyle = "rgba(255, 255, 32,0.8)";
    ctx.fill();
    ctx.stroke();

    ctx.beginPath();
    ctx.fillStyle = "Black";
    ctx.textAlign = "center"

    fillText4(ctx, "B", -23, 30, xx, yy, this.direction, 6);
    fillText4(ctx, "A", -23, -30, xx, yy, this.direction, 6);
    fillText4(ctx, "CTR", -10, -30, xx, yy, this.direction, 6);
    fillText4(ctx, "Carry", -10, 30, xx, yy, this.direction, 6);
    fillText4(ctx, "Ans", 20, 0, xx, yy, this.direction, 6);
    ctx.fill();
    ctx.beginPath();
    ctx.fillStyle = "DarkGreen";
    fillText4(ctx, this.message, 0, 0, xx, yy, this.direction, 12);
    ctx.fill();

}
ALU.prototype.resolve = function () {
    if (this.controlSignalInput.value == 0) {
        this.output.value = ((this.inp1.value) & (this.inp2.value));
        simulationArea.simulationQueue.add(this.output);
        this.carryOut.value = 0;
        simulationArea.simulationQueue.add(this.carryOut);
        this.message = "A&B";
    } else if (this.controlSignalInput.value == 1) {
        this.output.value = ((this.inp1.value) | (this.inp2.value));

        simulationArea.simulationQueue.add(this.output);
        this.carryOut.value = 0;
        simulationArea.simulationQueue.add(this.carryOut);
        this.message = "A|B";
    } else if (this.controlSignalInput.value == 2) {
        var sum = this.inp1.value + this.inp2.value;
        this.output.value = ((sum) << (32 - this.bitWidth)) >>> (32 - this.bitWidth);
        this.carryOut.value = +((sum >>> (this.bitWidth)) !== 0);
        simulationArea.simulationQueue.add(this.carryOut);
        simulationArea.simulationQueue.add(this.output);
        this.message = "A+B";
    } else if (this.controlSignalInput.value == 3) {
        this.message = "ALU";
        return;
    } else if (this.controlSignalInput.value == 4) {
        this.message = "A&~B";
        this.output.value = ((this.inp1.value) & this.flipBits(this.inp2.value));
        simulationArea.simulationQueue.add(this.output);
        this.carryOut.value = 0;
        simulationArea.simulationQueue.add(this.carryOut);
    } else if (this.controlSignalInput.value == 5) {
        this.message = "A|~B";
        this.output.value = ((this.inp1.value) | this.flipBits(this.inp2.value));
        simulationArea.simulationQueue.add(this.output);
        this.carryOut.value = 0;
        simulationArea.simulationQueue.add(this.carryOut);
    } else if (this.controlSignalInput.value == 6) {
        this.message = "A-B";
        this.output.value = ((this.inp1.value - this.inp2.value) << (32 - this.bitWidth)) >>> (32 - this.bitWidth);
        simulationArea.simulationQueue.add(this.output);
        this.carryOut.value = 0;
        simulationArea.simulationQueue.add(this.carryOut);
    } else if (this.controlSignalInput.value == 7) {
        this.message = "A<B";
        if (this.inp1.value < this.inp2.value)
            this.output.value = 1;
        else
            this.output.value = 0;
        simulationArea.simulationQueue.add(this.output);
        this.carryOut.value = 0;
        simulationArea.simulationQueue.add(this.carryOut);
    }

}


function Rectangle(x, y, scope = globalScope, rows = 15, cols = 20) {
    CircuitElement.call(this, x, y, scope, "RIGHT", 1);
    this.directionFixed = true;
    this.fixedBitWidth = true;
    this.rectangleObject = false;
    this.cols = cols || parseInt(prompt("Enter cols:"));
    this.rows = rows || parseInt(prompt("Enter rows:"));
    this.setSize()

}
Rectangle.prototype = Object.create(CircuitElement.prototype);
Rectangle.prototype.constructor = Rectangle;
Rectangle.prototype.changeRowSize = function (size) {
    if (size == undefined || size < 5 || size > 1000) return;
    if (this.rows == size) return;
    this.rows = parseInt(size)
    this.setSize()
    return this;
}
Rectangle.prototype.changeColSize = function (size) {
    if (size == undefined || size < 5 || size > 1000) return;
    if (this.cols == size) return;
    this.cols = parseInt(size);
    this.setSize()
    return this;
}
Rectangle.prototype.keyDown3 = function (dir) {
    //console.log(dir)
    if (dir == "ArrowRight")
        this.changeColSize(this.cols + 2)
    if (dir == "ArrowLeft")
        this.changeColSize(this.cols - 2)
    if (dir == "ArrowDown")
        this.changeRowSize(this.rows + 2)
    if (dir == "ArrowUp")
        this.changeRowSize(this.rows - 2)
}
Rectangle.prototype.mutableProperties = {
    "cols": {
        name: "Columns",
        type: "number",
        max: "1000",
        min: "5",
        func: "changeColSize",
    },
    "rows": {
        name: "Rows",
        type: "number",
        max: "1000",
        min: "5",
        func: "changeRowSize",
    }
}
Rectangle.prototype.customSave = function () {
    var data = {
        constructorParamaters: [this.rows, this.cols],
    }
    return data;
}
Rectangle.prototype.customDraw = function () {

    ctx = simulationArea.context;
    ctx.beginPath();
    ctx.strokeStyle = "rgba(0,0,0,1)";
    ctx.setLineDash([5 * globalScope.scale, 5 * globalScope.scale])
    ctx.lineWidth = correctWidth(1.5);
    var xx = this.x;
    var yy = this.y;
    rect(ctx, xx, yy, this.elementWidth, this.elementHeight);
    ctx.stroke();

    if (simulationArea.lastSelected == this || simulationArea.multipleObjectSelections.contains(this)) {
        ctx.fillStyle = "rgba(255, 255, 32,0.1)";
        ctx.fill();
    }
    ctx.setLineDash([])


}
Rectangle.prototype.setSize = function () {
    this.elementWidth = this.cols * 10;
    this.elementHeight = this.rows * 10;
    this.upDimensionY = 0;
    this.leftDimensionX = 0;
    this.rightDimensionX = this.elementWidth;
    this.downDimensionY = this.elementHeight;
}


function Arrow(x, y, scope = globalScope, dir = "RIGHT") {

    CircuitElement.call(this, x, y, scope, dir, 8);
    this.rectangleObject = false;
    this.fixedBitWidth = true
    this.setDimensions(30, 20);

}
Arrow.prototype = Object.create(CircuitElement.prototype);
Arrow.prototype.constructor = Arrow;
Arrow.prototype.customSave = function () {
    var data = {
        constructorParamaters: [this.direction],
    }
    return data;
}
Arrow.prototype.customDraw = function () {

    ctx = simulationArea.context;
    ctx.lineWidth = correctWidth(3);
    var xx = this.x;
    var yy = this.y;
    ctx.strokeStyle = "red";
    ctx.fillStyle = "white";

    ctx.beginPath();

    moveTo(ctx, -30, -3, xx, yy, this.direction);
    lineTo(ctx, 10, -3, xx, yy, this.direction);
    lineTo(ctx, 10, -15, xx, yy, this.direction);
    lineTo(ctx, 30, 0, xx, yy, this.direction);
    lineTo(ctx, 10, 15, xx, yy, this.direction);
    lineTo(ctx, 10, 3, xx, yy, this.direction);
    lineTo(ctx, -30, 3, xx, yy, this.direction);
    ctx.closePath()
    ctx.stroke();
    if ((this.hover && !simulationArea.shiftDown) || simulationArea.lastSelected == this || simulationArea.multipleObjectSelections.contains(this)) ctx.fillStyle = "rgba(255, 255, 32,0.8)";
    ctx.fill();

}<|MERGE_RESOLUTION|>--- conflicted
+++ resolved
@@ -583,44 +583,20 @@
     upDimensionY : 42,
     downDimensionY: 10
 }
-<<<<<<< HEAD
-SevenSegDisplay.prototype.layoutDrawSegment = function (x1, y1, x2, y2, color) {
-=======
 SevenSegDisplay.prototype.layoutDrawSegment = function (x1, y1, x2, y2, color, xxSegment, yySegment) {
->>>>>>> 8f373991
     if (color == undefined) color = "lightgrey";
     ctx = simulationArea.context;
     ctx.beginPath();
     ctx.strokeStyle = color;
     ctx.lineWidth = correctWidth(3);
-<<<<<<< HEAD
-    xx = this.subcircuitMetadata.x;
-    yy = this.subcircuitMetadata.y;
-=======
     xx = xxSegment;
     yy = yySegment;
->>>>>>> 8f373991
     moveTo(ctx, x1, y1, xx, yy, this.direction);
     lineTo(ctx, x2, y2, xx, yy, this.direction);
     ctx.closePath();
     ctx.stroke();
 }
 
-<<<<<<< HEAD
-SevenSegDisplay.prototype.layoutDraw = function () {
-    ctx = simulationArea.context;
-
-    var xx = this.subcircuitMetadata.x;
-    var yy = this.subcircuitMetadata.y;
-
-    this.layoutDrawSegment(10, -20, 10, -38, ["lightgrey", "red"][this.b.value]);
-    this.layoutDrawSegment(10, -17, 10, 1, ["lightgrey", "red"][this.c.value]);
-    this.layoutDrawSegment(-10, -20, -10, -38, ["lightgrey", "red"][this.f.value]);
-    this.layoutDrawSegment(-10, -17, -10, 1, ["lightgrey", "red"][this.e.value]);
-    this.layoutDrawSegment(-8, -38, 8, -38, ["lightgrey", "red"][this.a.value]);
-    this.layoutDrawSegment(-8, -18, 8, -18, ["lightgrey", "red"][this.g.value]);
-    this.layoutDrawSegment(-8, 1, 8, 1, ["lightgrey", "red"][this.d.value]);
-=======
 SevenSegDisplay.prototype.layoutDraw = function (xOffset = 0, yOffset = 0) {
     ctx = simulationArea.context;
 
@@ -634,7 +610,6 @@
     this.layoutDrawSegment(-8, -38, 8, -38, ["lightgrey", "red"][this.a.value], xx, yy);
     this.layoutDrawSegment(-8, -18, 8, -18, ["lightgrey", "red"][this.g.value], xx, yy);
     this.layoutDrawSegment(-8, 1, 8, 1, ["lightgrey", "red"][this.d.value], xx, yy);
->>>>>>> 8f373991
 
     ctx.beginPath();
     var dotColor = ["lightgrey", "red"][this.dot.value] || "lightgrey"
@@ -740,85 +715,41 @@
     upDimensionY : 42,
     downDimensionY: 10
 }
-<<<<<<< HEAD
-SixteenSegDisplay.prototype.layoutDrawSegment = function (x1, y1, x2, y2, color) {
-=======
 SixteenSegDisplay.prototype.layoutDrawSegment = function (x1, y1, x2, y2, color, xxSegment, yySegment) {
->>>>>>> 8f373991
     if (color == undefined) color = "lightgrey";
     ctx = simulationArea.context;
     ctx.beginPath();
     ctx.strokeStyle = color;
     ctx.lineWidth = correctWidth(3);
-<<<<<<< HEAD
-    xx = this.subcircuitMetadata.x;
-    yy = this.subcircuitMetadata.y;
-=======
     xx = xxSegment;
     yy = yySegment;
->>>>>>> 8f373991
     moveTo(ctx, x1, y1, xx, yy, this.direction);
     lineTo(ctx, x2, y2, xx, yy, this.direction);
     ctx.closePath();
     ctx.stroke();
 }
-<<<<<<< HEAD
-SixteenSegDisplay.prototype.layoutDrawSegmentSlant = function (x1, y1, x2, y2, color) {
-=======
 SixteenSegDisplay.prototype.layoutDrawSegmentSlant = function (x1, y1, x2, y2, color, xxSegment, yySegment) {
->>>>>>> 8f373991
     if (color == undefined) color = "lightgrey";
     ctx = simulationArea.context;
     ctx.beginPath();
     ctx.strokeStyle = color;
     ctx.lineWidth = correctWidth(2);
-<<<<<<< HEAD
-    xx = this.subcircuitMetadata.x;
-    yy = this.subcircuitMetadata.y;
-=======
     xx = xxSegment;
     yy = yySegment;
->>>>>>> 8f373991
     moveTo(ctx, x1, y1, xx, yy, this.direction);
     lineTo(ctx, x2, y2, xx, yy, this.direction);
     ctx.closePath();
     ctx.stroke();
 }
-<<<<<<< HEAD
-SixteenSegDisplay.prototype.layoutDraw = function () {
-    ctx = simulationArea.context;
-
-    var xx = this.subcircuitMetadata.x;
-    var yy = this.subcircuitMetadata.y;
-=======
 SixteenSegDisplay.prototype.layoutDraw = function (xOffset = 0, yOffset = 0) {
     ctx = simulationArea.context;
 
     var xx = this.subcircuitMetadata.x + xOffset;
     var yy = this.subcircuitMetadata.y + yOffset;
->>>>>>> 8f373991
 
     var color = ["lightgrey", "red"];
     var value = this.input1.value;
 
-<<<<<<< HEAD
-    this.layoutDrawSegment(-10, -38, 0, -38, ["lightgrey", "red"][(value >> 15) & 1]);		//a1
-    this.layoutDrawSegment(10, -38, 0, -38, ["lightgrey", "red"][(value >> 14) & 1]);		//a2    
-    this.layoutDrawSegment(11.5, -19, 11.5, -36, ["lightgrey", "red"][(value >> 13) & 1]);	//b
-    this.layoutDrawSegment(11.5, 2, 11.5, -15, ["lightgrey", "red"][(value >> 12) & 1]);		//c
-    this.layoutDrawSegment(-10, 4, 0, 4, ["lightgrey", "red"][(value >> 11) & 1]);		//d1
-    this.layoutDrawSegment(10, 4, 0, 4, ["lightgrey", "red"][(value >> 10) & 1]);			//d2
-    this.layoutDrawSegment(-11.5, 2, -11.5, -15, ["lightgrey", "red"][(value >> 9) & 1]);	//e
-    this.layoutDrawSegment(-11.5, -36, -11.5, -19, ["lightgrey", "red"][(value >> 8) & 1]);	//f
-    this.layoutDrawSegment(-10, -17, 0, -17, ["lightgrey", "red"][(value >> 7) & 1]);			//g1
-    this.layoutDrawSegment(10, -17, 0, -17, ["lightgrey", "red"][(value >> 6) & 1]);			//g2
-    this.layoutDrawSegmentSlant(0, -17, -9, -36, ["lightgrey", "red"][(value >> 5) & 1]);	//h
-    this.layoutDrawSegment(0, -36, 0, -19, ["lightgrey", "red"][(value >> 4) & 1]);			//i
-    this.layoutDrawSegmentSlant(0, -17, 9, -36, ["lightgrey", "red"][(value >> 3) & 1]);		//j
-    this.layoutDrawSegmentSlant(0, -17, 9, 0, ["lightgrey", "red"][(value >> 2) & 1]);		//k
-    this.layoutDrawSegment(0, -17, 0, 2, ["lightgrey", "red"][(value >> 1) & 1]);			//l
-    this.layoutDrawSegmentSlant(0, -17, -9, 0, ["lightgrey", "red"][(value >> 0) & 1]);		//m
-=======
     this.layoutDrawSegment(-10, -38, 0, -38, ["lightgrey", "red"][(value >> 15) & 1], xx, yy);		//a1
     this.layoutDrawSegment(10, -38, 0, -38, ["lightgrey", "red"][(value >> 14) & 1], xx, yy);		//a2    
     this.layoutDrawSegment(11.5, -19, 11.5, -36, ["lightgrey", "red"][(value >> 13) & 1], xx, yy);	//b
@@ -835,7 +766,6 @@
     this.layoutDrawSegmentSlant(0, -17, 9, 0, ["lightgrey", "red"][(value >> 2) & 1], xx, yy);		//k
     this.layoutDrawSegment(0, -17, 0, 2, ["lightgrey", "red"][(value >> 1) & 1], xx, yy);			//l
     this.layoutDrawSegmentSlant(0, -17, -9, 0, ["lightgrey", "red"][(value >> 0) & 1], xx, yy);		//m
->>>>>>> 8f373991
 
     ctx.beginPath();
     var dotColor = ["lightgrey", "red"][this.dot.value] || "lightgrey"
@@ -965,42 +895,25 @@
     upDimensionY : 42,
     downDimensionY: 10
 }
-<<<<<<< HEAD
-HexDisplay.prototype.layoutDrawSegment = function (x1, y1, x2, y2, color) {
-=======
 HexDisplay.prototype.layoutDrawSegment = function (x1, y1, x2, y2, color, xxSegment, yySegment) {
->>>>>>> 8f373991
     if (color == undefined) color = "lightgrey";
     ctx = simulationArea.context;
     ctx.beginPath();
     ctx.strokeStyle = color;
     ctx.lineWidth = correctWidth(3);
-<<<<<<< HEAD
-    xx = this.subcircuitMetadata.x;
-    yy = this.subcircuitMetadata.y;
-=======
     xx = xxSegment;
     yy = yySegment;
->>>>>>> 8f373991
 
     moveTo(ctx, x1, y1, xx, yy, this.direction);
     lineTo(ctx, x2, y2, xx, yy, this.direction);
     ctx.closePath();
     ctx.stroke();
 }
-<<<<<<< HEAD
-HexDisplay.prototype.layoutDraw = function () {
-    ctx = simulationArea.context;
-
-    var xx = this.subcircuitMetadata.x;
-    var yy = this.subcircuitMetadata.y;
-=======
 HexDisplay.prototype.layoutDraw = function (xOffset = 0, yOffset = 0) {
     ctx = simulationArea.context;
 
     var xx = this.subcircuitMetadata.x + xOffset;
     var yy = this.subcircuitMetadata.y + yOffset;
->>>>>>> 8f373991
 
     ctx.strokeStyle = "black";
     ctx.lineWidth = correctWidth(3);
@@ -1057,15 +970,6 @@
         default:
 
     }
-<<<<<<< HEAD
-    this.layoutDrawSegment(10, -20, 10, -38, ["lightgrey", "red"][b]);
-    this.layoutDrawSegment(10, -17, 10, 1, ["lightgrey", "red"][c]);
-    this.layoutDrawSegment(-10, -20, -10, -38, ["lightgrey", "red"][f]);
-    this.layoutDrawSegment(-10, -17, -10, 1, ["lightgrey", "red"][e]);
-    this.layoutDrawSegment(-8, -38, 8, -38, ["lightgrey", "red"][a]);
-    this.layoutDrawSegment(-8, -18, 8, -18, ["lightgrey", "red"][g]);
-    this.layoutDrawSegment(-8, 1, 8, 1, ["lightgrey", "red"][d]);
-=======
     this.layoutDrawSegment(10, -20, 10, -38, ["lightgrey", "red"][b],xx, yy);
     this.layoutDrawSegment(10, -17, 10, 1, ["lightgrey", "red"][c],xx, yy);
     this.layoutDrawSegment(-10, -20, -10, -38, ["lightgrey", "red"][f],xx, yy);
@@ -1073,7 +977,6 @@
     this.layoutDrawSegment(-8, -38, 8, -38, ["lightgrey", "red"][a],xx, yy);
     this.layoutDrawSegment(-8, -18, 8, -18, ["lightgrey", "red"][g],xx, yy);
     this.layoutDrawSegment(-8, 1, 8, 1, ["lightgrey", "red"][d],xx, yy);
->>>>>>> 8f373991
 
     ctx.beginPath();
     ctx.strokeStyle = "black";
@@ -2668,19 +2571,11 @@
     ctx.fill();
 
 }
-<<<<<<< HEAD
-DigitalLed.prototype.layoutDraw = function() {
-    ctx = simulationArea.context;
-
-    var xx = this.subcircuitMetadata.x;
-    var yy = this.subcircuitMetadata.y;
-=======
 DigitalLed.prototype.layoutDraw = function(xOffset = 0, yOffset = 0) {
     ctx = simulationArea.context;
 
     var xx = this.subcircuitMetadata.x + xOffset;
     var yy = this.subcircuitMetadata.y + yOffset;
->>>>>>> 8f373991
 
     ctx.strokeStyle = "#090a0a";
     ctx.fillStyle = ["rgba(227,228,229,0.8)", this.actualColor][this.inp1.value || 0];
@@ -2754,19 +2649,11 @@
 
 }
 
-<<<<<<< HEAD
-VariableLed.prototype.layoutDraw = function() {
-    ctx = simulationArea.context;
-
-    var xx = this.subcircuitMetadata.x;
-    var yy = this.subcircuitMetadata.y;
-=======
 VariableLed.prototype.layoutDraw = function(xOffset = 0, yOffset = 0) {
     ctx = simulationArea.context;
 
     var xx = this.subcircuitMetadata.x + xOffset;
     var yy = this.subcircuitMetadata.y + yOffset;
->>>>>>> 8f373991
 
     var c = this.inp1.value;
     var alpha = c / 255;
@@ -2948,19 +2835,11 @@
     ctx.fill();
 }
 
-<<<<<<< HEAD
-RGBLed.prototype.layoutDraw = function() {
-    ctx = simulationArea.context;
-
-    var xx = this.subcircuitMetadata.x;
-    var yy = this.subcircuitMetadata.y;
-=======
 RGBLed.prototype.layoutDraw = function(xOffset = 0, yOffset = 0) {
     ctx = simulationArea.context;
 
     var xx = this.subcircuitMetadata.x + xOffset;
     var yy = this.subcircuitMetadata.y + yOffset;
->>>>>>> 8f373991
     var dimensionSize = 6;
     // var size = this.subcircuitMetadata.size;
     // if (size === "medium")
@@ -2975,10 +2854,6 @@
     ctx.fillStyle = ["rgba(" + a + ", " + b + ", " + c + ", 0.8)", "rgba(227, 228, 229, 0.8)"][((a === undefined || b === undefined || c === undefined)) + 0]
     //ctx.fillStyle = ["rgba(200, 200, 200, 0.3)","rgba(227, 228, 229, 0.8)"][((a === undefined || b === undefined || c === undefined) || (a == 0 && b == 0 && c == 0)) + 0];
     ctx.lineWidth = correctWidth(1);
-<<<<<<< HEAD
-    console.log("hover RGB:" + this.hover);
-=======
->>>>>>> 8f373991
 
     ctx.beginPath();
     drawCircle2(ctx, 0, 0, dimensionSize, xx, yy, this.direction);           
@@ -3091,23 +2966,10 @@
 
     ctx.fill();
 }
-<<<<<<< HEAD
-SquareRGBLed.prototype.layoutProperties = {
-    rightDimensionX : 15,
-    leftDimensionX : 0,
-    upDimensionY : 15,
-    downDimensionY: 0
-}
-SquareRGBLed.prototype.layoutDraw = function() {
-    var ctx = simulationArea.context;
-    var xx = this.subcircuitMetadata.x;
-    var yy = this.subcircuitMetadata.y;
-=======
 SquareRGBLed.prototype.layoutDraw = function(xOffset = 0, yOffset = 0) {
     var ctx = simulationArea.context;
     var xx = this.subcircuitMetadata.x + xOffset;
     var yy = this.subcircuitMetadata.y + yOffset;
->>>>>>> 8f373991
     var r = this.inp1.value;
     var g = this.inp2.value;
     var b = this.inp3.value;
