--- conflicted
+++ resolved
@@ -1511,13 +1511,9 @@
     CircuitElement.call(this, x, y, scope, dir, bitWidth);
     this.rectangleObject = false;
 
-<<<<<<< HEAD
     this.bitWidthSplit = bitWidthSplit || prompt("Enter bitWidth Split").split(' ').filter(x => x != '').map(function(x) {
         return parseInt(x, 10)||1;
-=======
-    this.bitWidthSplit = bitWidthSplit || prompt("Enter bitWidth Split").split(' ').map(function (x) {
-        return parseInt(x, 10) || 1;
->>>>>>> ae69a871
+      
     });
     this.splitCount = this.bitWidthSplit.length;
 
