--- conflicted
+++ resolved
@@ -216,17 +216,13 @@
             // e.preventDefault(); //browsers normally open a new tab
             simulationArea.changeClockTime(prompt("Enter Time:"));
         }
-<<<<<<< HEAD
-    }
-=======
-
         // f1 key for opening the documentation page
         if (e.keyCode === 112) {
             e.preventDefault();
             window.open('https://docs.circuitverse.org/', '_blank');
         }
->>>>>>> 6fdc966d
-    })
+    }       
+  })
 
 
     document.getElementById("simulationArea").addEventListener('dblclick', function(e) {
