--- conflicted
+++ resolved
@@ -53,8 +53,8 @@
             globalScope.restrictedCircuitElementsUsed.push(simulationArea.lastSelected.objectType);
             updateRestrictedElementsList();
         }
-<<<<<<< HEAD
-=======
+
+//       deselect multible elements with click
         if (!simulationArea.shiftDown && simulationArea.multipleObjectSelections.length > 0
         ) {
           if (
@@ -66,22 +66,10 @@
         }
     });
     window.addEventListener('mousemove', onMouseMove);
->>>>>>> e26536d0
-
+  
     
     window.addEventListener('keydown', function(e) {
         if(listenToSimulator){
-
-
-<<<<<<< HEAD
-    });
-    window.addEventListener('mousemove', onMouseMove);
-
-    window.addEventListener('keydown', function(e) {
-=======
->>>>>>> e26536d0
-
-
         // If mouse is focusing on input element, then override any action
         // if($(':focus').length){
         //     return;
@@ -258,12 +246,12 @@
         if (simulationArea.lastSelected && simulationArea.lastSelected.dblclick !== undefined) {
             simulationArea.lastSelected.dblclick();
         }
-<<<<<<< HEAD
+
+//       not needed becasue we do that with one click , but leaving it as it is will not harm 
         if (!simulationArea.shiftDown) {
             simulationArea.multipleObjectSelections = [];
         }
-=======
->>>>>>> e26536d0
+
 
     });
 
