--- conflicted
+++ resolved
@@ -431,7 +431,6 @@
     updateRestrictedElementsInScope();
 }
 
-<<<<<<< HEAD
 function resizeTabs(){
     var $windowsize = $('body').width();
     var $sideBarsize = $('.side').width();
@@ -447,7 +446,7 @@
 $(function () {
     $('[data-toggle="tooltip"]').tooltip()
 });
-=======
+
 // direction is only 1 or -1 
 function handleZoom(direction) {
     if (globalScope.scale > 0.5 * DPR) {
@@ -464,5 +463,4 @@
   
   function ZoomOut() {
     handleZoom(-1);
-  }
->>>>>>> 3aef7ea1
+  }