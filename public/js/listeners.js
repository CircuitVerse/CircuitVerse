// Most Listeners are stored here


function startListeners() {
    window.addEventListener('keyup', function(e) {
        scheduleUpdate(1);
        simulationArea.shiftDown = e.shiftKey;
        if (e.keyCode == 16) {
            simulationArea.shiftDown = false;
        }
        if (e.key == "Meta" || e.key == "Control") {
            simulationArea.controlDown = false;
        }
    });

    document.getElementById("simulationArea").addEventListener('mousedown', function(e) {
        createNode = true
        stopWire = false
        simulationArea.mouseDown = true;

        $("input").blur();

        errorDetected = false;
        updateSimulation = true;
        updatePosition = true;
        updateCanvas = true;

        simulationArea.lastSelected = undefined;
        simulationArea.selected = false;
        simulationArea.hover = undefined;
        var rect = simulationArea.canvas.getBoundingClientRect();
        simulationArea.mouseDownRawX = (e.clientX - rect.left) * DPR;
        simulationArea.mouseDownRawY = (e.clientY - rect.top) * DPR;
        simulationArea.mouseDownX = Math.round(((simulationArea.mouseDownRawX - globalScope.ox) / globalScope.scale) / unit) * unit;
        simulationArea.mouseDownY = Math.round(((simulationArea.mouseDownRawY - globalScope.oy) / globalScope.scale) / unit) * unit;

        simulationArea.oldx = globalScope.ox;
        simulationArea.oldy = globalScope.oy;

        e.preventDefault();
        scheduleBackup();
        scheduleUpdate(1);
        $('.dropdown.open').removeClass('open');
    });
    document.getElementById("simulationArea").addEventListener('mouseup', function(e) {
        if (simulationArea.lastSelected) simulationArea.lastSelected.newElement = false;
        /*
        handling restricted circuit elements
        */

        if(simulationArea.lastSelected && restrictedElements.includes(simulationArea.lastSelected.objectType)
            && !globalScope.restrictedCircuitElementsUsed.includes(simulationArea.lastSelected.objectType)) {
            globalScope.restrictedCircuitElementsUsed.push(simulationArea.lastSelected.objectType);
            updateRestrictedElementsList();
        }

//       deselect multible elements with click
        if (!simulationArea.shiftDown && simulationArea.multipleObjectSelections.length > 0
        ) {
          if (
            !simulationArea.multipleObjectSelections.includes(
              simulationArea.lastSelected
            )
          )
            simulationArea.multipleObjectSelections = [];
        }
    });
    window.addEventListener('mousemove', onMouseMove);
  
    
    window.addEventListener('keydown', function(e) {

        if(document.activeElement.tagName == "INPUT") return; 
        
        if(listenToSimulator){
        // If mouse is focusing on input element, then override any action
        // if($(':focus').length){
        //     return;
        // }

        if (document.activeElement.tagName == "INPUT" || simulationArea.mouseRawX < 0 || simulationArea.mouseRawY < 0 || simulationArea.mouseRawX > width || simulationArea.mouseRawY > height) {
            return;
        } else {
            // HACK TO REMOVE FOCUS ON PROPERTIES
            if (document.activeElement.type == "number") {
                hideProperties();
                showProperties(simulationArea.lastSelected)
            }
        }

        errorDetected = false;
        updateSimulation = true;
        updatePosition = true;
        simulationArea.shiftDown = e.shiftKey;

          //  stop making wires when we connect the 2nd termial to a node
        if(stopWire){
            createNode=false
        }

        if (e.key == "Meta" || e.key == "Control") {
          simulationArea.controlDown = true;
        }

        
        // zoom in (+)
        if ((simulationArea.controlDown && (e.keyCode == 187 || e.keyCode == 171))||e.keyCode==107) {
            e.preventDefault();
            ZoomIn()
        }
        // zoom out (-)
        if ((simulationArea.controlDown && (e.keyCode == 189 || e.keyCode == 173))||e.keyCode==109) {
            e.preventDefault();
            ZoomOut()
        }

        if (simulationArea.mouseRawX < 0 || simulationArea.mouseRawY < 0 || simulationArea.mouseRawX > width || simulationArea.mouseRawY > height) return;

        scheduleUpdate(1);
        updateCanvas = true;
        wireToBeChecked = 1;

        // Needs to be deprecated, moved to more recent listeners
        if (simulationArea.controlDown && (e.key == "C" || e.key == "c")) {
            //    simulationArea.copyList=simulationArea.multipleObjectSelections.slice();
            //    if(simulationArea.lastSelected&&simulationArea.lastSelected!==simulationArea.root&&!simulationArea.copyList.contains(simulationArea.lastSelected)){
            //        simulationArea.copyList.push(simulationArea.lastSelected);
            //    }
            //    copy(simulationArea.copyList);
        }


        if (simulationArea.lastSelected && simulationArea.lastSelected.keyDown) {
            if (e.key.toString().length == 1 || e.key.toString() == "Backspace") {
                simulationArea.lastSelected.keyDown(e.key.toString());
                return;
            }

        }

        if (simulationArea.lastSelected && simulationArea.lastSelected.keyDown2) {
            if (e.key.toString().length == 1) {
                simulationArea.lastSelected.keyDown2(e.key.toString());
                return;
            }

        }

        if (simulationArea.lastSelected && simulationArea.lastSelected.keyDown3) {
            if (e.key.toString() != "Backspace" && e.key.toString() != "Delete") {
                simulationArea.lastSelected.keyDown3(e.key.toString());
                return;
            }

        }

        if (e.keyCode == 16) {
            simulationArea.shiftDown = true;
            if (simulationArea.lastSelected && !simulationArea.lastSelected.keyDown && simulationArea.lastSelected.objectType != "Wire" && simulationArea.lastSelected.objectType != "CircuitElement" && !simulationArea.multipleObjectSelections.contains(simulationArea.lastSelected)) {
                simulationArea.multipleObjectSelections.push(simulationArea.lastSelected);
            }
        }

        if (e.keyCode == 8 || e.key == "Delete") {
            delete_selected();
        }

        if (simulationArea.controlDown && e.key.charCodeAt(0) == 122) { // detect the special CTRL-Z code
            undo();
        }

        // Detect online save shortcut (CTRL+S)
        if (simulationArea.controlDown && e.keyCode == 83 && !simulationArea.shiftDown) {
            save();
            e.preventDefault();
        }
         // Detect offline save shortcut (CTRL+SHIFT+S)
        if (simulationArea.controlDown && e.keyCode == 83 && simulationArea.shiftDown) {
            saveOffline();
            e.preventDefault();
        }

        // Detect Select all Shortcut
        if (simulationArea.controlDown && (e.keyCode == 65 || e.keyCode == 97)) {
            selectAll();
            e.preventDefault();
        }

        //deselect all Shortcut
        if (e.keyCode == 27) {
            simulationArea.multipleObjectSelections = [];
            simulationArea.lastSelected = undefined;
            e.preventDefault();
        }

        //change direction fns
        if (simulationArea.lastSelected != undefined) {
            let direction = "";
            switch (e.keyCode) {
                case 37:
                case 65:
                    direction = "LEFT";
                    break;

                case 38:
                case 87:
                    direction = "UP";
                    break;

                case 39:
                case 68:
                    direction = "RIGHT";
                    break;

                case 40:
                case 83:
                    direction = "DOWN";
                    break;

                default:
                    break;
            }
            if (direction !== ""){
                simulationArea.lastSelected.newDirection(direction);
            }
        }

        if ((e.keyCode == 113 || e.keyCode == 81) && simulationArea.lastSelected != undefined) {
            if (simulationArea.lastSelected.bitWidth !== undefined)
                simulationArea.lastSelected.newBitWidth(parseInt(prompt("Enter new bitWidth"), 10));
        }

        if (simulationArea.controlDown && (e.key == "T" || e.key == "t")) {
            // e.preventDefault(); //browsers normally open a new tab
            simulationArea.changeClockTime(prompt("Enter Time:"));
        }
<<<<<<< HEAD


        //it's not working for rectangle [doesn't listen to the simulator's keydown listener]
        // f1 key for opening the documentation page
        if (e.keyCode === 112) {
            e.preventDefault();
            const type = simulationArea.lastSelected;
            // except Wire Node
            if (simulationArea.lastSelected == undefined) {
              // didn't select any element
              window.open("https://docs.circuitverse.org/", "_blank");
            } else if (type === "Wire" || type === "Node") {
              // WIRE OR NODE
            } else if (type === "Clock" || type === "ControlledInverter" || type==="RGBLedMatrix") {
              // NOT FOUND
            } else {
                window.open(type.helplink);
            }
          }
    })
=======
        // f1 key for opening the documentation page
        if (e.keyCode === 112) {
            e.preventDefault();
            window.open('https://docs.circuitverse.org/', '_blank');
        }
    }       
  })

>>>>>>> eb749492

    document.getElementById("simulationArea").addEventListener('dblclick', function(e) {

        scheduleUpdate(2);
        if (simulationArea.lastSelected && simulationArea.lastSelected.dblclick !== undefined) {
            simulationArea.lastSelected.dblclick();
        }

//       not needed becasue we do that with one click , but leaving it as it is will not harm 
        if (!simulationArea.shiftDown) {
            simulationArea.multipleObjectSelections = [];
        }


    });

    window.addEventListener('mouseup', onMouseUp);

    document.getElementById("simulationArea").addEventListener('mousewheel', MouseScroll);
    document.getElementById("simulationArea").addEventListener('DOMMouseScroll', MouseScroll);

    function MouseScroll(event) {

        event.preventDefault()
        var deltaY = event.wheelDelta ? event.wheelDelta : -event.detail;
        event.preventDefault();
        var deltaY = event.wheelDelta ? event.wheelDelta : -event.detail;
        let direction = deltaY > 0 ? 1 : -1;
        handleZoom(direction);
        updateCanvas = true;

        if(layoutMode)layoutUpdate();
        else update(); // Schedule update not working, this is INEFFICIENT
    }

    document.addEventListener('cut', function(e) {

        if(document.activeElement.tagName == "INPUT") return; 

        if(listenToSimulator){
        simulationArea.copyList = simulationArea.multipleObjectSelections.slice();
        if (simulationArea.lastSelected && simulationArea.lastSelected !== simulationArea.root && !simulationArea.copyList.contains(simulationArea.lastSelected)) {
            simulationArea.copyList.push(simulationArea.lastSelected);
        }


        var textToPutOnClipboard = copy(simulationArea.copyList, true);

        // Updated restricted elements
        updateRestrictedElementsInScope();

        localStorage.setItem('clipboardData', textToPutOnClipboard);
        e.preventDefault();
        if(textToPutOnClipboard==undefined)
            return;
        if (isIe) {
            window.clipboardData.setData('Text', textToPutOnClipboard);
        } else {
            e.clipboardData.setData('text/plain', textToPutOnClipboard);
        }
    }
    });

    document.addEventListener('copy', function(e) {

        if(document.activeElement.tagName == "INPUT") return; 

        if(listenToSimulator){
        simulationArea.copyList = simulationArea.multipleObjectSelections.slice();
        if (simulationArea.lastSelected && simulationArea.lastSelected !== simulationArea.root && !simulationArea.copyList.contains(simulationArea.lastSelected)) {
            simulationArea.copyList.push(simulationArea.lastSelected);
        }

        var textToPutOnClipboard = copy(simulationArea.copyList);

        // Updated restricted elements
        updateRestrictedElementsInScope();

        localStorage.setItem('clipboardData', textToPutOnClipboard);
        e.preventDefault();
        if(textToPutOnClipboard==undefined)
            return;
        if (isIe) {
            window.clipboardData.setData('Text', textToPutOnClipboard);
        } else {
            e.clipboardData.setData('text/plain', textToPutOnClipboard);
        }
    }
    });

    document.addEventListener('paste', function(e) {

        if(document.activeElement.tagName == "INPUT") return; 

        if(listenToSimulator){
        var data;
        if (isIe) {
            data = window.clipboardData.getData('Text');
        } else {
            data = e.clipboardData.getData('text/plain');
        }

        paste(data);

        // Updated restricted elements
        updateRestrictedElementsInScope();

        e.preventDefault();
    }
    });

    restrictedElements.forEach((element) => {
        $(`#${element}`).mouseover(() => {
            showRestricted();
        });

        $(`#${element}`).mouseout(() => {
            hideRestricted();
        })
    });
}

var isIe = (navigator.userAgent.toLowerCase().indexOf("msie") != -1 ||
    navigator.userAgent.toLowerCase().indexOf("trident") != -1);


function removeMiniMap() {
    if (lightMode) return;

    if (simulationArea.lastSelected == globalScope.root && simulationArea.mouseDown) return;
    if (lastMiniMapShown + 2000 >= new Date().getTime()) {
        setTimeout(removeMiniMap, lastMiniMapShown + 2000 - new Date().getTime());
        return;
    }
    $('#miniMap').fadeOut('fast');

}

function onMouseMove(e) {
    var rect = simulationArea.canvas.getBoundingClientRect();
    simulationArea.mouseRawX = (e.clientX - rect.left) * DPR;
    simulationArea.mouseRawY = (e.clientY - rect.top) * DPR;
    simulationArea.mouseXf = (simulationArea.mouseRawX - globalScope.ox) / globalScope.scale;
    simulationArea.mouseYf = (simulationArea.mouseRawY - globalScope.oy) / globalScope.scale;
    simulationArea.mouseX = Math.round(simulationArea.mouseXf / unit) * unit;
    simulationArea.mouseY = Math.round(simulationArea.mouseYf / unit) * unit;

    updateCanvas = true;

    if (simulationArea.lastSelected && (simulationArea.mouseDown || simulationArea.lastSelected.newElement)) {
        updateCanvas = true;
        var fn;

        if (simulationArea.lastSelected == globalScope.root) {
            fn = function() {
                updateSelectionsAndPane();
            }
        } else {
            fn = function() {
                if (simulationArea.lastSelected)
                    simulationArea.lastSelected.update();
            };
        }
        scheduleUpdate(0, 20, fn);
    } else {
        scheduleUpdate(0, 200);
    }


}

function onMouseUp(e) {
    createNode =simulationArea.controlDown
    simulationArea.mouseDown = false;

    if (!lightMode) {
        lastMiniMapShown = new Date().getTime();
        setTimeout(removeMiniMap, 2000);
    }

    errorDetected = false;
    updateSimulation = true;
    updatePosition = true;
    updateCanvas = true;
    gridUpdate = true;
    wireToBeChecked = true;

    scheduleUpdate(1);

    for (var i = 0; i < 2; i++) {
        updatePosition = true;
        wireToBeChecked = true;
        update();
    }
    errorDetected = false;
    updateSimulation = true;
    updatePosition = true;
    updateCanvas = true;
    gridUpdate = true;
    wireToBeChecked = true;

    scheduleUpdate(1);
    var rect = simulationArea.canvas.getBoundingClientRect();

    if (!(simulationArea.mouseRawX < 0 || simulationArea.mouseRawY < 0 || simulationArea.mouseRawX > width || simulationArea.mouseRawY > height)) {
        smartDropXX = simulationArea.mouseX + 100; //Math.round(((simulationArea.mouseRawX - globalScope.ox+100) / globalScope.scale) / unit) * unit;
        smartDropYY = simulationArea.mouseY - 50; //Math.round(((simulationArea.mouseRawY - globalScope.oy+100) / globalScope.scale) / unit) * unit;
    }

}

function delete_selected(){

    $("input").blur();
    hideProperties();
    if (simulationArea.lastSelected && !(simulationArea.lastSelected.objectType == "Node" && simulationArea.lastSelected.type != 2)) simulationArea.lastSelected.delete();
    for (var i = 0; i < simulationArea.multipleObjectSelections.length; i++) {
        if (!(simulationArea.multipleObjectSelections[i].objectType == "Node" && simulationArea.multipleObjectSelections[i].type != 2)) simulationArea.multipleObjectSelections[i].cleanDelete();
    }
    simulationArea.multipleObjectSelections = [];

    // Updated restricted elements
    updateRestrictedElementsInScope();
}

function resizeTabs(){
    var $windowsize = $('body').width();
    var $sideBarsize = $('.side').width();
    var $maxwidth = ($windowsize - $sideBarsize);
    $("#tabsBar div").each(function(e){
        $(this).css({ 'max-width': $maxwidth - 30 });
    });
    }

window.addEventListener("resize", resizeTabs);
resizeTabs();

$(function () {
    $('[data-toggle="tooltip"]').tooltip()
});

// direction is only 1 or -1 
function handleZoom(direction) {
    if (globalScope.scale > 0.5 * DPR) {
      changeScale(direction * 0.1 * DPR);
    } else if (globalScope.scale < 4 * DPR) {
      changeScale(direction * 0.1 * DPR);
    }
    gridUpdate = true;
  }
  
  function ZoomIn() {
    handleZoom(1);
  }
  
  function ZoomOut() {
    handleZoom(-1);
  }<|MERGE_RESOLUTION|>--- conflicted
+++ resolved
@@ -234,7 +234,6 @@
             // e.preventDefault(); //browsers normally open a new tab
             simulationArea.changeClockTime(prompt("Enter Time:"));
         }
-<<<<<<< HEAD
 
 
         //it's not working for rectangle [doesn't listen to the simulator's keydown listener]
@@ -255,16 +254,6 @@
             }
           }
     })
-=======
-        // f1 key for opening the documentation page
-        if (e.keyCode === 112) {
-            e.preventDefault();
-            window.open('https://docs.circuitverse.org/', '_blank');
-        }
-    }       
-  })
-
->>>>>>> eb749492
 
     document.getElementById("simulationArea").addEventListener('dblclick', function(e) {
 
