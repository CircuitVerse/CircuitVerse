// Most Listeners are stored here


function startListeners() {
    window.addEventListener('keyup', function(e) {
        scheduleUpdate(1);
        simulationArea.shiftDown = e.shiftKey;
        if (e.keyCode == 16) {
            simulationArea.shiftDown = false;
        }
        if (e.key == "Meta" || e.key == "Control") {
            simulationArea.controlDown = false;
        }
    });
    document.getElementById("simulationArea").addEventListener('mousedown', function(e) {

        $("input").blur();

        errorDetected = false;
        updateSimulation = true;
        updatePosition = true;
        updateCanvas = true;

        simulationArea.lastSelected = undefined;
        simulationArea.selected = false;
        simulationArea.hover = undefined;
        var rect = simulationArea.canvas.getBoundingClientRect();
        simulationArea.mouseDownRawX = (e.clientX - rect.left) * DPR;
        simulationArea.mouseDownRawY = (e.clientY - rect.top) * DPR;
        simulationArea.mouseDownX = Math.round(((simulationArea.mouseDownRawX - globalScope.ox) / globalScope.scale) / unit) * unit;
        simulationArea.mouseDownY = Math.round(((simulationArea.mouseDownRawY - globalScope.oy) / globalScope.scale) / unit) * unit;
        simulationArea.mouseDown = true;
        simulationArea.oldx = globalScope.ox;
        simulationArea.oldy = globalScope.oy;

        e.preventDefault();
        scheduleBackup();
        scheduleUpdate(1);
        $('.dropdown.open').removeClass('open');
    });
    document.getElementById("simulationArea").addEventListener('mouseup', function(e) {
        if (simulationArea.lastSelected) simulationArea.lastSelected.newElement = false;
        /*
        handling restricted circuit elements
        */

        if(simulationArea.lastSelected && restrictedElements.includes(simulationArea.lastSelected.objectType)
            && !globalScope.restrictedCircuitElementsUsed.includes(simulationArea.lastSelected.objectType)) {
            globalScope.restrictedCircuitElementsUsed.push(simulationArea.lastSelected.objectType);
            updateRestrictedElementsList();
        }
    });
    window.addEventListener('mousemove', onMouseMove);



    window.addEventListener('keydown', function(e) {

        // If mouse is focusing on input element, then override any action
        // if($(':focus').length){
        //     return;
        // }

        if (simulationArea.mouseRawX < 0 || simulationArea.mouseRawY < 0 || simulationArea.mouseRawX > width || simulationArea.mouseRawY > height) {
            return;
        } else {
            // HACK TO REMOVE FOCUS ON PROPERTIES
            if (document.activeElement.type == "number") {
                hideProperties();
                showProperties(simulationArea.lastSelected)
            }
        }

        errorDetected = false;
        updateSimulation = true;
        updatePosition = true;
        simulationArea.shiftDown = e.shiftKey;

        // zoom in (+)
        if (e.key == "Meta" || e.key == "Control") {
            simulationArea.controlDown = true;
        }

        if (simulationArea.controlDown && (e.keyCode == 187 || e.keyCode == 171)) {
            e.preventDefault();
            if (globalScope.scale < 4 * DPR) {
                changeScale(.1 * DPR);
            }
        }
        // zoom out (-)
        if (simulationArea.controlDown && (e.keyCode == 189 || e.keyCode == 173)) {
            e.preventDefault();
            if (globalScope.scale > 0.5 * DPR) {
                changeScale(-.1 * DPR);
            }
        }

        if (simulationArea.mouseRawX < 0 || simulationArea.mouseRawY < 0 || simulationArea.mouseRawX > width || simulationArea.mouseRawY > height) return;

        scheduleUpdate(1);
        updateCanvas = true;
        wireToBeChecked = 1;

        // Needs to be deprecated, moved to more recent listeners
        if (simulationArea.controlDown && (e.key == "C" || e.key == "c")) {
            //    simulationArea.copyList=simulationArea.multipleObjectSelections.slice();
            //    if(simulationArea.lastSelected&&simulationArea.lastSelected!==simulationArea.root&&!simulationArea.copyList.contains(simulationArea.lastSelected)){
            //        simulationArea.copyList.push(simulationArea.lastSelected);
            //    }
            //    copy(simulationArea.copyList);
        }
        if (simulationArea.controlDown && (e.key == "V" || e.key == "v")) {
            //    paste(simulationArea.copyData);
        }

        if (simulationArea.lastSelected && simulationArea.lastSelected.keyDown) {
            if (e.key.toString().length == 1 || e.key.toString() == "Backspace") {
                simulationArea.lastSelected.keyDown(e.key.toString());
                return;
            }

        }

        if (simulationArea.lastSelected && simulationArea.lastSelected.keyDown2) {
            if (e.key.toString().length == 1) {
                simulationArea.lastSelected.keyDown2(e.key.toString());
                return;
            }

        }

        if (simulationArea.lastSelected && simulationArea.lastSelected.keyDown3) {
            if (e.key.toString() != "Backspace" && e.key.toString() != "Delete") {
                simulationArea.lastSelected.keyDown3(e.key.toString());
                return;
            }

        }

        if (e.keyCode == 16) {
            simulationArea.shiftDown = true;
            if (simulationArea.lastSelected && !simulationArea.lastSelected.keyDown && simulationArea.lastSelected.objectType != "Wire" && simulationArea.lastSelected.objectType != "CircuitElement" && !simulationArea.multipleObjectSelections.contains(simulationArea.lastSelected)) {
                simulationArea.multipleObjectSelections.push(simulationArea.lastSelected);
            }
        }

        if (e.keyCode == 8 || e.key == "Delete") {
            delete_selected();
        }

        if (simulationArea.controlDown && e.key.charCodeAt(0) == 122) { // detect the special CTRL-Z code
            undo();
        }

        // Detect online save shortcut (CTRL+S)
        if (simulationArea.controlDown && e.keyCode == 83 && !simulationArea.shiftDown) {
            save();
            e.preventDefault();
        }
         // Detect offline save shortcut (CTRL+SHIFT+S)
        if (simulationArea.controlDown && e.keyCode == 83 && simulationArea.shiftDown) {
            saveOffline();
            e.preventDefault();
        }

        // Detect Select all Shortcut
        if (simulationArea.controlDown && (e.keyCode == 65 || e.keyCode == 97)) {
            selectAll();
            e.preventDefault();
        }

        //change direction fns
        if ((e.keyCode == 37 || e.keyCode == 65)&& simulationArea.lastSelected != undefined) {
            simulationArea.lastSelected.newDirection("LEFT");
        }
        if ((e.keyCode == 38 || e.keyCode == 87) && simulationArea.lastSelected != undefined) {
            simulationArea.lastSelected.newDirection("UP");
        }
        if ((e.keyCode == 39 || e.keyCode == 68) && simulationArea.lastSelected != undefined) {
            simulationArea.lastSelected.newDirection("RIGHT");
        }
        if ((e.keyCode == 40 || e.keyCode == 83) && simulationArea.lastSelected != undefined) {
            simulationArea.lastSelected.newDirection("DOWN");
        }
        if ((e.keyCode == 113 || e.keyCode == 81) && simulationArea.lastSelected != undefined) {
            if (simulationArea.lastSelected.bitWidth !== undefined)
                simulationArea.lastSelected.newBitWidth(parseInt(prompt("Enter new bitWidth"), 10));
        }
        if (simulationArea.controlDown && (e.key == "T" || e.key == "t")) {
            // e.preventDefault(); //browsers normally open a new tab
            simulationArea.changeClockTime(prompt("Enter Time:"));
        }
        if ((e.keyCode == 108 || e.keyCode == 76) && simulationArea.lastSelected != undefined) {
            if (simulationArea.lastSelected.setLabel !== undefined){
                var labl = prompt("Enter The Label : ", simulationArea.lastSelected.label);
                if(labl)
                    simulationArea.lastSelected.setLabel(labl);
            }
        }
    })

    document.getElementById("simulationArea").addEventListener('dblclick', function(e) {
        scheduleUpdate(2);
        if (simulationArea.lastSelected && simulationArea.lastSelected.dblclick !== undefined) {
            simulationArea.lastSelected.dblclick();
        }
        if (!simulationArea.shiftDown) {
            simulationArea.multipleObjectSelections = [];
        }
    });

    window.addEventListener('mouseup', onMouseUp);



    document.getElementById("simulationArea").addEventListener('mousewheel', MouseScroll);
    document.getElementById("simulationArea").addEventListener('DOMMouseScroll', MouseScroll);

    function MouseScroll(event) {
        updateCanvas = true;

        event.preventDefault()
        var deltaY = event.wheelDelta ? event.wheelDelta : -event.detail;
        var scrolledUp = deltaY < 0;
        var scrolledDown = deltaY > 0;

        if (event.ctrlKey) {
            if (scrolledUp && globalScope.scale > 0.5 * DPR) {
                changeScale(-.1 * DPR);
            }
            if (scrolledDown && globalScope.scale < 4 * DPR) {
                changeScale(.1 * DPR);
            }
        } else {
            if (scrolledUp && globalScope.scale < 4 * DPR) {
                changeScale(.1 * DPR);
            }
            if (scrolledDown && globalScope.scale > 0.5 * DPR) {
                changeScale(-.1 * DPR);
            }
        }

        updateCanvas = true;
        gridUpdate = true;
        if(layoutMode)layoutUpdate();
        else update(); // Schedule update not working, this is INEFFICENT
    }

    document.addEventListener('cut', function(e) {
        simulationArea.copyList = simulationArea.multipleObjectSelections.slice();
        if (simulationArea.lastSelected && simulationArea.lastSelected !== simulationArea.root && !simulationArea.copyList.contains(simulationArea.lastSelected)) {
            simulationArea.copyList.push(simulationArea.lastSelected);
        }


        var textToPutOnClipboard = copy(simulationArea.copyList, true);

        // Updated restricted elements
        updateRestrictedElementsInScope();

        localStorage.setItem('clipboardData', textToPutOnClipboard);
        e.preventDefault();
        if(textToPutOnClipboard==undefined)
            return;
        if (isIe) {
            window.clipboardData.setData('Text', textToPutOnClipboard);
        } else {
            e.clipboardData.setData('text/plain', textToPutOnClipboard);
        }

    });

    document.addEventListener('copy', function(e) {
        simulationArea.copyList = simulationArea.multipleObjectSelections.slice();
        if (simulationArea.lastSelected && simulationArea.lastSelected !== simulationArea.root && !simulationArea.copyList.contains(simulationArea.lastSelected)) {
            simulationArea.copyList.push(simulationArea.lastSelected);
        }

        var textToPutOnClipboard = copy(simulationArea.copyList);

        // Updated restricted elements
        updateRestrictedElementsInScope();

        localStorage.setItem('clipboardData', textToPutOnClipboard);
        e.preventDefault();
        if(textToPutOnClipboard==undefined)
            return;
        if (isIe) {
            window.clipboardData.setData('Text', textToPutOnClipboard);
        } else {
            e.clipboardData.setData('text/plain', textToPutOnClipboard);
        }

    });

    document.addEventListener('paste', function(e) {
        var data;
        if (isIe) {
            data = window.clipboardData.getData('Text');
        } else {
            data = e.clipboardData.getData('text/plain');
        }

        paste(data);

        // Updated restricted elements
        updateRestrictedElementsInScope();

        e.preventDefault();
    });
<<<<<<< HEAD
    
    // 'drag and drop' event listener for subcircuit elements in layout mode 
    // $('#subcircuitMenu').on('dragstop', '.draggableSubcircuitElement', function(event, ui){
    //     const sideBarWidth = $('#sideBar')[0].clientWidth;
    //     let tempElement;

    //     if( ui.position.top > 10 && ui.position.left > sideBarWidth){
    //         // make a shallow copy of the element with the new coordinates
    //         tempElement = jQuery.extend({}, globalScope[this.dataset.elementName][this.dataset.elementId]);
    //         /*
    //         Changing the coordinate doesn't work yet, nodes get far from element
    //         tempElement.x = ui.position.left - sideBarWidth;
    //         tempElement.y = ui.position.top;
    //         for(let node of tempElement.nodeList){
    //             node.x = ui.position.left - sideBarWidth;
    //             node.y = ui.position.top
    //         } */

    //         temp_buffer.subElements.push(tempElement);
    //         this.parentElement.removeChild(this);
    //     }
    // });
=======

    restrictedElements.forEach((element) => {
        $(`#${element}`).mouseover(() => {
            showRestricted();
        });

        $(`#${element}`).mouseout(() => {
            hideRestricted();
        })
    });
>>>>>>> 69220f1f
}

var isIe = (navigator.userAgent.toLowerCase().indexOf("msie") != -1 ||
    navigator.userAgent.toLowerCase().indexOf("trident") != -1);


function removeMiniMap() {
    if (lightMode) return;

    if (simulationArea.lastSelected == globalScope.root && simulationArea.mouseDown) return;
    if (lastMiniMapShown + 2000 >= new Date().getTime()) {
        setTimeout(removeMiniMap, lastMiniMapShown + 2000 - new Date().getTime());
        return;
    }
    $('#miniMap').fadeOut('fast');

}


function onMouseMove(e) {

    var rect = simulationArea.canvas.getBoundingClientRect();
    simulationArea.mouseRawX = (e.clientX - rect.left) * DPR;
    simulationArea.mouseRawY = (e.clientY - rect.top) * DPR;
    simulationArea.mouseXf = (simulationArea.mouseRawX - globalScope.ox) / globalScope.scale;
    simulationArea.mouseYf = (simulationArea.mouseRawY - globalScope.oy) / globalScope.scale;
    simulationArea.mouseX = Math.round(simulationArea.mouseXf / unit) * unit;
    simulationArea.mouseY = Math.round(simulationArea.mouseYf / unit) * unit;

    updateCanvas = true;

    if (simulationArea.lastSelected && (simulationArea.mouseDown || simulationArea.lastSelected.newElement)) {
        updateCanvas = true;
        var fn;

        if (simulationArea.lastSelected == globalScope.root) {
            fn = function() {
                updateSelectionsAndPane();
            }
        } else {
            fn = function() {
                if (simulationArea.lastSelected)
                    simulationArea.lastSelected.update();
            };
        }
        scheduleUpdate(0, 20, fn);
    } else {
        scheduleUpdate(0, 200);
    }


}

function onMouseUp(e) {

    if (!lightMode) {
        lastMiniMapShown = new Date().getTime();
        setTimeout(removeMiniMap, 2000);
    }

    errorDetected = false;
    updateSimulation = true;
    updatePosition = true;
    updateCanvas = true;
    gridUpdate = true;
    wireToBeChecked = true;

    scheduleUpdate(1);
    simulationArea.mouseDown = false;

    for (var i = 0; i < 2; i++) {
        updatePosition = true;
        wireToBeChecked = true;
        update();
    }
    errorDetected = false;
    updateSimulation = true;
    updatePosition = true;
    updateCanvas = true;
    gridUpdate = true;
    wireToBeChecked = true;

    scheduleUpdate(1);
    var rect = simulationArea.canvas.getBoundingClientRect();

    if (!(simulationArea.mouseRawX < 0 || simulationArea.mouseRawY < 0 || simulationArea.mouseRawX > width || simulationArea.mouseRawY > height)) {
        smartDropXX = simulationArea.mouseX + 100; //Math.round(((simulationArea.mouseRawX - globalScope.ox+100) / globalScope.scale) / unit) * unit;
        smartDropYY = simulationArea.mouseY - 50; //Math.round(((simulationArea.mouseRawY - globalScope.oy+100) / globalScope.scale) / unit) * unit;
    }

}

function delete_selected(){

    $("input").blur();
    hideProperties();
    if (simulationArea.lastSelected && !(simulationArea.lastSelected.objectType == "Node" && simulationArea.lastSelected.type != 2)) simulationArea.lastSelected.delete();
    for (var i = 0; i < simulationArea.multipleObjectSelections.length; i++) {
        if (!(simulationArea.multipleObjectSelections[i].objectType == "Node" && simulationArea.multipleObjectSelections[i].type != 2)) simulationArea.multipleObjectSelections[i].cleanDelete();
    }
    simulationArea.multipleObjectSelections = [];

    // Updated restricted elements
    updateRestrictedElementsInScope();
}<|MERGE_RESOLUTION|>--- conflicted
+++ resolved
@@ -308,30 +308,6 @@
 
         e.preventDefault();
     });
-<<<<<<< HEAD
-    
-    // 'drag and drop' event listener for subcircuit elements in layout mode 
-    // $('#subcircuitMenu').on('dragstop', '.draggableSubcircuitElement', function(event, ui){
-    //     const sideBarWidth = $('#sideBar')[0].clientWidth;
-    //     let tempElement;
-
-    //     if( ui.position.top > 10 && ui.position.left > sideBarWidth){
-    //         // make a shallow copy of the element with the new coordinates
-    //         tempElement = jQuery.extend({}, globalScope[this.dataset.elementName][this.dataset.elementId]);
-    //         /*
-    //         Changing the coordinate doesn't work yet, nodes get far from element
-    //         tempElement.x = ui.position.left - sideBarWidth;
-    //         tempElement.y = ui.position.top;
-    //         for(let node of tempElement.nodeList){
-    //             node.x = ui.position.left - sideBarWidth;
-    //             node.y = ui.position.top
-    //         } */
-
-    //         temp_buffer.subElements.push(tempElement);
-    //         this.parentElement.removeChild(this);
-    //     }
-    // });
-=======
 
     restrictedElements.forEach((element) => {
         $(`#${element}`).mouseover(() => {
@@ -342,7 +318,6 @@
             hideRestricted();
         })
     });
->>>>>>> 69220f1f
 }
 
 var isIe = (navigator.userAgent.toLowerCase().indexOf("msie") != -1 ||
