--- conflicted
+++ resolved
@@ -238,13 +238,7 @@
         if (simulationArea.lastSelected && simulationArea.lastSelected.dblclick !== undefined) {
             simulationArea.lastSelected.dblclick();
         }
-<<<<<<< HEAD
-        if (!simulationArea.shiftDown) {
-            simulationArea.multipleObjectSelections = [];
-        }
-
-=======
->>>>>>> bdd44baf
+
     });
 
     window.addEventListener('mouseup', onMouseUp);
