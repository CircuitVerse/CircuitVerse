--- conflicted
+++ resolved
@@ -759,14 +759,6 @@
                 $(this).dialog("close");
             },
             class: "render-btn"
-<<<<<<< HEAD
-=======
-        },
-        {
-            text: "",
-            click:  function() {$(this).dialog("close");},
-            class: 'dialog-close--btn'
->>>>>>> 9a3f793c
         }]
     });
     $("input[name=imgType]").change(function() {
@@ -826,15 +818,7 @@
                 $(this).dialog("close");
             },
         },
-<<<<<<< HEAD
 ] : []
-=======
-        {
-            text: "",
-            click:  function() {$(this).dialog("close");},
-            class: 'dialog-close--btn'
-        }] : []
->>>>>>> 9a3f793c
 
     });
 
@@ -864,21 +848,8 @@
                 $(this).dialog("close");
             },
         },
-<<<<<<< HEAD
 ] : [
 ]
-=======
-        {
-            text: "",
-            click:  function() {$(this).dialog("close");},
-            class: 'dialog-close--btn'
-        }] : [
-        {
-            text: "",
-            click:  function() {$(this).dialog("close");},
-            class: 'dialog-close--btn'
-        }]
->>>>>>> 9a3f793c
     });
 }
 
