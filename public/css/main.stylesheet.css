
/* 
************
* This stylesheet is to be made modular later
************
*/

@import "./5-layout/simulator.scss";
@import "./2-basics/base.scss";
@import "./2-basics/reset.scss";
@import "./shortcut.panel.css";
@import "./plugin-stylesheets/simple-button-radios.css";
@import "./plugin-stylesheets/checkBo.min.css";
@import "./plugin-stylesheets/jquery-pseudo-ripple.css";

/** new UI ruleset starts here */
/*! Adding color variables to root, required later for hokey binding */


/* typography */
@font-face {
  font-family: "Nunito", sans-serif;
  src: url("https://fonts.googleapis.com/css2?family=Nunito:ital,wght@0,200;1,200&display=swap");
}

/** Global Styles starts here */

body,
html {
  font-family: "Nunito", sans-serif;
  font-weight: 200;
  width: 100%;
  height: 100%;
  margin: 0;
  padding: 0;
  overflow: hidden;
  position: fixed;
}

button:focus {
  outline: 0;
}

a {
  color: var(--text-primary);
}

a:hover {
  color: white;
  text-decoration: none;
}

select > option {
  color: black;
  padding: 2px 4px;
  margin-right: 5px;
}

select:focus,
select > option:focus {
  border: none;
  outline: none;
}

input[type="number"]:focus {
  background-color: transparent;
  outline: none;
  border: none;
  color: white;
}

table {
  border-collapse: collapse;
  -webkit-user-select: none;
  /* Chrome/Safari */
  -moz-user-select: none;
  /* Firefox */
  -ms-user-select: none;
  /* IE10+ */
  /* Rules below not implemented in browsers yet */
  -o-user-select: none;
  user-select: none;
}

button {
  background: none;
  color: inherit;
  border: none;
  padding: 0;
  font: inherit;
  cursor: pointer;
  outline: inherit;
  box-shadow: none;
}

button:not(".quick-btn button"):active {
  background: transparent !important;
}

button:active,
button:focus {
  box-shadow: none !important;
  border: none;
  outline: none;
  /* border-color: white !important; */
}

button:focus {
  box-shadow: none;
}

input[type="text"]:focus {
  background: transparent;
  /* color: white; */
}

/*! Global styles ends here */

.noSelect {
  -moz-user-select: none;
  -webkit-user-select: none;
  -ms-user-select: none;
  user-select: none;
  -o-user-select: none;
}

.navbar-menu {
  position: relative;
  transition: all 0.2s ease-in-out;

}

.navbar-menu > li > a {
  border: 1px solid transparent;
  border-radius: 1px;
  padding: 2px 8px;
  transition: all 0.2s ease-in-out;
  margin-right: 10px;
}

.navbar-menu > li > a span {
  content: "";
  background: url(./assets/small-components/chevron-down.svg) center/cover
    no-repeat;
  display: inline-block;
  height: 5px;
  width: 5px;
  position: absolute;
  right: 0;
  top: 50%;
  transform: translateY(-66%);
  padding: 4px;
  margin: 0 5px;
  transition: all 0.2s ease-in-out;
}

/* .navbar-menu > li > a:hover {
  border: 1px solid white;
} */

.navbar-menu > li > a:hover span {
  background: none;
}

.projectName {
  position: absolute;
  left: 50%;
  transform: translateX(-50%);
  font-size: 1.4em;
}

.account-btn {
  position: absolute;
  right: 13px;
  padding: 4px 10px;
  border: 1px solid transparent;
  border-radius: 1px;
  transition: all 0.2s ease-in-out;
}

.cur-user, .signIn-btn {
  color: var(--text-navbar);
}

.signIn-btn:hover {
  color: var(--text-primary);
}

.header {
  height: 50px;
}

.logo {
  background: url(./assets/logo.svg) center/cover;
  height: 30px;
  width: 105px;
  display: inline-block;
  margin-right: 36px;
}

.quick-btn {
  display: flex;
  position: absolute;
  width: 280px;
  left: 60vw;
  height: 33px;
  border-radius: 7px;
<<<<<<< HEAD
  background: #454545;
  box-shadow: 4px 4px 5px #3b3b3b, -4px -4px 5px #4f4f4f;
  border-top: 1.5px solid #535353;
  border-left: 1.5px solid #535353;
  border-right: 1.5px solid #333333;
  border-bottom: 1.5px solid #333333;
  z-index: 10000;
=======
>>>>>>> f90d6861
}

.quick-btn > div {
  margin: auto;
}
.quick-btn > div > button {
  margin: auto;
  border: none;
}

.quick-btn-save-online {
  background: url(./assets/shorcuts/save-online.svg) center/cover;
  width: 21.43px;
  height: 15.2px;
  display: block;
}

.quick-btn-save {
  background: url(./assets/shorcuts/save.svg) center/cover;
  width: 15.2px;
  height: 15.2px;
  display: block;
}

.quick-btn-delete {
  background: url(./assets/shorcuts/delete.svg) center/cover;
  width: 20px;
  height: 15.2px;
  display: block;
}

.quick-btn-download {
  background: url(./assets/shorcuts/download.svg) center/cover;
  width: 15.2px;
  height: 15.2px;
  display: block;
}

.quick-btn-zoom-fit {
  background: url(./assets/shorcuts/fit.svg) center/cover;
  width: 15.2px;
  height: 15.2px;
  display: block;
}

.quick-btn-undo {
  background: url(./assets/shorcuts/undo.svg) center/cover;
  width: 15.2px;
  height: 16.2px;
  display: block;
}

.quick-btn-redo {
  background: url(./assets/shorcuts/redo.svg) center/cover;
  width: 15.2px;
  height: 16.2px;
  display: block;
}

.quick-btn-view {
  color: white;

}
/* dropdown-menu styles */

.dropdown > ul {
  border-radius: 5px;
  text-align: center;
  position: absolute;
  left: 50%;
  transform: translate(-50%, 13px);
}

@supports (backdrop-filter: blur()) {
  .dropdown > ul {
    backdrop-filter: blur(5px);
  }
}

.dropdown > ul::before {
  background-color: transparent;
  content: "";
  width: 10px;
  display: inline-block;
  height: 10px;
  position: absolute;
  transform: translate(-50%, -13px) rotate(-45deg);
}

.dropdown > ul::after {
  content: "";
  width: 11.5px;
  display: inline-block;
  height: 10px;
  position: absolute;
  transform: translate(-50%, -15.5px);
  top: 14.5px;
}

.dropdown-menu > li > a {
  padding: 7px 0;
  width: 90%;
  margin: auto;
  transition: all 0.2s ease-in-out;
}

.dropdown-menu > li > a:hover {
  border-radius: 7px;
  opacity: 1;
}

#contextMenu {
  width: 150px;
  visibility: hidden;
  position: fixed;
  z-index: 1000;
  opacity: 0;
  top: 100;
  left: 100;
  cursor: pointer;
  padding-bottom: 7px;
  padding-top: 7px;
  transition: all 0.2s ease-in-out;
  user-select: none;
  border-radius: 5px;
}

#contextMenu ul {
  margin: 0;
  padding: 0;
}

#contextMenu ul li {
  list-style: none;
  padding: 8px;
  padding-left: 20px;
  width: 90%;
  margin: auto;
}

#contextMenu ul li:hover {
  border-radius: 7px;
  opacity: 1;
}

@supports (backdrop-filter: blur()) {
  #contextMenu {
    backdrop-filter: blur(5px);
  }
  #contextMenu ul li:hover {
    backdrop-filter: blur(50px);
    -webkit-backdrop-filter: blur(50px);
  }
}

/** ce-panel styling  starts */

.ce-panel {
  font: inherit;
  width: 220px;
  border-radius: 5px;
  position: fixed;
  top: 90px;
  left: 10px;
  z-index: 100;
  transition: background .5s ease-out; 

}

.accordion:last-child {
  margin-bottom: 15px;
}

#modules-header {
  background: #2E2E2E;
  margin-bottom: 10px;
  border-bottom: 1px solid #707070;
  border-top-left-radius: 5px;
  border-top-right-radius: 5px;
  padding-top: 15px;
  padding: 10px;
  padding-top: 15px;
  padding-left: 17px;
  font: Bold 16px Nunito;
  text-transform: uppercase;
<<<<<<< HEAD
  color: var(--text-primary);
  text-align: left;
  cursor: move;
=======
  text-align: center;
>>>>>>> f90d6861
}

.panel {
  padding: 0em;
  margin: 0;
  border-radius: 0;
  margin-bottom: 0em;
  display: grid;
  grid-template-columns: 1fr 1fr 1fr;
  max-height: 185px;
  overflow: hidden;
  overflow-x: scroll;
  border-radius: 2px;
}

.ui-accordion-header {
  background-color: transparent;
  margin: 0em;
  padding: 0em;
  outline: none;
}

.ui-accordion-header.ui-accordion-header-active.ui-state-active {
  outline: none;
}

.ui-accordion-header.ui-state-hover {
  outline: none;
}

.ui-accordion-header-icon.ui-icon {
  display: none;
}

.accordion {
  width: 90%;
  margin: auto;
  position: relative;
}

.panelHeader {
  border: none;
  border-radius: 0;
  transition: all 0.2s ease-in-out;
}

.panelHeader:hover {
  border-radius: 3px;
}

.panelHeader:after,
.panelHeader:before {
  content: "";
  height: 11px;
  display: inline-block;
  right: 15px;
  position: absolute;
  border-radius: 5px;
  top: 50%;
  transform: translateY(-50%);
  transition: 0.5s ease-out;
}

.panelHeader:after {
  transform: translateY(-50%) rotate(90deg);
}

.ui-accordion-header-active:before {
  height: 0;
  transition: 0.5s ease-out;
}

.ui-accordion-header-active:hover {
  background-color: transparent;
}

.ui-accordion .ui-accordion-content {
  border: none;
  padding: 0;
}

.icon {
  position: relative;
  width: 50px;
  margin: 5px;
  display: inline-block;
  text-align: center;
  font-size: 8px;
}

img {
  display: none;
}

div.icon img {
  -webkit-user-drag: none;
  -khtml-user-drag: none;
  -moz-user-drag: none;
  -o-user-drag: none;
  width: 100%;
  display: inline-block;
}

.custom-tooltip-styling {
  box-shadow: none;
  border-radius: 3px;
  font: inherit;
  font-size: 14px;
  font-weight: 100;
}

.icon:hover {
  border-radius: 3px;
}

/*! ce-panel styling  ends */

/** custom scroll  styling starts here  */

.customScroll {
  scrollbar-width: thin; /* for firefox */
}

.customScroll::-webkit-scrollbar {
  margin-right: 3px;
  width: 6px;
}

/*! custom scroll  styling starts ends here  */

/*! ce-panel styling  ends */

/** tab bar styling starts */

#tabsBar {
  width: 100%;
  /* height: 23.5px; */
  display: flex;
  align-items: center;
  z-index: 100;
}

#tabsBar div {
  justify-content: space-between;
  border-radius: 1px;
  display: inline-block;
  margin: 2px;
  min-width: 110px;
  font-size: 14px;
  transition: all 0.2s ease-in-out;
}

#tabsBar div > span {
  display: inline-block;
  padding: 2px 5px;
}

#tabsBar .circuits {
  text-align: center;
  padding: 1px;
}

#tabsBar button {
  order: 99; /* could have better solution */
  width: 20px;
  align-items: center;
  padding: 1px;
  text-decoration: none;
  outline: none;
  border-radius: 1px;
  transition: all 0.1s ease-in-out;
}

#tabsBar button:focus{
  outline: none !important;
  box-shadow: none !important;
}
#tabsBar button:active{
  outline: none !important;
  box-shadow: none !important;
}

/*! tab bar styling ends */
/** Module property styling starts here */

.moduleProperty {
  display: none;
  font: inherit;
  width: 240px;
  border-radius: 5px;
  position: fixed;
  top: 90px;
  right: 10px;
  z-index: 100;
  transition: background .5s ease-out; 
}

#moduleProperty-toolTip {
  padding: 10px;
}

#moduleProperty-title {
  padding: 10px;
  font: Bold 16px Nunito;
  text-transform: uppercase;
<<<<<<< HEAD
  color: var(--text-primary);
  text-align: left;
=======
  text-align: center;
>>>>>>> f90d6861
}

#moduleProperty-inner {
  width: 85%;
  margin: auto;
}

#moduleProperty-header {
  font-size: 1.1em;
  text-transform: uppercase;
  margin-bottom: 20px;
  text-align: left;
}

#moduleProperty-inner > p span {
  display: inline-block;
  font-weight: bold;
}

#moduleProperty-inner > p button {
  border-radius: 2px;
  margin: 3px;
}

#moduleProperty-inner:last-child {
  margin-bottom: 15px;
}

.moduleProperty input,
.moduleProperty select {
  background-color: transparent;
  border: none;
  margin: auto;
  outline: none;
}

.moduleProperty input:focus,
.moduleProperty select:focus {
  outline-width: 0;
  outline: none;
  box-shadow: none;
}

.input-group-prepend button {
  margin-right: 5px;
}
.input-group-append button {
  margin-left: 5px;
}

.input-group-prepend button:hover {
  border-radius: 3px !important;
}
.input-group-append button:hover {
  border-radius: 3px !important;
}

/* toogle */

.switch {
  position: relative;
  width: 43px;
  height: 17px;
  margin-bottom: 0px;
  float: right;
}

.switch input {
  display: none;
}

.slider {
  position: absolute;
  cursor: pointer;
  top: 0;
  left: 0;
  right: 0;
  bottom: 0;
  -webkit-transition: 0.2s all ease;
  transition: 0.2s all ease;
  border-radius: 25px;
  width: 35px;
}

.slider:before {
  position: absolute;
  content: "";
  height: 20px;
  width: 20px;
  left: -3px;
  top: 50%;
  transform: translateY(-51%);
  -webkit-transition: 0.2s all ease-in-out;
  transition: 0.2s all ease-in-out;
  border-radius: 50%;
}

input:checked + .slider:before {
  transform: translate(21px, -51%);
}

/** custom button styling */

.custom-btn--primary {
  font-weight: bold;
  border-radius: 1px;
}

.custom-btn--primary:hover {
  border-radius: 1px;
}

.custom-btn--secondary {
  background-color: transparent;
  border-radius: 1px;
  width: 90%;
  display: inline-block;
  line-height: inherit;
}

.custom-btn--secondary:hover {
  /* color: white; */
  transition: all 0.3s ease;
}

.custom-btn--tertiary {
  border-radius: 1px;
}

#HelpButton {
  background-color: transparent;
  width: 90%;
  margin-bottom: 15px;
  margin-top: 15px;
}

.btn-parent {
  width: 100%;
  display: flex;
  justify-content: center;
  margin: 0;
}

/* custom spin button */

/*! Module property styling starts here */

/** selects styling starts here */

.moduleProperty select {
  padding-left: 5px;
  width: 81px;
  float: right;
}

/*! selects styling end here */

/** layout dialog styling starts here */

#layoutDialog {
  position: absolute;
  right: 10px;
  top: 90px;
  z-index: 100;
  width: 220px;
  height: 330px;
  border-radius: 5px;
  text-align: center;
  padding: 10px;
  padding-bottom: 17px;
  font-weight: bold;
}

#layoutDialog > div {
  display: flex;
  flex-direction: column;
  justify-content: space-between;
  height: 100%;
}


.panel-heading {
  margin: 10px;
  font: Bold 20px;
  text-transform: uppercase;
  text-align: center;
}

.layout-title span {
  display: block;
  font-weight: bold;
  margin: 8px;
}

.layout-title--enable {
  display: flex;
  justify-content: space-between;
  margin: 15px 0;
  padding: 0 8px;
}

.Layout-btn {
  width: 48%;
  height: 30px;
  line-height: inherit;
}

.zoomButton-up {
  /* background: url(./assets/layout-panel/up.svg) center/cover no-repeat; */
  display: inline-block;
  height: 35px;
  width: 35px;
}
.zoomButton-down {
  /* background: url(./assets/layout-panel/down.svg) center/cover no-repeat; */
  display: inline-block;
  height: 35px;
  width: 35px;
}
.zoomButton-left {
  /* background: url(./assets/layout-panel/left.svg) center/cover no-repeat; */
  display: inline-block;
  height: 35px;
  width: 35px;
}
.zoomButton-right {
  /* background: url(./assets/layout-panel/right.svg) center/cover no-repeat; */
  display: inline-block;
  height: 35px;
  width: 35px;
}

/*! layout dialog styling ends here */

/** download dialog styling starts here */

.ui-dialog {
  /*this also affects all dialog created using jquery UI, needs to be more universe */
  font: inherit;
  border-radius: 5px;
  width: 600px;
  height: 320px;
  padding: 10px 17px;
  padding-bottom: 0;
  /* border: none !important; */
}

@supports (backdrop-filter: blur()) {
  .ui-dialog {
    backdrop-filter: blur(5px);
  }
}

.ui-widget-header {
  background: transparent;
  border: none;
  border-radius: 0;
}

.option {
  display: inline-flex;
  border-radius: 7px;
  align-items: center;
  justify-content: space-around;
  padding: 0 7px;
  position: relative;
}

.option input[type="radio"] {
  visibility: hidden;
}

.custom-radio span {
  height: 20px;
  width: 20px;
  border-radius: 50%;
  display: block;
  position: absolute;
  left: 5px;
  top: 50%;
  transform: translateY(-50%);
}

.custom-radio span:after {
  content: "";
  height: 8px;
  width: 8px;
  border-radius: 50%;
  display: block;
  position: absolute;
  left: 50%;
  top: 50%;
  transform: translate(-50%, -50%) scale(0);
  transition: 300ms ease-in-out 0s;
}

.custom-radio input[type="radio"]:checked ~ span:after {
  transform: translate(-50%, -50%) scale(1);
}


#saveImageDialog {
  border-radius: 2px;
  padding: 13px;
  margin: 0;
  margin-top: 15px;
  display: flex;
  flex-direction: column;
  justify-content: space-between;
  align-items: center;
  min-height: 188px !important;
}

.download-dialog-section-2 .option {
  padding: 0;
}

.download-dialog-section-1 > label {
  height: 30px;
  width: 85px;
}

.download-dialog-section-2 {
  background: transparent;
  width: 100%;
  display: inline-flex;
  justify-content: space-around;
}

.btn-group-toggle {
  background-color: transparent;
  overflow: hidden;
}
.download-dialog-section-2 .active-btn {
  box-shadow: none;
}


.download-dialog-section-2 .btn input[type="radio"]:disabled {
  background: red !important;
  color: red !important;
}

.download-dialog-section-2_2 {
  display: flex;
  align-items: center;
  justify-content: center;
}

.download-dialog-section-3 {
  border-radius: 2px;
  display: flex;
  justify-content: space-between;
  align-items: center;
  padding: 6px 10px;
  width: 320px;
  position: inherit;
}


.download-dialog-section-3 > label {
  width: 60px;
  height: 25px;
  margin-bottom: 0;
}

.ui-dialog-buttonpane {
  background: transparent;
}

.ui-dialog .ui-dialog-titlebar {
  padding: 0;
  padding-bottom: 8px;
  font: inherit;
  line-height: inherit;
  font-weight: bold;
}

.ui-dialog-titlebar-close {
  border: none;
  color: white;
  position: absolute;
  top: 15px;
  right: 15px;
  visibility: hidden;
}

.ui-dialog-titlebar-close::after {
  content: "";
  display: block;
  position: absolute;
  background: url(./assets/small-components/close.svg) center/cover no-repeat;
  height: 15px;
  width: 15px;
  visibility: visible;
  right: 0;
  top: 0;
}

.ui-dialog-titlebar-close::hover {
  border: none;
}

.ui-dialog .ui-dialog-buttonpane {
  border: none;
  padding: 0;
  margin: 0;
  display: flex;
  justify-content: center;
  align-items: center;
  margin: 12px;
}

.ui-dialog .ui-dialog-buttonpane button {
  background: transparent;
  color: white;
  line-height: inherit;
  border-radius: 1px;
  font: inherit;
}

.ui-dialog .ui-dialog-buttonpane button:hover {
  transition: all 0.3s ease;
  border: 1px solid transparent;
}

.render-btn {
  height: 35px;
  border-radius: 1px;
}
.navbar {
  transition: background .5s ease-out; 
}


.navbar .nav.pull-right {
  float: right;
  margin-right: 10px;
}

/*! download dialog styling end here */

/** combinationalAnalysis dialog styling starts here */

.ui-dialog[aria-describedby="combinationalAnalysis"] {
  width: 460px;
  min-height: 210px;
  border: none;
}

#combinationalAnalysis {
  margin-top: 10px;
}

#combinationalAnalysis p input {
  border: none;
  background: transparent;
  font: inherit;
  float: right;
  text-align: center;
}

#combinationalAnalysis table {
  width: 460px;
}

#booleanTable {
  width: 200px;
}

.content-table {
  border-collapse: collapse;
  font-size: 0.9em;
  min-width: 400px;
}

.content-table tr th {
  font-weight: bold;
}

.content-table th,
.content-table td {
  padding: 5px 15px;
  margin: 0 3px;
  width: 20%;
  border-radius: 2px;
}

.content-table tbody tr {
  text-align: center;
  display: flex;
  margin-bottom: 4px;
}

.content-table tbody {
  display: table-row-group;
  overflow: auto !important;
}

.output {
  cursor: pointer;
}

/*! combinationalAnalysis dialog styling end here */

/** openProjectDialog styling starts here */

#openProjectDialog {
  display: grid;
  /* grid-template-columns: 1fr 1fr 1fr; */
  /* grid-gap: 0 10px; */
  align-items: center;
}

#openProjectDialog > label {
  margin: 4px;
  padding: 10px;
  background: transparent;
  border-radius: 1px;
  width: 100%;
}


/*! openProjectDialog styling ends here */

#insertSubcircuitDialog {
  display: block;
  padding-bottom: 0;
  overflow: visible;
}

#insertSubcircuitDialog > p {
  margin-bottom: 0;
}

#insertSubcircuitDialog > label {
  height: 20px;
  border-radius: 3px;
  margin: 0 5px;
  margin-bottom: 4px;
  justify-content: center;
}


#miniMap {
  position: fixed;
  z-index: 100;
  bottom: 20px;
  right: 40px;
  overflow-y: scroll;
  opacity: 0.5;
  overflow: hidden;
  border: none;
}

.disable::after {
  content: "";
  position: absolute;
  height: 100%;
  width: 100%;
  cursor: not-allowed;
  left: 0;
}

#bitconverterprompt {
  text-align: center;
  font: inherit;
  border: none;
  margin-top: 15px;
  padding: 0;
}

#bitconverterprompt input {
  background: transparent;
  border: none;
  outline: none;
  text-align: center;
  font: inherit;
}

#bitconverterprompt input:focus {
  border: none;
}


.ui-dialog .ui-dialog-buttonpane button {
  margin-left: .4em;
}

.ui-dialog-titlebar-close:hover {
  border: none;
}

<<<<<<< HEAD
.radio-green {
  background: #42b983;
}

#element {
  margin: 0 10px;
  padding: 3px 10px;
  width: 90%;
  border: none;
  border-radius: 13px;
  margin-bottom: 10px;
  background: transparent !important;
  color: white;
  border: 1px solid white;
}

.filterX {
  position: absolute;
  right: 19px;
  top: 6px;
  cursor: pointer;
  color: white;
  display: none;
}

#filter {
  display: none;
  padding: 15px;
  color: white;
  transition: all .5s ease;
  max-height: 340px;
  overflow-y: scroll;
  padding-right: 0;

}

#filter div{
  border-radius: 3px;
}

.zoom-slider {
    position: absolute;
    right: 8%;
}

.zoom-slider::before {
  content: '-';
  color: white;
  font-size: 30px;
  position: absolute;
  left: -20px;
  top: -5.0px;
}

.zoom-slider::after {
  content: '+';
  color: white;
  font-size: 20px;
  position: absolute;
  right: -20px;
  top: 1px;
}

.custom-range {
  width: 140px;
}
.custom-range::-moz-range-track {
  height: 1px;
}

.custom-range::-moz-range-thumb {
  width: 10px;
  height: 10px;
  background-color: white;
  border: 0;
  border-radius: 50%;
  cursor: pointer;

}
.custom-range:focus::-moz-range-thumb {
  box-shadow: 0 0 0 1px #fff, 0 0 0 0.2rem rgba(75, 86, 99, 0.25);
}

input[type='range']::-webkit-slider-runnable-track {
  height: 1px;
}

input[type='range']::-webkit-slider-thumb {
  -webkit-appearance: none;
  width: 10px;
  height: 10px;
  background-color: white;
  border: 0;
  border-radius: 50%;
  cursor: pointer;

}

#modules-header::before, #moduleProperty-title::before {
  content: '';
  width: 34px;
  border-top: 2px solid white;
  border-radius: 2px;
  position: absolute;
  left: 50%;
  transform: translateX(-50%);
  top: 6px;
}

.minimize {
  content: '';
  width: 17px;
  height: 9.5px;
  border: 4px solid white;
  position: absolute;
  right: 6px;
  transform: translateX(-50%);
  top: 21px;
  cursor: pointer;
}

.ce-hidden,.prop-hidden {
  color: white;
  background: #2E2E2E;
  font-weight: bold;
  padding: 10px;
  font-size: 16px;
  text-transform: uppercase;
  border-radius: 5px;
}

#moduleProperty-title {
  padding-left: 16px;
  background: #2E2E2E;
  margin-bottom: 10px;
  border-bottom: 1px solid #707070;
  border-top-left-radius: 5px;
  border-top-right-radius: 5px;
  padding-top: 15px;
  cursor: move;
}

.objectPropertyAttributeChecked {
  margin-left: 0 !important;
}

#exitViewBtn {
    position: fixed;
    z-index: 1000000000;
    right: 2%;
    top: 3%;
    background: #2d2d2d;
    color: white;
    padding: 10px 15px;
    border-radius: 5px;
    box-shadow: 0px 0px 10px #4545457f;
}

.panel-drag {
  cursor: move;
  opacity: .6;
  /* display: grid;
  grid-template-columns: 1fr 1fr;
  grid-template-rows: 1fr 1fr 1fr 1fr 1fr 1fr;
  padding: 6px 0;
  width: 1px; */
}

#canvasArea, #backgroundArea, #simulationArea, canvas {
  /* cursor: wait !important; */
}
=======

/** Color them dialog styles starts here*/

.ui-dialog[aria-describedby="colorThemesDialog"] {
  min-width: 760px;
  user-select: none;
}

.colorThemesDialog {
  height: 390px !important;
  display: grid;
  grid-template-columns: 1fr 1fr 1fr;
  overflow-y: auto;
  margin-top: 10px;
  border: 1px solid white !important;
}

.colorThemesDialog input {
  margin: 15px;
}

.colorThemesDialog label {
  margin-bottom: 0;
}

.theme {
  color: white;
  width: 202.5px;
  line-height: 30px;
  user-select: none;
  margin: 15px 0;
  border-radius: 1.5px;
  transition: all .1s ease-out;
  position: relative;
  overflow-x: hidden;
  height: 154px;
  margin: auto;
}

.themeNameBox {
  display: block;
  width: 100%;
  cursor: pointer;
}

.themeSel {
  background: transparent;
  display: block;
  width: 100%;
  height: 100%;
  position: absolute;
}

/*! Color them dialog styles ends here*/
>>>>>>> f90d6861
<|MERGE_RESOLUTION|>--- conflicted
+++ resolved
@@ -205,7 +205,6 @@
   left: 60vw;
   height: 33px;
   border-radius: 7px;
-<<<<<<< HEAD
   background: #454545;
   box-shadow: 4px 4px 5px #3b3b3b, -4px -4px 5px #4f4f4f;
   border-top: 1.5px solid #535353;
@@ -213,8 +212,6 @@
   border-right: 1.5px solid #333333;
   border-bottom: 1.5px solid #333333;
   z-index: 10000;
-=======
->>>>>>> f90d6861
 }
 
 .quick-btn > div {
@@ -400,13 +397,9 @@
   padding-left: 17px;
   font: Bold 16px Nunito;
   text-transform: uppercase;
-<<<<<<< HEAD
   color: var(--text-primary);
   text-align: left;
   cursor: move;
-=======
-  text-align: center;
->>>>>>> f90d6861
 }
 
 .panel {
@@ -612,12 +605,8 @@
   padding: 10px;
   font: Bold 16px Nunito;
   text-transform: uppercase;
-<<<<<<< HEAD
   color: var(--text-primary);
   text-align: left;
-=======
-  text-align: center;
->>>>>>> f90d6861
 }
 
 #moduleProperty-inner {
@@ -1211,7 +1200,6 @@
   border: none;
 }
 
-<<<<<<< HEAD
 .radio-green {
   background: #42b983;
 }
@@ -1383,7 +1371,6 @@
 #canvasArea, #backgroundArea, #simulationArea, canvas {
   /* cursor: wait !important; */
 }
-=======
 
 /** Color them dialog styles starts here*/
 
@@ -1437,5 +1424,4 @@
   position: absolute;
 }
 
-/*! Color them dialog styles ends here*/
->>>>>>> f90d6861
+/*! Color them dialog styles ends here*/