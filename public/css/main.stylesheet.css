
/* 
************
* This stylesheet is to be made modular later
************
*/

@import "./5-layout/simulator.scss";
@import "./2-basics/base.scss";
@import "./2-basics/reset.scss";
@import "./shortcut.panel.css";
@import "./plugin-stylesheets/simple-button-radios.css";
@import "./plugin-stylesheets/checkBo.min.css";
@import "./plugin-stylesheets/jquery-pseudo-ripple.css";

/** new UI ruleset starts here */
/*! Adding color variables to root, required later for hokey binding */


/* typography */
@font-face {
  font-family: "Nunito", sans-serif;
  src: url("https://fonts.googleapis.com/css2?family=Nunito:ital,wght@0,200;1,200&display=swap");
}

/** Global Styles starts here */

body,
html {
  font-family: "Nunito", sans-serif;
  font-weight: 200;
  width: 100%;
  height: 100%;
  margin: 0;
  padding: 0;
  overflow: hidden;
}

button:focus {
  outline: 0;
}

a {
  color: var(--text-primary);
}

a:hover {
  color: white;
  text-decoration: none;
}

select > option {
  color: black;
  padding: 2px 4px;
  margin-right: 5px;
}

select:focus,
select > option:focus {
  border: none;
  outline: none;
}

input[type="number"]:focus {
  background-color: transparent;
  outline: none;
  border: none;
  color: white;
}

table {
  border-collapse: collapse;
  -webkit-user-select: none;
  /* Chrome/Safari */
  -moz-user-select: none;
  /* Firefox */
  -ms-user-select: none;
  /* IE10+ */
  /* Rules below not implemented in browsers yet */
  -o-user-select: none;
  user-select: none;
}

button {
  background: none;
  color: inherit;
  border: none;
  padding: 0;
  font: inherit;
  cursor: pointer;
  outline: inherit;
  box-shadow: none;
}

button:not(".quick-btn button"):active {
  background: transparent !important;
}

button:active,
button:focus {
  box-shadow: none !important;
  border: none;
  outline: none;
  /* border-color: white !important; */
}

button:focus {
  box-shadow: none;
}

input[type="text"]:focus {
  background: transparent;
  /* color: white; */
}

/*! Global styles ends here */

.noSelect {
  -moz-user-select: none;
  -webkit-user-select: none;
  -ms-user-select: none;
  user-select: none;
  -o-user-select: none;
}

.navbar-menu {
  position: relative;
  transition: all 0.2s ease-in-out;

}

.navbar-menu > li > a {
  border: 1px solid transparent;
  border-radius: 1px;
  padding: 2px 8px;
  transition: all 0.2s ease-in-out;
  margin-right: 10px;
}

.navbar-menu > li > a span, .acc-caret {
  content: "";
  background: url(./assets/small-components/chevron-down.svg) center/cover
    no-repeat;
  display: inline-block;
  height: 5px;
  width: 5px;
  position: absolute;
  right: 0;
  top: 50%;
  transform: translateY(-66%);
  padding: 4px;
  margin: 0 5px;
  transition: all 0.2s ease-in-out;
}

<<<<<<< HEAD
.acc-caret {
  right: -17px;
}
.navbar-menu > li > a:hover {
  font-weight: bold;
}
=======
/* .navbar-menu > li > a:hover {
  border: 1px solid white;
} */
>>>>>>> f90d6861

.navbar-menu > li > a:hover span, .acc-drop:hover .acc-caret {
  background: none;
}

.projectName {
  position: absolute;
  left: 50%;
  transform: translateX(-50%);
  font-size: 1.4em;
  cursor: pointer;
}

.account-btn {
  position: absolute;
  right: 13px;
  padding: 4px 10px;
  border: 1px solid transparent;
  border-radius: 1px;
  transition: all 0.2s ease-in-out;
}

<<<<<<< HEAD
.account-btn:hover {
  font-weight: bold;
}

.signIn-btn {
  color: var(--text-primary);
=======
.cur-user, .signIn-btn {
  color: var(--text-navbar);
>>>>>>> f90d6861
}

.signIn-btn:hover {
  color: var(--text-primary);
}

.header {
  height: 50px;
}

.logo {
  background: url(./assets/logo.svg) center/cover;
  height: 30px;
  width: 105px;
  display: inline-block;
  margin-right: 36px;
}

.quick-btn {
  display: flex;
  position: absolute;
  width: 280px;
  left: 60vw;
  height: 33px;
  border-radius: 7px;
}

.quick-btn > div {
  margin: auto;
}
.quick-btn > div > button {
  margin: auto;
  border: none;
}

.quick-btn-save-online {
  background: url(./assets/shorcuts/save-online.svg) center/cover;
  width: 27.43px;
  height: 19.2px;
  display: block;
}

.quick-btn-save {
  background: url(./assets/shorcuts/save.svg) center/cover;
  width: 19.2px;
  height: 19.2px;
  display: block;
}

.quick-btn-delete {
  background: url(./assets/shorcuts/delete.svg) center/cover;
  width: 24px;
  height: 19.2px;
  display: block;
}

.quick-btn-download {
  background: url(./assets/shorcuts/download.svg) center/cover;
  width: 19.2px;
  height: 19.2px;
  display: block;
}

.quick-btn-zoom-fit {
  background: url(./assets/shorcuts/fit.svg) center/cover;
  width: 19.2px;
  height: 19.2px;
  display: block;
}

.quick-btn-undo {
  background: url(./assets/shorcuts/undo.svg) center/cover;
  width: 19.2px;
  height: 19.2px;
  display: block;
}

.quick-btn-redo {
  background: url(./assets/shorcuts/redo.svg) center/cover;
  width: 19.2px;
  height: 19.2px;
  display: block;
}

/* dropdown-menu styles */

.dropdown > ul {
  border-radius: 5px;
  text-align: center;
  position: absolute;
  left: 50%;
  transform: translate(-50%, 13px);
}

@supports (backdrop-filter: blur()) {
  .dropdown > ul {
    backdrop-filter: blur(5px);
  }
}

.mw-override {
  min-width: 110px;
}

.dropdown > ul::before {
  background-color: transparent;
  content: "";
  width: 10px;
  display: inline-block;
  height: 10px;
  position: absolute;
  transform: translate(-50%, -13px) rotate(-45deg);
}

.dropdown > ul::after {
  content: "";
  width: 11.5px;
  display: inline-block;
  height: 10px;
  position: absolute;
  transform: translate(-50%, -15.5px);
  top: 14.5px;
}

.dropdown-menu > li > a {
  padding: 7px 0;
  width: 90%;
  margin: auto;
  transition: all 0.2s ease-in-out;
  text-align: left;
  padding-left: 10px;
}

.dropdown-menu > li > a:hover {
  border-radius: 7px;
  opacity: 1;
}

#contextMenu {
  width: 150px;
  visibility: hidden;
  position: fixed;
  z-index: 1000;
  opacity: 0;
  top: 100;
  left: 100;
  cursor: pointer;
  padding-bottom: 7px;
  padding-top: 7px;
  transition: all 0.2s ease-in-out;
  user-select: none;
  border-radius: 5px;
}

#contextMenu ul {
  margin: 0;
  padding: 0;
}

#contextMenu ul li {
  list-style: none;
  padding: 8px;
  padding-left: 20px;
  width: 90%;
  margin: auto;
}

#contextMenu ul li:hover {
  border-radius: 7px;
  opacity: 1;
}

@supports (backdrop-filter: blur()) {
  #contextMenu {
    backdrop-filter: blur(5px);
  }
  #contextMenu ul li:hover {
    backdrop-filter: blur(50px);
    -webkit-backdrop-filter: blur(50px);
  }
}

/** ce-panel styling  starts */

.ce-panel {
  font: inherit;
  width: 220px;
  border-radius: 5px;
  position: fixed;
  top: 90px;
  left: 10px;
  z-index: 100;
  transition: background .5s ease-out; 

}

.accordion:last-child {
  margin-bottom: 15px;
}

#modules-header {
  margin: 10px;
  font: Bold 20px;
  text-transform: uppercase;
  text-align: center;
}

.panel {
  padding: 0em;
  margin: 0;
  border-radius: 0;
  margin-bottom: 0em;
  display: grid;
  grid-template-columns: 1fr 1fr 1fr;
  max-height: 185px;
  overflow: hidden;
  overflow-x: scroll;
  border-radius: 2px;
}

.ui-accordion-header {
  background-color: transparent;
  margin: 0em;
  padding: 0em;
  outline: none;
}

.ui-accordion-header.ui-accordion-header-active.ui-state-active {
  outline: none;
}

.ui-accordion-header.ui-state-hover {
  outline: none;
}

.ui-accordion-header-icon.ui-icon {
  display: none;
}

.accordion {
  width: 90%;
  margin: auto;
  position: relative;
}

.panelHeader {
  border: none;
  border-radius: 0;
  transition: all 0.2s ease-in-out;
}

.panelHeader:hover {
  border-radius: 3px;
}

.panelHeader:after,
.panelHeader:before {
  content: "";
<<<<<<< HEAD
  height: 8px;
  border: 1px solid var(--border-primary);
=======
  height: 11px;
>>>>>>> f90d6861
  display: inline-block;
  right: 15px;
  position: absolute;
  border-radius: 5px;
  top: 50%;
<<<<<<< HEAD
  transform: translateY(-50%) rotate(132deg);
  transition: 0.2s ease-out;
  background-color: white;
=======
  transform: translateY(-50%);
  transition: 0.5s ease-out;
>>>>>>> f90d6861
}

.panelHeader:after {
  transform: translate(325%, -50%) rotate(226deg);
}

.ui-accordion-header-active:before {
  transition: 0.2s ease-out;
  transform-origin: left;
  transform: translate(29%, -40%) rotate(50deg);
  top: 46%;
}

.ui-accordion-header-active:after {
  transform-origin: bottom;
  transform: translate(541%, -50%) rotate(310deg);
  transition: 0.2s ease-out;
  top: 46%;
}

.ui-accordion-header-active:hover {
  background-color: transparent;
}

.ui-accordion .ui-accordion-content {
  border: none;
  padding: 0;
}

.icon {
  position: relative;
  width: 50px;
  margin: 5px;
  display: inline-block;
  text-align: center;
  font-size: 8px;
}

img {
  display: none;
}

div.icon img {
  -webkit-user-drag: none;
  -khtml-user-drag: none;
  -moz-user-drag: none;
  -o-user-drag: none;
  width: 100%;
  display: inline-block;
}

.custom-tooltip-styling {
  box-shadow: none;
  border-radius: 3px;
  font: inherit;
  font-size: 14px;
  font-weight: 100;
}

.icon:hover {
  border-radius: 3px;
}

/*! ce-panel styling  ends */

/** custom scroll  styling starts here  */

.customScroll {
  scrollbar-width: thin; /* for firefox */
}

.customScroll::-webkit-scrollbar {
  margin-right: 3px;
  width: 6px;
}

/*! custom scroll  styling starts ends here  */

/*! ce-panel styling  ends */

/** tab bar styling starts */

#tabsBar {
  width: 100%;
  /* height: 23.5px; */
  display: flex;
  align-items: center;
  z-index: 100;
}

#tabsBar div {
  justify-content: space-between;
  border-radius: 1px;
  display: inline-block;
  margin: 2px;
  min-width: 110px;
  font-size: 14px;
  transition: all 0.2s ease-in-out;
}

#tabsBar div > span {
  display: inline-block;
  padding: 2px 5px;
}

#tabsBar .circuits {
  text-align: center;
  padding: 1px;
}

#tabsBar button {
  order: 99; /* could have better solution */
  width: 20px;
  align-items: center;
  padding: 1px;
  text-decoration: none;
  outline: none;
  border-radius: 1px;
  transition: all 0.1s ease-in-out;
}

#tabsBar button:focus{
  outline: none !important;
  box-shadow: none !important;
}
#tabsBar button:active{
  outline: none !important;
  box-shadow: none !important;
}

/*! tab bar styling ends */
/** Module property styling starts here */

.moduleProperty {
  display: none;
  font: inherit;
  width: 240px;
  border-radius: 5px;
  position: fixed;
  top: 90px;
  right: 10px;
  z-index: 100;
  transition: background .5s ease-out; 
}

#moduleProperty-toolTip {
  padding: 10px;
}

#moduleProperty-title {
  margin: 10px;
  font: Bold 20px;
  text-transform: uppercase;
  text-align: center;
}

#moduleProperty-inner {
  width: 85%;
  margin: auto;
}

#moduleProperty-header {
  font-size: 1.1em;
  text-transform: uppercase;
  margin-bottom: 20px;
  text-align: center;
}

#moduleProperty-inner > p span {
  display: inline-block;
  font-weight: bold;
}

#moduleProperty-inner > p button {
  border-radius: 2px;
  margin: 3px;
}

#moduleProperty-inner:last-child {
  margin-bottom: 15px;
}

.moduleProperty select {
  background-color: transparent;
  border: none;
  margin: auto;
  outline: none;
}

.moduleProperty input {
  background-color: transparent;
  color: #fff;
  margin-top: 7px;
  outline: none;
  border: 1px solid white;
  padding: 5px 5px;
  width: 100%;
}

.moduleProperty input:focus,
.moduleProperty select:focus {
  outline-width: 0;
  outline: none;
  box-shadow: none;
}

.input-group-prepend button {
  margin-right: 5px;
}
.input-group-append button {
  margin-left: 5px;
}

.input-group-prepend button:hover {
  border-radius: 3px !important;
}
.input-group-append button:hover {
  border-radius: 3px !important;
}

/* toogle */

.switch {
  position: relative;
  width: 43px;
  height: 17px;
  margin-bottom: 0px;
  float: right;
}

.switch input {
  display: none;
}

.slider {
  position: absolute;
  cursor: pointer;
  top: 0;
  left: 0;
  right: 0;
  bottom: 0;
  -webkit-transition: 0.2s all ease;
  transition: 0.2s all ease;
  border-radius: 25px;
  width: 35px;
}

.slider:before {
  position: absolute;
  content: "";
  height: 20px;
  width: 20px;
  left: -3px;
  top: 50%;
  transform: translateY(-51%);
  -webkit-transition: 0.2s all ease-in-out;
  transition: 0.2s all ease-in-out;
  border-radius: 50%;
}

input:checked + .slider:before {
  transform: translate(21px, -51%);
}

/** custom button styling */

.custom-btn--primary {
  font-weight: bold;
  border-radius: 1px;
}

.custom-btn--primary:hover {
  border-radius: 1px;
}

.custom-btn--secondary {
  background-color: transparent;
  border-radius: 1px;
  width: 90%;
  display: inline-block;
  line-height: inherit;
}

.custom-btn--secondary:hover {
<<<<<<< HEAD
  background-color: #ddd;
=======
  /* color: white; */
>>>>>>> f90d6861
  transition: all 0.3s ease;
}

.custom-btn--tertiary {
  border-radius: 1px;
}

#HelpButton {
  background-color: transparent;
<<<<<<< HEAD
  border: 2px solid white;
=======
>>>>>>> f90d6861
  width: 90%;
  margin-bottom: 15px;
  margin-top: 15px;
  font-weight: bold;
}

.btn-parent {
  width: 100%;
  display: flex;
  justify-content: center;
  margin: 0;
}

/* custom spin button */

/*! Module property styling starts here */

/** selects styling starts here */

.moduleProperty select {
  padding-left: 5px;
  width: 81px;
  float: right;
}

/*! selects styling end here */

/** layout dialog styling starts here */

#layoutDialog {
  position: absolute;
  right: 10px;
  top: 90px;
  z-index: 100;
  width: 220px;
  height: 330px;
  border-radius: 5px;
  text-align: center;
  padding: 10px;
  padding-bottom: 17px;
  font-weight: bold;
}

#layoutDialog > div {
  display: flex;
  flex-direction: column;
  justify-content: space-between;
  height: 100%;
}


.panel-heading {
  margin: 10px;
  font: Bold 20px;
  text-transform: uppercase;
  text-align: center;
}

.layout-title span {
  display: block;
  font-weight: bold;
  margin: 8px;
}

.layout-title--enable {
  display: flex;
  justify-content: space-between;
  margin: 15px 0;
  padding: 0 8px;
}

.Layout-btn {
  width: 48%;
  height: 30px;
  line-height: inherit;
}

.zoomButton-up {
  /* background: url(./assets/layout-panel/up.svg) center/cover no-repeat; */
  display: inline-block;
  height: 35px;
  width: 35px;
}
.zoomButton-down {
  /* background: url(./assets/layout-panel/down.svg) center/cover no-repeat; */
  display: inline-block;
  height: 35px;
  width: 35px;
}
.zoomButton-left {
  /* background: url(./assets/layout-panel/left.svg) center/cover no-repeat; */
  display: inline-block;
  height: 35px;
  width: 35px;
}
.zoomButton-right {
  /* background: url(./assets/layout-panel/right.svg) center/cover no-repeat; */
  display: inline-block;
  height: 35px;
  width: 35px;
}

/*! layout dialog styling ends here */

/** download dialog styling starts here */

.ui-dialog {
  /*this also affects all dialog created using jquery UI, needs to be more universe */
  font: inherit;
  border-radius: 5px;
  width: 600px;
  height: 320px;
  padding: 10px 17px;
  padding-bottom: 0;
  /* border: none !important; */
}

@supports (backdrop-filter: blur()) {
  .ui-dialog {
    backdrop-filter: blur(5px);
  }
}

.ui-widget-header {
  background: transparent;
  border: none;
  border-radius: 0;
}

.option {
  display: inline-flex;
  border-radius: 7px;
  align-items: center;
  justify-content: space-around;
  padding: 0 7px;
  position: relative;
  cursor: pointer;
}

.option input[type="radio"] {
  visibility: hidden;
}

.custom-radio span {
  height: 20px;
  width: 20px;
  border-radius: 50%;
  display: block;
  position: absolute;
  left: 5px;
  top: 50%;
  transform: translateY(-50%);
}

.custom-radio span:after {
  content: "";
  height: 8px;
  width: 8px;
  border-radius: 50%;
  display: block;
  position: absolute;
  left: 50%;
  top: 50%;
  transform: translate(-50%, -50%) scale(0);
  transition: 300ms ease-in-out 0s;
}

.custom-radio input[type="radio"]:checked ~ span:after {
  transform: translate(-50%, -50%) scale(1);
}


#saveImageDialog {
  border-radius: 2px;
  padding: 13px;
  margin: 0;
  margin-top: 15px;
  display: flex;
  flex-direction: column;
  justify-content: space-between;
  align-items: center;
  min-height: 188px !important;
}

.download-dialog-section-2 .option {
  padding: 0;
}

.download-dialog-section-1 > label {
  height: 30px;
  width: 85px;
}

.download-dialog-section-2 {
  background: transparent;
  width: 100%;
  display: inline-flex;
  justify-content: space-around;
}

.btn-group-toggle {
  background-color: transparent;
  overflow: hidden;
}
.download-dialog-section-2 .active-btn {
  box-shadow: none;
}


.download-dialog-section-2 .btn input[type="radio"]:disabled {
  background: red !important;
  color: red !important;
}

.download-dialog-section-2_2 {
  display: flex;
  align-items: center;
  justify-content: center;
}

.download-dialog-section-3 {
  border-radius: 2px;
  display: flex;
  justify-content: space-between;
  align-items: center;
  padding: 6px 10px;
  width: 320px;
  position: inherit;
}


.download-dialog-section-3 > label {
  width: 60px;
  height: 25px;
  margin-bottom: 0;
}

.ui-dialog-buttonpane {
  background: transparent;
}

.ui-dialog .ui-dialog-titlebar {
  padding: 0;
  padding-bottom: 8px;
  font: inherit;
  line-height: inherit;
  font-weight: bold;
}

.ui-dialog-titlebar-close {
  border: none;
  color: white;
  position: absolute;
  top: 15px;
  right: 15px;
  visibility: hidden;
}

.ui-dialog-titlebar-close::after {
  content: "";
  display: block;
  position: absolute;
  background: url(./assets/small-components/close.svg) center/cover no-repeat;
  height: 15px;
  width: 15px;
  visibility: visible;
  right: 0;
  top: 0;
}

.ui-dialog-titlebar-close::hover {
  border: none;
}

.ui-dialog .ui-dialog-buttonpane {
  border: none;
  padding: 0;
  margin: 0;
  display: flex;
  justify-content: center;
  align-items: center;
  margin: 12px;
}

.ui-dialog .ui-dialog-buttonpane button {
  background: transparent;
  color: white;
  line-height: inherit;
  border-radius: 1px;
  font: inherit;
}

.ui-dialog .ui-dialog-buttonpane button:hover {
  transition: all 0.3s ease;
  border: 1px solid transparent;
}

.render-btn {
  height: 35px;
  border-radius: 1px;
}
.navbar {
  transition: background .5s ease-out; 
}


.navbar .nav.pull-right {
  float: right;
  margin-right: 10px;
}

/*! download dialog styling end here */

/** combinationalAnalysis dialog styling starts here */

.ui-dialog[aria-describedby="combinationalAnalysis"] {
  width: 460px;
  min-height: 210px;
  border: none;
}

#combinationalAnalysis {
  margin-top: 10px;
}

#combinationalAnalysis p input {
<<<<<<< HEAD
  border: 1px solid white;
=======
  border: none;
>>>>>>> f90d6861
  background: transparent;
  font: inherit;
  text-align: center;
}

#combinationalAnalysis p input::placeholder { /* Chrome, Firefox, Opera, Safari 10.1+ */
  color: white;
  opacity: .7; /* Firefox */
}

#combinationalAnalysis table {
  width: 460px;
}

#booleanTable {
  width: 200px;
}

.content-table {
  border-collapse: collapse;
  font-size: 0.9em;
  min-width: 400px;
}

.content-table tr th {
  font-weight: bold;
}

.content-table th,
.content-table td {
  padding: 5px 15px;
  margin: 0 3px;
  width: 20%;
  border-radius: 2px;
}

.content-table tbody tr {
  text-align: center;
  display: flex;
  margin-bottom: 4px;
}

.content-table tbody {
  display: table-row-group;
  overflow: auto !important;
}

.output {
  cursor: pointer;
}

/*! combinationalAnalysis dialog styling end here */

/** openProjectDialog styling starts here */

#openProjectDialog {
  display: grid;
  /* grid-template-columns: 1fr 1fr 1fr; */
  /* grid-gap: 0 10px; */
  align-items: center;
}

#openProjectDialog > label {
  margin: 4px;
  padding: 10px;
  background: transparent;
  border-radius: 1px;
  width: 100%;
}


/*! openProjectDialog styling ends here */

#insertSubcircuitDialog {
  display: block;
  padding-bottom: 0;
  overflow: visible;
}

#insertSubcircuitDialog > p {
  margin-bottom: 0;
}

#insertSubcircuitDialog > label {
  height: 20px;
  border-radius: 3px;
  margin: 0 5px;
  margin-bottom: 4px;
  justify-content: center;
}


#miniMap {
  position: fixed;
  z-index: 100;
  bottom: 20px;
  right: 40px;
  overflow-y: scroll;
  opacity: 0.5;
  overflow: hidden;
  border: none;
}

.disable::after {
  content: "";
  position: absolute;
  height: 100%;
  width: 100%;
  cursor: not-allowed;
  left: 0;
}

#bitconverterprompt {
  text-align: center;
  font: inherit;
  border: none;
  margin-top: 15px;
  padding: 0;
}

#bitconverterprompt input {
  background: transparent;
  border: none;
  outline: none;
  text-align: center;
  font: inherit;
}

#bitconverterprompt input:focus {
  border: none;
}


.ui-dialog .ui-dialog-buttonpane button {
  margin-left: .4em;
}

.ui-dialog-titlebar-close:hover {
  border: none;
}


/** Color them dialog styles starts here*/

.ui-dialog[aria-describedby="colorThemesDialog"] {
  min-width: 760px;
  user-select: none;
}

.colorThemesDialog {
  height: 390px !important;
  display: grid;
  grid-template-columns: 1fr 1fr 1fr;
  overflow-y: auto;
  margin-top: 10px;
  border: 1px solid white !important;
}

.colorThemesDialog input {
  margin: 15px;
}

.colorThemesDialog label {
  margin-bottom: 0;
}

.theme {
  color: white;
  width: 202.5px;
  line-height: 30px;
  user-select: none;
  margin: 15px 0;
  border-radius: 1.5px;
  transition: all .1s ease-out;
  position: relative;
  overflow-x: hidden;
  height: 154px;
  margin: auto;
}

.themeNameBox {
  display: block;
  width: 100%;
  cursor: pointer;
}

.themeSel {
  background: transparent;
  display: block;
  width: 100%;
  height: 100%;
  position: absolute;
}

/*! Color them dialog styles ends here*/<|MERGE_RESOLUTION|>--- conflicted
+++ resolved
@@ -153,18 +153,15 @@
   transition: all 0.2s ease-in-out;
 }
 
-<<<<<<< HEAD
 .acc-caret {
   right: -17px;
 }
 .navbar-menu > li > a:hover {
   font-weight: bold;
 }
-=======
 /* .navbar-menu > li > a:hover {
   border: 1px solid white;
 } */
->>>>>>> f90d6861
 
 .navbar-menu > li > a:hover span, .acc-drop:hover .acc-caret {
   background: none;
@@ -187,17 +184,16 @@
   transition: all 0.2s ease-in-out;
 }
 
-<<<<<<< HEAD
 .account-btn:hover {
   font-weight: bold;
 }
 
 .signIn-btn {
   color: var(--text-primary);
-=======
+}
+
 .cur-user, .signIn-btn {
   color: var(--text-navbar);
->>>>>>> f90d6861
 }
 
 .signIn-btn:hover {
@@ -228,6 +224,7 @@
 .quick-btn > div {
   margin: auto;
 }
+
 .quick-btn > div > button {
   margin: auto;
   border: none;
@@ -456,25 +453,17 @@
 .panelHeader:after,
 .panelHeader:before {
   content: "";
-<<<<<<< HEAD
   height: 8px;
   border: 1px solid var(--border-primary);
-=======
-  height: 11px;
->>>>>>> f90d6861
+
   display: inline-block;
   right: 15px;
   position: absolute;
   border-radius: 5px;
   top: 50%;
-<<<<<<< HEAD
   transform: translateY(-50%) rotate(132deg);
   transition: 0.2s ease-out;
   background-color: white;
-=======
-  transform: translateY(-50%);
-  transition: 0.5s ease-out;
->>>>>>> f90d6861
 }
 
 .panelHeader:after {
@@ -759,12 +748,7 @@
 }
 
 .custom-btn--secondary:hover {
-<<<<<<< HEAD
   background-color: #ddd;
-=======
-  /* color: white; */
->>>>>>> f90d6861
-  transition: all 0.3s ease;
 }
 
 .custom-btn--tertiary {
@@ -773,10 +757,7 @@
 
 #HelpButton {
   background-color: transparent;
-<<<<<<< HEAD
   border: 2px solid white;
-=======
->>>>>>> f90d6861
   width: 90%;
   margin-bottom: 15px;
   margin-top: 15px;
@@ -1103,11 +1084,7 @@
 }
 
 #combinationalAnalysis p input {
-<<<<<<< HEAD
   border: 1px solid white;
-=======
-  border: none;
->>>>>>> f90d6861
   background: transparent;
   font: inherit;
   text-align: center;
@@ -1249,6 +1226,9 @@
   border: none;
 }
 
+.radio-green {
+  background: #42b983;
+}
 
 /** Color them dialog styles starts here*/
 
