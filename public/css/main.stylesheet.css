
/* 
************
* This stylesheet is to be made modular later
************
*/

@import "./5-layout/simulator.scss";
@import "./2-basics/base.scss";
@import "./2-basics/reset.scss";
@import "./shortcut.panel.css";
@import "./plugin-stylesheets/simple-button-radios.css";
@import "./plugin-stylesheets/checkBo.min.css";
@import "./plugin-stylesheets/jquery-pseudo-ripple.css";

/** new UI ruleset starts here */
/*! Adding color variables to root, required later for hokey binding */


/* typography */
@font-face {
  font-family: "Nunito", sans-serif;
  src: url("https://fonts.googleapis.com/css2?family=Nunito:ital,wght@0,200;1,200&display=swap");
}

/** Global Styles starts here */

body,
html {
  font-family: "Nunito", sans-serif;
  font-weight: 200;
  width: 100%;
  height: 100%;
  margin: 0;
  padding: 0;
  overflow: hidden;
  position: fixed;
}

button:focus {
  outline: 0;
}

a {
  color: var(--text-primary);
}

a:hover {
  color: white;
  text-decoration: none;
}

select > option {
  color: black;
  padding: 2px 4px;
  margin-right: 5px;
}

select:focus,
select > option:focus {
  border: none;
  outline: none;
}

input[type="number"]:focus {
  background-color: transparent;
  outline: none;
  border: none;
  color: white;
}

table {
  border-collapse: collapse;
  -webkit-user-select: none;
  /* Chrome/Safari */
  -moz-user-select: none;
  /* Firefox */
  -ms-user-select: none;
  /* IE10+ */
  /* Rules below not implemented in browsers yet */
  -o-user-select: none;
  user-select: none;
}

button {
  background: none;
  color: inherit;
  border: none;
  padding: 0;
  font: inherit;
  cursor: pointer;
  outline: inherit;
  box-shadow: none;
}

button:not(".quick-btn button"):active {
  background: transparent !important;
}

button:active,
button:focus {
  box-shadow: none !important;
  border: none;
  outline: none;
  /* border-color: white !important; */
}

button:focus {
  box-shadow: none;
}

input[type="text"]:focus {
  background: transparent;
  /* color: white; */
}

/*! Global styles ends here */

.noSelect {
  -moz-user-select: none;
  -webkit-user-select: none;
  -ms-user-select: none;
  user-select: none;
  -o-user-select: none;
}

.navbar-menu {
  position: relative;
  transition: all 0.2s ease-in-out;

}

.navbar-menu > li > a {
  border: 1px solid transparent;
  border-radius: 1px;
  padding: 2px 8px;
  transition: all 0.2s ease-in-out;
  margin-right: 10px;
}

.navbar-menu > li > a span, .acc-caret {
  content: "";
  background: url(./assets/small-components/chevron-down.svg) center/cover
    no-repeat;
  display: inline-block;
  height: 5px;
  width: 5px;
  position: absolute;
  right: 0;
  top: 50%;
  transform: translateY(-66%);
  padding: 4px;
  margin: 0 5px;
  transition: all 0.2s ease-in-out;
}

.acc-caret {
  right: -17px;
}
.navbar-menu > li > a:hover {
  border-bottom: 1px solid white;
}

.navbar-menu > li > a:hover span, .acc-drop:hover .acc-caret {
  background: none;
}

.projectName {
  position: absolute;
  left: 50%;
  transform: translateX(-50%);
  font-size: 1.4em;
<<<<<<< HEAD
  cursor: pointer;
=======
  cursor: text;
>>>>>>> dbdb799c
}

.account-btn {
  position: absolute;
  right: 13px;
  padding: 4px 10px;
  border: 1px solid transparent;
  border-radius: 1px;
  transition: all 0.2s ease-in-out;
}

.account-btn:hover {
  border-bottom: 1px solid white;
}

.signIn-btn {
  color: var(--text-primary);
}

.cur-user, .signIn-btn {
  color: var(--text-navbar);
}

.signIn-btn:hover {
  color: var(--text-primary);
}

.header {
  height: 50px;
}

.logo {
  background: url(./assets/logo.svg) center/cover;
  height: 30px;
  width: 105px;
  display: inline-block;
  margin-right: 36px;
}

.quick-btn {
  display: flex;
  position: absolute;
  width: 400px;
  height: 33px;
  top: 90px;
  right: 280px;
  border-radius: 7px;
  z-index: 100;
}

.quick-btn > div {
  margin: auto;
}

.quick-btn > div > button {
  margin: auto;
  border: none;
}

.quick-btn-save-online {
  background: url(./assets/shorcuts/save-online.svg) center/cover;
  width: 21.43px;
  height: 15.2px;
  display: block;
}

.quick-btn-save {
  background: url(./assets/shorcuts/save.svg) center/cover;
  width: 15.2px;
  height: 15.2px;
  display: block;
}

.quick-btn-delete {
  background: url(./assets/shorcuts/delete.svg) center/cover;
  width: 20px;
  height: 15.2px;
  display: block;
}

.quick-btn-download {
  background: url(./assets/shorcuts/download.svg) center/cover;
  width: 15.2px;
  height: 15.2px;
  display: block;
}

.quick-btn-zoom-fit {
  background: url(./assets/shorcuts/fit.svg) center/cover;
  width: 15.2px;
  height: 15.2px;
  display: block;
}

.quick-btn-undo {
  background: url(./assets/shorcuts/undo.svg) center/cover;
  width: 15.2px;
  height: 16.2px;
  display: block;
}

.quick-btn-redo {
  background: url(./assets/shorcuts/redo.svg) center/cover;
  width: 15.2px;
  height: 16.2px;
  display: block;
}

.quick-btn-view {
  color: white;

}
/* dropdown-menu styles */

.dropdown > ul {
  border-radius: 5px;
  text-align: center;
  position: absolute;
  left: 50%;
  transform: translate(-50%, 13px);
}

@supports (backdrop-filter: blur()) {
  .dropdown > ul {
    backdrop-filter: blur(5px);
  }
}

.mw-override {
  min-width: 110px;
}

.dropdown > ul::before {
  background-color: transparent;
  content: "";
  width: 10px;
  display: inline-block;
  height: 10px;
  position: absolute;
  transform: translate(-50%, -13px) rotate(-45deg);
}

.dropdown > ul::after {
  content: "";
  width: 11.5px;
  display: inline-block;
  height: 10px;
  position: absolute;
  transform: translate(-50%, -15.5px);
  top: 14.5px;
}

.dropdown-menu > li > a {
  padding: 7px 0;
  width: 90%;
  margin: auto;
  transition: all 0.2s ease-in-out;
  text-align: left;
  padding-left: 10px;
}

.dropdown-menu > li > a:hover {
  border-radius: 7px;
  opacity: 1;
}

#contextMenu {
  width: 150px;
  visibility: hidden;
  position: fixed;
  z-index: 1000;
  opacity: 0;
  top: 100;
  left: 100;
  cursor: pointer;
  padding-bottom: 7px;
  padding-top: 7px;
  user-select: none;
  border-radius: 5px;
}

#contextMenu ul {
  margin: 0;
  padding: 0;
}

#contextMenu ul li {
  list-style: none;
  padding: 8px;
  padding-left: 20px;
  width: 90%;
  margin: auto;
}

#contextMenu ul li:hover {
  border-radius: 7px;
  opacity: 1;
}

@supports (backdrop-filter: blur()) {
  #contextMenu {
    backdrop-filter: blur(5px);
  }
  #contextMenu ul li:hover {
    backdrop-filter: blur(50px);
    -webkit-backdrop-filter: blur(50px);
  }
}

/** ce-panel styling  starts */

.ce-panel {
  font: inherit;
  width: 220px;
  border-radius: 5px;
  position: fixed;
  top: 90px;
  left: 10px;
  z-index: 100;
  transition: background .5s ease-out; 

}

.accordion:last-child {
  margin-bottom: 15px;
}

#modules-header {
  margin-bottom: 10px;
  border-top-left-radius: 5px;
  border-top-right-radius: 5px;
  padding-top: 15px;
  padding: 10px;
  padding-top: 15px;
  padding-left: 17px;
  font-weight: bold;
  font-size: 16px;
  text-transform: uppercase;
  text-align: left;
  cursor: move;
}

.panel {
  padding: 0em;
  margin: 0;
  border-radius: 0;
  margin-bottom: 0em;
  display: grid;
  grid-template-columns: 1fr 1fr 1fr;
  max-height: 185px;
  overflow: hidden;
  overflow-x: scroll;
  border-radius: 2px;
}

.ui-accordion-header {
  background-color: transparent;
  margin: 0em;
  padding: 0em;
  outline: none;
}

.ui-accordion-header.ui-accordion-header-active.ui-state-active {
  outline: none;
}

.ui-accordion-header.ui-state-hover {
  outline: none;
}

.ui-accordion-header-icon.ui-icon {
  display: none;
}

.accordion {
  width: 90%;
  margin: auto;
  position: relative;
}

.panelHeader {
  border: none;
  border-radius: 0;
  transition: all 0.2s ease-in-out;
}

.panelHeader:hover {
  border-radius: 3px;
}

.panelHeader:after,
.panelHeader:before {
  content: "";
  height: 8px;
  display: inline-block;
  right: 15px;
  position: absolute;
  border-radius: 5px;
  top: 50%;
  transform: translateY(-50%) rotate(132deg);
  transition: 0.2s ease-out;
  background-color: white;
}

.panelHeader:after {
  transform: translate(325%, -50%) rotate(226deg);
}

.ui-accordion-header-active:before {
  transition: 0.2s ease-out;
  transform-origin: left;
  transform: translate(29%, -40%) rotate(50deg);
  top: 46%;
}

.ui-accordion-header-active:after {
  transform-origin: bottom;
  transform: translate(541%, -50%) rotate(310deg);
  transition: 0.2s ease-out;
  top: 46%;
}

.ui-accordion-header-active:hover {
  background-color: transparent;
}

.ui-accordion .ui-accordion-content {
  border: none;
  padding: 0;
}

.icon {
  position: relative;
  width: 50px;
  margin: 5px;
  display: inline-block;
  text-align: center;
  font-size: 8px;
}

img {
  display: none;
}

div.icon img {
  -webkit-user-drag: none;
  -khtml-user-drag: none;
  -moz-user-drag: none;
  -o-user-drag: none;
  width: 100%;
  display: inline-block;
}

.custom-tooltip-styling {
  box-shadow: none;
  border-radius: 3px;
  font: inherit;
  font-size: 14px;
  font-weight: 100;
}

.icon:hover {
  border-radius: 3px;
}

/*! ce-panel styling  ends */

/** custom scroll  styling starts here  */

.customScroll {
  scrollbar-width: thin; /* for firefox */
}

.customScroll::-webkit-scrollbar {
  margin-right: 3px;
  width: 6px;
}

/*! custom scroll  styling starts ends here  */

/*! ce-panel styling  ends */

/** tab bar styling starts */

#tabsBar {
  width: 100%;
  /* height: 23.5px; */
  display: flex;
  align-items: center;
  z-index: 100;
}

#tabsBar div {
  justify-content: space-between;
  border-radius: 1px;
  display: inline-block;
  margin: 2px;
  min-width: 110px;
  font-size: 14px;
  transition: all 0.2s ease-in-out;
}

#tabsBar div > span {
  display: inline-block;
  padding: 2px 5px;
}

#tabsBar .circuits {
  text-align: center;
  padding: 1px;
}

.circuitName{
  cursor: text;
}

#tabsBar button {
  order: 99; /* could have better solution */
  width: 20px;
  align-items: center;
  padding: 1px;
  text-decoration: none;
  outline: none;
  border-radius: 1px;
  transition: all 0.1s ease-in-out;
}

#tabsBar button:focus{
  outline: none !important;
  box-shadow: none !important;
}
#tabsBar button:active{
  outline: none !important;
  box-shadow: none !important;
}

/*! tab bar styling ends */
/** Module property styling starts here */

.moduleProperty {
  display: none;
  font: inherit;
  width: 250px;
  border-radius: 5px;
  position: fixed;
  top: 90px;
  right: 10px;
  z-index: 100;
  transition: background .5s ease-out; 
}

#moduleProperty-toolTip {
  padding: 10px;
}

#moduleProperty-title {
  padding: 10px;
  font-weight: bold;
  font-size: 16px;
  text-transform: uppercase;
  text-align: left;
}

#moduleProperty-inner {
  width: 85%;
  margin: auto;
}

#moduleProperty-header {
  font-size: 1.1em;
  text-transform: uppercase;
  margin-bottom: 20px;
  text-align: left;
}

#moduleProperty-inner > p span {
  display: inline-block;
  font-weight: bold;
}

#moduleProperty-inner > p button {
  border-radius: 2px;
  margin: 3px;
}

#moduleProperty-inner:last-child {
  margin-bottom: 15px;
}

.moduleProperty select {
  background-color: transparent;
  border: none;
  margin-left: 2px;
  outline: none;
}

.moduleProperty input {
  background-color: transparent;
  margin-top: 7px;
  outline: none;
  padding: 5px 5px;
  width: 100%;
}


.moduleProperty select,
.moduleProperty input {
  border-radius: 7px !important;
}

.moduleProperty input:focus,
.moduleProperty select:focus {
  outline-width: 0;
  outline: none;
  box-shadow: none;
}

.input-group-prepend button {
  margin-right: 5px;
}
.input-group-append button {
  margin-left: 5px;
}

.input-group-prepend button:hover {
  border-radius: 3px !important;
}
.input-group-append button:hover {
  border-radius: 3px !important;
}

/* toogle */

.switch {
  position: relative;
  width: 43px;
  height: 17px;
  margin-bottom: 0px;
  float: right;
}

.switch input {
  display: none;
}

.slider {
  position: absolute;
  cursor: pointer;
  top: 0;
  left: 0;
  right: 0;
  bottom: 0;
  -webkit-transition: 0.2s all ease;
  transition: 0.2s all ease;
  border-radius: 25px;
  width: 35px;
}

.slider:before {
  position: absolute;
  content: "";
  height: 20px;
  width: 20px;
  left: -3px;
  top: 50%;
  transform: translateY(-51%);
  -webkit-transition: 0.2s all ease-in-out;
  transition: 0.2s all ease-in-out;
  border-radius: 50%;
}

input:checked + .slider:before {
  transform: translate(21px, -51%);
}

/** custom button styling */

.custom-btn--primary {
  font-weight: bold;
  border-radius: 1px;
}

.custom-btn--primary:hover {
  border-radius: 1px;
}

.custom-btn--secondary {
  background-color: transparent;
  border-radius: 1px;
  width: 90%;
  display: inline-block;
  line-height: inherit;
}

.custom-btn--secondary:hover {
  /* color: white; */
  transition: all 0.3s ease;
}

.custom-btn--tertiary {
  border-radius: 1px;
}

#HelpButton {
  background-color: transparent;
  border: 2px solid white;
  width: 90%;
  margin-bottom: 15px;
  margin-top: 15px;
  font-weight: bold;
}

.btn-parent {
  width: 100%;
  display: flex;
  justify-content: center;
  margin: 0;
}

/* custom spin button */

/*! Module property styling starts here */

/** selects styling starts here */

.moduleProperty select {
  padding-left: 5px;
  width: 81px;
  float: right;
}

/*! selects styling end here */

/** layout dialog styling starts here */

#layoutDialog {
  position: absolute;
  right: 10px;
  top: 90px;
  z-index: 100;
  width: 220px;
  height: 330px;
  border-radius: 5px;
  text-align: center;
  padding: 10px;
  padding-bottom: 17px;
  font-weight: bold;
}

#layoutDialog > div {
  display: flex;
  flex-direction: column;
  justify-content: space-between;
  height: 100%;
}


.panel-heading {
  margin: 10px;
  font: Bold 20px;
  text-transform: uppercase;
  text-align: center;
}

.layout-title span {
  display: block;
  font-weight: bold;
  margin: 8px;
}

.layout-title--enable {
  display: flex;
  justify-content: space-between;
  margin: 15px 0;
  padding: 0 8px;
}

.Layout-btn {
  width: 48%;
  height: 30px;
  line-height: inherit;
}

.zoomButton-up {
  /* background: url(./assets/layout-panel/up.svg) center/cover no-repeat; */
  display: inline-block;
  height: 35px;
  width: 35px;
}
.zoomButton-down {
  /* background: url(./assets/layout-panel/down.svg) center/cover no-repeat; */
  display: inline-block;
  height: 35px;
  width: 35px;
}
.zoomButton-left {
  /* background: url(./assets/layout-panel/left.svg) center/cover no-repeat; */
  display: inline-block;
  height: 35px;
  width: 35px;
}
.zoomButton-right {
  /* background: url(./assets/layout-panel/right.svg) center/cover no-repeat; */
  display: inline-block;
  height: 35px;
  width: 35px;
}

/*! layout dialog styling ends here */

/** download dialog styling starts here */

.ui-dialog {
  /*this also affects all dialog created using jquery UI, needs to be more universe */
  font: inherit;
  border-radius: 5px;
  width: 600px;
  height: 320px;
  padding: 10px 17px;
  padding-bottom: 0;
  /* border: none !important; */
}

@supports (backdrop-filter: blur()) {
  .ui-dialog {
    backdrop-filter: blur(5px);
  }
}

.ui-widget-header {
  background: transparent;
  border: none;
  border-radius: 0;
}

.option {
  display: inline-flex;
  border-radius: 7px;
  align-items: center;
  justify-content: space-around;
  padding: 0 7px;
  position: relative;
  cursor: pointer;
}

.option input[type="radio"] {
  visibility: hidden;
}

.custom-radio span {
  height: 20px;
  width: 20px;
  border-radius: 50%;
  display: block;
  position: absolute;
  left: 2px;
  top: 50%;
  transform: translateY(-50%);
}

.custom-radio span:after {
  content: "";
  height: 8px;
  width: 8px;
  border-radius: 50%;
  display: block;
  position: absolute;
  left: 50%;
  top: 50%;
  transform: translate(-50%, -50%) scale(0);
  transition: 300ms ease-in-out 0s;
}

.custom-radio input[type="radio"]:checked ~ span:after {
  transform: translate(-50%, -50%) scale(1);
}


#saveImageDialog {
  border-radius: 2px;
  padding: 13px;
  margin: 0;
  margin-top: 15px;
  display: flex;
  flex-direction: column;
  justify-content: space-between;
  align-items: center;
  min-height: 188px !important;
}

.download-dialog-section-2 .option {
  padding: 0;
}

.download-dialog-section-1 > label {
  height: 30px;
  width: 85px;
}

.download-dialog-section-2 {
  background: transparent;
  width: 100%;
  display: inline-flex;
  justify-content: space-around;
}

.btn-group-toggle {
  background-color: transparent;
  overflow: hidden;
}
.download-dialog-section-2 .active-btn {
  box-shadow: none;
}


.download-dialog-section-2 .btn input[type="radio"]:disabled {
  background: red !important;
  color: red !important;
}

.download-dialog-section-2_2 {
  display: flex;
  align-items: center;
  justify-content: center;
}

.download-dialog-section-3 {
  border-radius: 2px;
  display: flex;
  justify-content: space-between;
  align-items: center;
  padding: 6px 10px;
  width: 320px;
  position: inherit;
}


.download-dialog-section-3 > label {
  width: 60px;
  height: 25px;
  margin-bottom: 0;
}

.ui-dialog-buttonpane {
  background: transparent;
}

.ui-dialog .ui-dialog-titlebar {
  padding: 0;
  padding-bottom: 8px;
  font: inherit;
  line-height: inherit;
  font-weight: bold;
}

.ui-dialog-titlebar-close {
  border: none;
  color: white;
  position: absolute;
  top: 15px;
  right: 15px;
  visibility: hidden;
}

.ui-dialog-titlebar-close::after {
  content: "";
  display: block;
  position: absolute;
  background: url(./assets/small-components/close.svg) center/cover no-repeat;
  height: 15px;
  width: 15px;
  visibility: visible;
  right: 0;
  top: 0;
}

.ui-dialog-titlebar-close::hover {
  border: none;
}

.ui-dialog .ui-dialog-buttonpane {
  border: none;
  padding: 0;
  margin: 0;
  display: flex;
  justify-content: center;
  align-items: center;
  margin: 12px;
}

.ui-dialog .ui-dialog-buttonpane button {
  background: transparent;
  color: white;
  line-height: inherit;
  border-radius: 1px;
  font: inherit;
}

.ui-dialog .ui-dialog-buttonpane button:hover {
  transition: all 0.3s ease;
  border: 1px solid transparent;
}

.render-btn {
  height: 35px;
  border-radius: 1px;
}
.navbar {
  transition: background .5s ease-out; 
}


.navbar .nav.pull-right {
  float: right;
  margin-right: 10px;
  min-width: 85px;
}

/*! download dialog styling end here */

/** combinationalAnalysis dialog styling starts here */

.ui-dialog[aria-describedby="combinationalAnalysis"] {
  width: 460px;
  min-height: 210px;
  border: none;
}

#combinationalAnalysis {
  margin-top: 10px;
}

#combinationalAnalysis p input {
  border: 1px solid white;
  background: transparent;
  font: inherit;
  text-align: center;
}

#combinationalAnalysis p input::placeholder { /* Chrome, Firefox, Opera, Safari 10.1+ */
  color: white;
  opacity: .7; /* Firefox */
}

#combinationalAnalysis table {
  width: 460px;
}

#booleanTable {
  width: 200px;
}

.content-table {
  border-collapse: collapse;
  font-size: 0.9em;
  min-width: 400px;
}

.content-table tr th {
  font-weight: bold;
}

.content-table th,
.content-table td {
  padding: 5px 15px;
  margin: 0 3px;
  width: 20%;
  border-radius: 2px;
}

.content-table tbody tr {
  text-align: center;
  display: flex;
  margin-bottom: 4px;
}

.content-table tbody {
  display: table-row-group;
  overflow: auto !important;
}

.output {
  cursor: pointer;
}

/*! combinationalAnalysis dialog styling end here */

/** openProjectDialog styling starts here */

#openProjectDialog {
  display: grid;
  /* grid-template-columns: 1fr 1fr 1fr; */
  /* grid-gap: 0 10px; */
  align-items: center;
}

#openProjectDialog > label {
  margin: 4px;
  padding: 10px;
  background: transparent;
  border-radius: 1px;
  width: 100%;
}


/*! openProjectDialog styling ends here */

#insertSubcircuitDialog {
  display: block;
  padding-bottom: 0;
  overflow: visible;
}

#insertSubcircuitDialog > p {
  margin-bottom: 0;
}

#insertSubcircuitDialog > label {
  height: 30px;
  border-radius: 3px;
  margin: 0 5px;
  margin-bottom: 4px;
  justify-content: center;
  padding-left: 10px;
}

#miniMap {
  position: fixed;
  z-index: 100;
  bottom: 20px;
  right: 40px;
  overflow-y: scroll;
  opacity: 0.5;
  overflow: hidden;
  border: none;
}

.disable::after {
  content: "";
  position: absolute;
  height: 100%;
  width: 100%;
  cursor: not-allowed;
  left: 0;
}

#bitconverterprompt {
  text-align: center;
  font: inherit;
  border: none;
  margin-top: 15px;
  padding: 0;
}

#bitconverterprompt input {
  background: transparent;
  border: none;
  outline: none;
  text-align: center;
  font: inherit;
}

#bitconverterprompt input:focus {
  border: none;
}


.ui-dialog .ui-dialog-buttonpane button {
  margin-left: .4em;
}

.ui-dialog-titlebar-close:hover {
  border: none;
}

.radio-green {
  background: #42b983;
}

#element {
  margin: 0 10px;
  padding: 3px 10px;
  width: 90%;
  border-radius: 13px;
  margin-bottom: 10px;
  background: transparent !important;
}

#element:focus {
  outline: none !important;
}


.filterX {
  position: absolute;
  right: 19px;
  top: 6px;
  cursor: pointer;
  display: none;
}

#filter {
  display: none;
  padding: 15px;
  transition: all .5s ease;
  max-height: 340px;
  overflow-y: scroll;
  padding-right: 0;

}

#filter div{
  border-radius: 3px;
}

.zoom-slider::before {
  content: '-';
  color: white;
  font-size: 30px;
  position: relative;
  left: 0px;
  top: -4.0px;
}

.zoom-slider::after {
  content: '+';
  color: white;
  font-size: 20px;
  position: relative;
  right: 0px;
  top: -6px;
}

.custom-range {
  width: 80px;
}
.custom-range::-moz-range-track {
  height: 1px;
}

.custom-range::-moz-range-thumb {
  width: 10px;
  height: 10px;
  background-color: white;
  border: 0;
  border-radius: 50%;
  cursor: pointer;

}
.custom-range:focus::-moz-range-thumb {
  box-shadow: 0 0 0 1px #fff, 0 0 0 0.2rem rgba(75, 86, 99, 0.25);
}

input[type='range']::-webkit-slider-runnable-track {
  height: 1px;
}

input[type='range']::-webkit-slider-thumb {
  -webkit-appearance: none;
  width: 10px;
  height: 10px;
  background-color: white;
  border: 0;
  border-radius: 50%;
  cursor: pointer;

}

#modules-header::before, #moduleProperty-title::before {
  content: '';
  width: 34px;
  border-radius: 2px;
  position: absolute;
  left: 50%;
  transform: translateX(-50%);
  top: 6px;
}

.minimize {
  content: '';
  width: 17px;
  height: 9.5px;
  position: absolute;
  right: 6px;
  transform: translateX(-50%);
  top: 16px;
  cursor: pointer;
  border-radius: 1px;
}

.ce-hidden,.prop-hidden {
  font-weight: bold;
  padding: 10px;
  font-size: 16px;
  text-transform: uppercase;
  border-radius: 5px;
}

#moduleProperty-title {
  padding-left: 16px;
  margin-bottom: 10px;
  border-top-left-radius: 5px;
  border-top-right-radius: 5px;
  padding-top: 15px;
  cursor: move;
}

.objectPropertyAttributeChecked {
  margin-left: 0 !important;
}

#exitViewBtn {
    position: fixed;
    z-index: 1000000000;
    right: 2%;
    top: 3%;
    box-shadow: 0px 0px 10Xpx #4545457f;
    padding: 10px 15px;
    border-radius: 5px;
}

.panel-drag {
  cursor: move;
  opacity: .6;
  /* display: grid;
  grid-template-columns: 1fr 1fr;
  grid-template-rows: 1fr 1fr 1fr 1fr 1fr 1fr;
  padding: 6px 0;
  width: 1px; */
}

.ce-hidden, .prop-hidden {
  cursor: move;
}

#canvasArea, #backgroundArea, #simulationArea, canvas {
  /* cursor: wait !important; */
}

/** Color them dialog styles starts here*/

.ui-dialog[aria-describedby="colorThemesDialog"] {
  min-width: 760px;
  user-select: none;
}

.colorThemesDialog {
  height: 390px !important;
  display: grid;
  grid-template-columns: 1fr 1fr 1fr;
  overflow-y: auto;
  margin-top: 10px;
  border: 1px solid white !important;
}

.colorThemesDialog input {
  margin: 15px;
}

.colorThemesDialog label {
  margin-bottom: 0;
}

.theme {
  color: white;
  width: 202.5px;
  line-height: 30px;
  user-select: none;
  margin: 15px 0;
  border-radius: 1.5px;
  transition: all .1s ease-out;
  position: relative;
  overflow-x: hidden;
  height: 154px;
  margin: auto;
}

.themeNameBox {
  display: block;
  width: 100%;
  cursor: pointer;
}

.themeSel {
  background: transparent;
  display: block;
  width: 100%;
  height: 100%;
  position: absolute;
}

/*! Color them dialog styles ends here*/<|MERGE_RESOLUTION|>--- conflicted
+++ resolved
@@ -170,11 +170,7 @@
   left: 50%;
   transform: translateX(-50%);
   font-size: 1.4em;
-<<<<<<< HEAD
   cursor: pointer;
-=======
-  cursor: text;
->>>>>>> dbdb799c
 }
 
 .account-btn {
