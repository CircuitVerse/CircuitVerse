/* @import 'css-vars/css-vars'; */
/* $css-vars-use-native: true; */

/* 
************
* This stylesheet is to be made modular later
************
*/

@import "./5-layout/simulator.scss";
@import "./2-basics/base.scss";
@import "./2-basics/reset.scss";
@import "./plugin-stylesheets/simple-button-radios.css";
@import "./plugin-stylesheets/checkBo.min.css";
@import "./plugin-stylesheets/jquery-pseudo-ripple.css";

/** new UI ruleset starts here */

/*! Adding color variables to root, required later for hokey binding */

:root {
  /* base color theme */
  --primary: #454545;
  /* input border (mainly bottom)  */
  --input: #bbbbbb;
  /* global font color */
  --text-primary: #ffffff;
  /* placeholder text */
  --text-secondary: #bbbbbb;
  /* simulator bg  */
  --sim-primary: #ffffff;
  /* simulator gridlines */
  --sim-secondary: #cacaca;
  /* dialog boxes bg color */
  --dialog-primary: #454545;
  /* dialog boxes box border color */
  --dialog-secondary: #7d7d7d;
  /* btn primary  */
  --button-primary: #42b983;
  /* delete button */
  --button-secondary: #dc5656;
  /* error text color */
  --error-primary: #f8d7da;
  /* box shadow  */
  --box-shadow: #4545457f;
  /* border color */
  --border-primary: #ffffff;
  /* dropdown border color */
  --border-secondary: #8b8b8b;
  /* input box border  */
  --border-tertiary: #bbbbbb;
  /* tab-bar bg color */
  --bg-primary--nav: #8b8b8b;
  /* active tab-bar menu bg color */
  --bg-secondary--nav: #454545;
  /* inactive nav-bar menu bg color  */
  --bg-tertiary--nav: #dddddd;
}

/* typography */
@font-face {
  font-family: "Nunito", sans-serif;
  src: url("https://fonts.googleapis.com/css2?family=Nunito:ital,wght@0,200;1,200&display=swap");
}

/** Global Styles starts here */

body,
html {
  font-family: "Nunito", sans-serif;
  font-weight: 200;
  width: 100%;
  height: 100%;
  margin: 0;
  padding: 0;
  overflow: hidden;
  position: fixed;
}

::-moz-selection {
  /* Code for Firefox */
  color: white;
  background: #7d7d7d;
}

::selection {
  color: white;
  background: #7d7d7d;
}

button:focus {
  outline: 0;
}

a {
  color: var(--text-primary);
}

a:hover {
  color: white;
  text-decoration: none;
}

select > option {
  color: black;
  padding: 2px 4px;
  margin-right: 5px;
}

select:focus,
select > option:focus {
  border: none;
  outline: none;
}

input[type="number"]:focus {
  background-color: transparent;
  outline: none;
  border: none;
  color: white;
}

table {
  border-collapse: collapse;
  -webkit-user-select: none;
  /* Chrome/Safari */
  -moz-user-select: none;
  /* Firefox */
  -ms-user-select: none;
  /* IE10+ */
  /* Rules below not implemented in browsers yet */
  -o-user-select: none;
  user-select: none;
}

button {
  background: none;
  color: inherit;
  border: none;
  padding: 0;
  font: inherit;
  cursor: pointer;
  outline: inherit;
  box-shadow: none;
}

button:not(".quick-btn button"):active {
  background: transparent !important;
}

button:active,
button:focus {
  box-shadow: none !important;
  border: none;
  outline: none;
  border-color: white !important;
}

button:focus {
  box-shadow: none;
}

input[type="text"]:focus {
  background: transparent;
  color: white;
}

/*! Global styles ends here */

.noSelect {
  -moz-user-select: none;
  -webkit-user-select: none;
  -ms-user-select: none;
  user-select: none;
  -o-user-select: none;
}

.navbar-menu {
  position: relative;
}

.navbar-menu > li > a {
  color: var(--text-primary);
  border: 1px solid transparent;
  border-radius: 1px;
  padding: 2px 8px;
  transition: all 0.2s ease-in-out;
  margin-right: 10px;
}

.navbar-menu > li > a span {
  content: "";
  background: url(./assets/small-components/chevron-down.svg) center/cover
    no-repeat;
  display: inline-block;
  height: 5px;
  width: 5px;
  position: absolute;
  right: 0;
  top: 50%;
  transform: translateY(-66%);
  padding: 4px;
  margin: 0 5px;
  transition: all 0.2s ease-in-out;
}

.navbar-menu > li > a:hover {
  border: 1px solid white;
}

.navbar-menu > li > a:hover span {
  background: none;
}

.projectName {
  color: var(--text-primary);
  position: absolute;
  left: 50%;
  transform: translateX(-50%);
  font-size: 1.4em;
}

.account-btn {
  position: absolute;
  right: 13px;
  padding: 4px 10px;
  border: 1px solid transparent;
  border-radius: 1px;
  transition: all 0.2s ease-in-out;
}

.account-btn:hover {
  border: 1px solid var(--border-primary);
}

.signIn-btn {
  color: var(--text-primary);
}

.signIn-btn:hover {
  color: var(--text-primary);
}

.header {
  background: var(--primary);
  height: 50px;
}

.logo {
  background: url(./assets/logo.svg) center/cover;
  height: 30px;
  width: 105px;
  display: inline-block;
  margin-right: 36px;
}

.quick-btn {
  display: flex;
  position: absolute;
  width: 280px;
  left: 60vw;
  height: 33px;
  border-radius: 7px;
  background: #454545;
  box-shadow: 4px 4px 5px #3b3b3b, -4px -4px 5px #4f4f4f;
  border-top: 1.5px solid #535353;
  border-left: 1.5px solid #535353;
  border-right: 1.5px solid #333333;
  border-bottom: 1.5px solid #333333;
  z-index: 10000;
}

.quick-btn > div {
  margin: auto;
}
.quick-btn > div > button {
  margin: auto;
  border: none;
}

.quick-btn-save-online {
  background: url(./assets/shorcuts/save-online.svg) center/cover;
  width: 21.43px;
  height: 15.2px;
  display: block;
}

.quick-btn-save {
  background: url(./assets/shorcuts/save.svg) center/cover;
  width: 15.2px;
  height: 15.2px;
  display: block;
}

.quick-btn-delete {
  background: url(./assets/shorcuts/delete.svg) center/cover;
  width: 20px;
  height: 15.2px;
  display: block;
}

.quick-btn-download {
  background: url(./assets/shorcuts/download.svg) center/cover;
  width: 15.2px;
  height: 15.2px;
  display: block;
}

.quick-btn-zoom-fit {
  background: url(./assets/shorcuts/fit.svg) center/cover;
  width: 15.2px;
  height: 15.2px;
  display: block;
}

.quick-btn-undo {
  background: url(./assets/shorcuts/undo.svg) center/cover;
  width: 15.2px;
  height: 16.2px;
  display: block;
}

.quick-btn-redo {
  background: url(./assets/shorcuts/redo.svg) center/cover;
  width: 15.2px;
  height: 16.2px;
  display: block;
}

.quick-btn-view {
  color: white;

}
/* dropdown-menu styles */

.dropdown > ul {
  background-color: rgba(69, 69, 69, 0.9);
  border-radius: 5px;
  text-align: center;
  border: 0.5px solid #8b8b8b;
  position: absolute;
  left: 50%;
  transform: translate(-50%, 13px);
}

@supports (backdrop-filter: blur()) {
  .dropdown > ul {
    background-color: rgba(69, 69, 69, 0.7);
    backdrop-filter: blur(5px);
  }
}

.dropdown > ul::before {
  background-color: transparent;
  content: "";
  width: 10px;
  display: inline-block;
  height: 10px;
  position: absolute;
  border-top: 1px solid #8b8b8b;
  border-right: 1px solid #8b8b8b;
  transform: translate(-50%, -13px) rotate(-45deg);
}

.dropdown > ul::after {
  content: "";
  width: 11.5px;
  display: inline-block;
  height: 10px;
  position: absolute;
  border-top: 1.5px solid #454545;
  transform: translate(-50%, -15.5px);
  top: 14.5px;
}

.dropdown-menu > li > a {
  color: var(--text-primary) !important;
  padding: 7px 0;
  width: 90%;
  margin: auto;
  transition: all 0.2s ease-in-out;
}

.dropdown-menu > li > a:hover {
  color: black !important;
  background: #cacaca;
  border-radius: 7px;
  opacity: 1;
}

#contextMenu {
  width: 150px;
  visibility: hidden;
  border: 0.5px solid #8b8b8b;
  position: fixed;
  z-index: 1000;
  background-color: rgba(69, 69, 69, 0.9);
  opacity: 0;
  top: 100;
  left: 100;
  cursor: pointer;
  color: var(--text-primary);
  padding-bottom: 7px;
  padding-top: 7px;
  transition: all 0.2s ease-in-out;
  user-select: none;
  border-radius: 5px;
}

#contextMenu ul {
  margin: 0;
  padding: 0;
}

#contextMenu ul li {
  list-style: none;
  padding: 8px;
  padding-left: 20px;
  width: 90%;
  margin: auto;
}

#contextMenu ul li:hover {
  color: black;
  background: #cacaca;
  border-radius: 7px;
  opacity: 1;
}

@supports (backdrop-filter: blur()) {
  #contextMenu {
    background-color: rgba(69, 69, 69, 0.7);
    backdrop-filter: blur(5px);
  }
  #contextMenu ul li:hover {
    backdrop-filter: blur(50px);
    -webkit-backdrop-filter: blur(50px);
  }
}

/** ce-panel styling  starts */

.ce-panel {
  font: inherit;
  width: 220px;
  background: #454545;
  border: 2px solid white;
  box-shadow: 0px 0px 10px #4545457f;
  border-radius: 5px;
  position: fixed;
  top: 90px;
  left: 10px;
  z-index: 100;
}

.accordion:last-child {
  margin-bottom: 15px;
}

#modules-header {
<<<<<<< HEAD
  background: #2E2E2E;
  margin-bottom: 10px;
  border-bottom: 1px solid #707070;
  border-top-left-radius: 5px;
  border-top-right-radius: 5px;
  padding-top: 15px;
  padding: 10px;
  padding-top: 15px;
  padding-left: 17px;
  font: Bold 16px Nunito;
=======
  margin: 10px;
  font: Bold 20px;
>>>>>>> 4e887c41
  text-transform: uppercase;
  color: var(--text-primary);
  text-align: left;
  cursor: move;
}

.panel {
  padding: 0em;
  background-color: #333;
  margin: 0;
  border-radius: 0;
  margin-bottom: 0em;
  display: grid;
  grid-template-columns: 1fr 1fr 1fr;
  max-height: 185px;
  overflow: hidden;
  overflow-x: scroll;
  border-radius: 2px;
}

.ui-accordion-header {
  background-color: transparent;
  color: #fff;
  margin: 0em;
  padding: 0em;
  outline: none;
}

.ui-accordion-header.ui-accordion-header-active.ui-state-active {
  outline: none;
}

.ui-accordion-header.ui-state-hover {
  outline: none;
}

.ui-accordion-header-icon.ui-icon {
  display: none;
}

.accordion {
  width: 90%;
  margin: auto;
  position: relative;
}

.panelHeader {
  border: none;
  border-radius: 0;
  transition: all 0.2s ease-in-out;
}

.panelHeader:hover {
  background-color: #7d7d7d;
  border-radius: 3px;
}

.panelHeader:after,
.panelHeader:before {
  content: "";
  height: 11px;
  border: 1px solid var(--border-primary);
  display: inline-block;
  right: 15px;
  position: absolute;
  border-radius: 5px;
  top: 50%;
  transform: translateY(-50%);
  transition: 0.5s ease-out;
  background-color: white;
}

.panelHeader:after {
  transform: translateY(-50%) rotate(90deg);
}

.ui-accordion-header-active:before {
  height: 0;
  transition: 0.5s ease-out;
}

.ui-accordion-header-active:hover {
  background-color: transparent;
}

.ui-accordion .ui-accordion-content {
  background-color: white;
  border: none;
  padding: 0;
}

.icon {
  position: relative;
  width: 50px;
  margin: 5px;
  display: inline-block;
  background-color: white;
  text-align: center;
  font-size: 8px;
}

img {
  display: none;
}

div.icon img {
  -webkit-user-drag: none;
  -khtml-user-drag: none;
  -moz-user-drag: none;
  -o-user-drag: none;
  width: 100%;
  display: inline-block;
}

.custom-tooltip-styling {
  color: white;
  background-color: #707070;
  border: 1px solid var(--border-primary);
  box-shadow: none;
  border-radius: 3px;
  font: inherit;
  font-size: 14px;
  font-weight: 100;
}

.icon:hover {
  background-color: #707070;
  border-radius: 3px;
}

/*! ce-panel styling  ends */

/** custom scroll  styling starts here  */

.customScroll {
  scrollbar-width: thin; /* for firefox */
}

.customScroll::-webkit-scrollbar {
  margin-right: 3px;
  width: 6px;
}
.customScroll::-webkit-scrollbar-thumb {
  background-color: #585858;
}

.customScroll::-webkit-scrollbar-thumb:hover {
  background-color: #454545;
}

/*! custom scroll  styling starts ends here  */

/*! ce-panel styling  ends */

/** tab bar styling starts */

#tabsBar {
  width: 100%;
  background-color: #8b8b8b;
  /* height: 23.5px; */
  border: 1px solid var(--border-primary);
  display: flex;
  align-items: center;
  z-index: 100;
}

#tabsBar div {
  justify-content: space-between;
  border-radius: 1px;
  display: inline-block;
  margin: 2px;
  min-width: 110px;
  color: #fff;
  font-size: 14px;
  transition: all 0.2s ease-in-out;
  border: 1px solid #454545;
}

#tabsBar div > span {
  display: inline-block;
  padding: 2px 5px;
}

#tabsBar .circuits {
  text-align: center;
  background-color: #dddddd;
  padding: 1px;
}

#tabsBar .circuits > span {
  color: black;
}

#tabsBar .current {
  color: white;
  background-color: #454545;
  border: 1px solid var(--border-primary);
}

#tabsBar .current > span {
  color: white;
}

#tabsBar button {
  order: 99; /* could have better solution */
  width: 20px;
  align-items: center;
  padding: 1px;
  color: white;
  background-color: #454545;
  text-decoration: none;
  outline: none;
  border: 1px solid var(--border-primary);
  border-radius: 1px;
  transition: all 0.1s ease-in-out;
}

#tabsBar button:hover {
  color: #454545;
  background: #dddddd;
  border: 1px solid #454545;
}

/*! tab bar styling ends */

/** Module property styling starts here */

.moduleProperty input {
  color: #fff;
}

.moduleProperty {
  display: none;
  font: inherit;
  width: 240px;
  background: #454545;
  border: 2px solid white;
  box-shadow: 0px 0px 10px #4545457f;
  border-radius: 5px;
  position: fixed;
  top: 90px;
  right: 10px;
  color: white;
  z-index: 100;
}

#moduleProperty-toolTip {
  padding: 10px;
}

#moduleProperty-title {
<<<<<<< HEAD
  padding: 10px;
  font: Bold 16px Nunito;
=======
  margin: 10px;
  font: Bold 20px;
>>>>>>> 4e887c41
  text-transform: uppercase;
  color: var(--text-primary);
  text-align: left;
}

#moduleProperty-inner {
  width: 85%;
  margin: auto;
}

#moduleProperty-header {
  font-size: 1.1em;
  text-transform: uppercase;
  margin-bottom: 20px;
  text-align: left;
}

#moduleProperty-inner > p span {
  display: inline-block;
  font-weight: bold;
}

#moduleProperty-inner > p button {
  border-radius: 2px;
  margin: 3px;
  /* border: none; */
}

#moduleProperty-inner:last-child {
  margin-bottom: 15px;
}

.moduleProperty input,
.moduleProperty select {
  background-color: transparent;
  border: none;
  border-bottom: 0.5px solid #bbbbbb;
  margin: auto;
  color: white;
  outline: none;
}

.moduleProperty input:focus,
.moduleProperty select:focus {
  outline-width: 0;
  outline: none;
  box-shadow: none;
  border-color: white;
  color: white;
}

.input-group div button {
  color: white;
}

.input-group-prepend button {
  margin-right: 5px;
}
.input-group-append button {
  margin-left: 5px;
}

.input-group-prepend button:hover {
  border-radius: 3px !important;
  background: rgba(202, 202, 202, 0.5);
}
.input-group-append button:hover {
  border-radius: 3px !important;
  background: rgba(202, 202, 202, 0.5);
}

/* toogle */

.switch {
  position: relative;
  width: 43px;
  height: 17px;
  margin-bottom: 0px;
  float: right;
}

.switch input {
  display: none;
}

.slider {
  position: absolute;
  cursor: pointer;
  top: 0;
  left: 0;
  right: 0;
  bottom: 0;
  background-color: #ccc;
  -webkit-transition: 0.2s all ease;
  transition: 0.2s all ease;
  border-radius: 25px;
  width: 35px;
  box-shadow: inset 0px 0px 5px rgba(69, 69, 69, 0.255);
}

.slider:before {
  position: absolute;
  content: "";
  height: 20px;
  width: 20px;
  left: -3px;
  top: 50%;
  transform: translateY(-51%);
  background-color: white;
  -webkit-transition: 0.2s all ease-in-out;
  transition: 0.2s all ease-in-out;
  border-radius: 50%;
  box-shadow: 0px 0px 7px rgba(69, 69, 69, 0.8);
}

input:checked + .slider {
  background-color: #42b983;
}

input:checked + .slider:before {
  transform: translate(21px, -51%);
}

/** custom button styling */

.custom-btn--primary {
  font-weight: bold;
  background-color: #42b983;
  color: white;
  border-radius: 1px;
}

.custom-btn--primary:hover {
  background-color: #3ba374;
  color: white;
  border-radius: 1px;
}

.custom-btn--secondary {
  background-color: transparent;
  border: 1px solid white;
  border-radius: 1px;
  width: 90%;
  color: white;
  display: inline-block;
  line-height: inherit;
}

.custom-btn--secondary:hover {
  /* color: white; */
  background-color: #ddd;
  transition: all 0.3s ease;
}

.custom-btn--secondary:active,
.custom-btn--secondary:focus {
  border: 1px solid white;
}

.custom-btn--tertiary {
  background-color: #dc5656;
  color: white;
  border-radius: 1px;
}

.custom-btn--tertiary:hover {
  color: white;
}

#HelpButton {
  background-color: transparent;
  border: 1px solid white;
  width: 90%;
  margin-bottom: 15px;
  margin-top: 15px;
}

.btn-parent {
  width: 100%;
  display: flex;
  justify-content: center;
  margin: 0;
}

/* custom spin button */

/*! Module property styling starts here */

/** selects styling starts here */

select {
  appearance: none;
  background: #bbbbbb;
  -moz-appearance: none;
  -webkit-appearance: none;
  appearance: none;
  background-color: #454545;
  color: white;
  width: auto;
  float: right;
  background-image: url(./assets/small-components/chevron-down.svg);
  background-repeat: no-repeat, repeat;
  background-position: right -10px top 50%, 0 0;
  background-size: 15px;
  background-origin: content-box;
}

.moduleProperty select {
  padding-right: 10px;
  padding-left: 5px;
}

/*! selects styling end here */

/** layout dialog styling starts here */

#layoutDialog {
  position: absolute;
  right: 10px;
  top: 90px;
  z-index: 100;
  width: 220px;
  height: 330px;
  border: 2px solid white;
  box-shadow: 0px 0px 10px #4545457f;
  border-radius: 5px;
  background-color: #454545;
  text-align: center;
  color: white;
  padding: 10px;
  padding-bottom: 17px;
  font-weight: bold;
}

#layoutDialog > div {
  display: flex;
  flex-direction: column;
  justify-content: space-between;
  height: 100%;
}

#layoutDialog > div span:before {
  color: white;
}

.panel-heading {
  margin: 10px;
  font: Bold 20px;
  text-transform: uppercase;
  color: var(--text-primary);
  text-align: center;
}

.layout-title span {
  display: block;
  font-weight: bold;
  margin: 8px;
}

.layout-title--enable {
  display: flex;
  justify-content: space-between;
  margin: 15px 0;
  padding: 0 8px;
}

.Layout-btn {
  width: 48%;
  height: 30px;
  line-height: inherit;
}

.zoomButton-up {
  background: url(./assets/layout-panel/up.svg) center/cover no-repeat;
  display: inline-block;
  height: 35px;
  width: 35px;
}
.zoomButton-down {
  background: url(./assets/layout-panel/down.svg) center/cover no-repeat;
  display: inline-block;
  height: 35px;
  width: 35px;
}
.zoomButton-left {
  background: url(./assets/layout-panel/left.svg) center/cover no-repeat;
  display: inline-block;
  height: 35px;
  width: 35px;
}
.zoomButton-right {
  background: url(./assets/layout-panel/right.svg) center/cover no-repeat;
  display: inline-block;
  height: 35px;
  width: 35px;
}

/*! layout dialog styling ends here */

/** download dialog styling starts here */

.ui-dialog {
  /*this also affects all dialog created using jquery UI, needs to be more universe */
  font: inherit;
  background: rgba(69, 69, 69, 0.9);
  border-radius: 10px;
  width: 600px;
  height: 320px;
  padding: 10px 17px;
  padding-bottom: 0;
  border: none !important;
}

@supports (backdrop-filter: blur()) {
  .ui-dialog {
    background-color: rgba(69, 69, 69, 0.7);
    backdrop-filter: blur(5px);
  }
}

.ui-widget-header {
  background: transparent;
  color: white;
  border: none;
  border-radius: 0;
  border-bottom: 0.5px solid white;
}

.option {
  display: inline-flex;
  background-color: white;
  color: black;
  border-radius: 7px;
  align-items: center;
  justify-content: space-around;
  padding: 0 7px;
  position: relative;
}

.option input[type="radio"] {
  visibility: hidden;
}

.custom-radio span {
  height: 20px;
  width: 20px;
  border-radius: 50%;
  border: 3px solid #454545;
  display: block;
  position: absolute;
  left: 5px;
  top: 50%;
  transform: translateY(-50%);
}

.custom-radio span:after {
  content: "";
  height: 8px;
  width: 8px;
  border-radius: 50%;
  background: #454545;
  display: block;
  position: absolute;
  left: 50%;
  top: 50%;
  transform: translate(-50%, -50%) scale(0);
  transition: 300ms ease-in-out 0s;
}

.custom-radio input[type="radio"]:checked ~ span:after {
  transform: translate(-50%, -50%) scale(1);
}

.pannel-heading {
  background-color: #f5f5f5;
}

#saveImageDialog {
  border: 1px solid #7d7d7d;
  border-radius: 2px;
  padding: 13px;
  margin: 0;
  margin-top: 15px;
  display: flex;
  flex-direction: column;
  justify-content: space-between;
  align-items: center;
  min-height: 188px !important;
}

.download-dialog-section-2 .option {
  padding: 0;
}

.download-dialog-section-1 > label {
  height: 30px;
  width: 85px;
}

.download-dialog-section-2 {
  background: transparent;
  color: white;
  width: 100%;
  display: inline-flex;
  justify-content: space-around;
}

.btn-group-toggle {
  background-color: transparent;
  border: 1px solid white !important;
  overflow: hidden;
}

.download-dialog-section-2 .active-btn {
  background: #42b983;
  color: white;
  box-shadow: none;
}

.download-dialog-section-2 .inactive-btn {
  color: white;
}

.download-dialog-section-2 .btn input[type="radio"]:disabled {
  background: red !important;
  color: red !important;
}

.download-dialog-section-2_2 {
  display: flex;
  align-items: center;
  justify-content: center;
}

.download-dialog-section-3 {
  border: 1px solid var(--border-primary);
  border-radius: 2px;
  display: flex;
  justify-content: space-between;
  align-items: center;
  padding: 6px 10px;
  width: 320px;
  position: inherit;
}

.download-dialog-section-3 > span {
  color: white;
}

.download-dialog-section-3 > label {
  width: 60px;
  height: 25px;
  margin-bottom: 0;
}

.ui-dialog-buttonpane {
  background: transparent;
}

.ui-dialog .ui-dialog-titlebar {
  padding: 0;
  padding-bottom: 8px;
  font: inherit;
  line-height: inherit;
  font-weight: bold;
}

.ui-dialog-titlebar-close {
  border: none;
  color: white;
  position: absolute;
  top: 15px;
  right: 15px;
  visibility: hidden;
}

.ui-dialog-titlebar-close::after {
  content: "";
  display: block;
  position: absolute;
  background: url(./assets/small-components/close.svg) center/cover no-repeat;
  height: 15px;
  width: 15px;
  visibility: visible;
  right: 0;
  top: 0;
}

.ui-dialog-titlebar-close::before:hover {
  background-color: #454545;
}

.ui-dialog-titlebar-close::hover {
  border: none;
}

.ui-dialog .ui-dialog-buttonpane {
  border: none;
  padding: 0;
  margin: 0;
  display: flex;
  justify-content: center;
  align-items: center;
  margin: 12px;
}

.ui-dialog .ui-dialog-buttonpane button {
  background: transparent;
  color: white;
  line-height: inherit;
  border-radius: 1px;
  font: inherit;
}

.ui-dialog .ui-dialog-buttonpane button:hover {
  background: #ddd;
  color: #454545 !important;
  transition: all 0.3s ease;
  border: 1px solid transparent;
}

.render-btn {
  height: 35px;
  background: #42b983;
  color: white;
  border-radius: 1px;
  border: 1px solid white;
}

.render-btn:active {
  border: 1px solid white;
}

.render-btn:hover {
  background: #3ba374;
  color: white;
}

.ui-dialog .ui-dialog-buttonpane button:hover {
  color: white;
}

.navbar .nav.pull-right {
  float: right;
  margin-right: 10px;
}

/*! download dialog styling end here */

/** combinationalAnalysis dialog styling starts here */

.ui-dialog[aria-describedby="combinationalAnalysis"] {
  width: 460px;
  min-height: 210px;
  border: none;
}

#combinationalAnalysis {
  border: 1px solid #7d7d7d;
  margin-top: 10px;
  color: white;
}

#combinationalAnalysis p input {
  border: none;
  border-bottom: 1px solid white;
  background: transparent;
  color: white;
  font: inherit;
  float: right;
  text-align: center;
}

#combinationalAnalysis table {
  width: 460px;
}

#booleanTable {
  width: 200px;
}

.content-table {
  border-collapse: collapse;
  font-size: 0.9em;
  min-width: 400px;
}

.content-table tr th {
  background-color: #3ba374;
  color: #ffffff;
  font-weight: bold;
}

.content-table th,
.content-table td {
  padding: 5px 15px;
  margin: 0 3px;
  width: 20%;
  background-color: #f3f3f3;
  border-radius: 2px;
}

.content-table tbody tr {
  text-align: center;
  display: flex;
  margin-bottom: 4px;
}

.content-table tbody {
  display: table-row-group;
  overflow: auto !important;
}

.output {
  cursor: pointer;
}

/*! combinationalAnalysis dialog styling end here */

/** openProjectDialog styling starts here */

#openProjectDialog {
  display: grid;
  /* grid-template-columns: 1fr 1fr 1fr; */
  /* grid-gap: 0 10px; */
  color: white;
  align-items: center;
}

#openProjectDialog > label {
  margin: 4px;
  padding: 10px;
  background: transparent;
  border: 1px solid var(--border-primary);
  color: white;
  border-radius: 1px;
  width: 100%;
}

#openProjectDialog > label > span {
  border: 3px solid white;
}

#openProjectDialog > label > span:after {
  background: white;
}

/*! openProjectDialog styling ends here */

#insertSubcircuitDialog {
  color: white;
  display: block;
  padding-bottom: 0;
  overflow: visible;
}

#insertSubcircuitDialog > p {
  margin-bottom: 0;
}

#insertSubcircuitDialog > label {
  height: 20px;
  border-radius: 3px;
  margin: 0 5px;
  margin-bottom: 4px;
  justify-content: center;
}


#miniMap {
  position: fixed;
  z-index: 100;
  bottom: 20px;
  right: 40px;
  overflow-y: scroll;
  opacity: 0.5;
  overflow: hidden;
  border: none;
}

.disable::after {
  content: "";
  position: absolute;
  height: 100%;
  width: 100%;
  background: #808080;
  cursor: not-allowed;
  left: 0;
}

#bitconverterprompt {
  text-align: center;
  color: white;
  font: inherit;
  border: none;
  margin-top: 15px;
  padding: 0;
}

#bitconverterprompt input {
  background: transparent;
  border: none;
  border-bottom: 1px solid white;
  outline: none;
  color: white;
  text-align: center;
  font: inherit;
}

#bitconverterprompt input:focus {
  border: none;
  border-bottom: 1px solid white;
}

#bitconverterprompt label {
  color: white !important;
}

.ui-dialog .ui-dialog-buttonpane button {
  margin-left: .4em;
}

.ui-dialog-titlebar-close:hover {
  border: none;
}

.radio-green {
  background: #42b983;
}

#element {
  margin: 0 10px;
  padding: 3px 10px;
  width: 90%;
  border: none;
  border-radius: 13px;
  margin-bottom: 10px;
  background: transparent !important;
  color: white;
  border: 1px solid white;
}

.filterX {
  position: absolute;
  right: 19px;
  top: 6px;
  cursor: pointer;
  color: white;
  display: none;
}

#filter {
  display: none;
  padding: 15px;
  color: white;
  transition: all .5s ease;
  max-height: 340px;
  overflow-y: scroll;
  padding-right: 0;

}

#filter div{
  border-radius: 3px;
}

.zoom-slider {
    position: absolute;
    right: 8%;
}

.zoom-slider::before {
  content: '-';
  color: white;
  font-size: 30px;
  position: absolute;
  left: -20px;
  top: -5.0px;
}

.zoom-slider::after {
  content: '+';
  color: white;
  font-size: 20px;
  position: absolute;
  right: -20px;
  top: 1px;
}

.custom-range {
  width: 140px;
}
.custom-range::-moz-range-track {
  height: 1px;
}

.custom-range::-moz-range-thumb {
  width: 10px;
  height: 10px;
  background-color: white;
  border: 0;
  border-radius: 50%;
  cursor: pointer;

}
.custom-range:focus::-moz-range-thumb {
  box-shadow: 0 0 0 1px #fff, 0 0 0 0.2rem rgba(75, 86, 99, 0.25);
}

input[type='range']::-webkit-slider-runnable-track {
  height: 1px;
}

input[type='range']::-webkit-slider-thumb {
  -webkit-appearance: none;
  width: 10px;
  height: 10px;
  background-color: white;
  border: 0;
  border-radius: 50%;
  cursor: pointer;

}

#modules-header::before, #moduleProperty-title::before {
  content: '';
  width: 34px;
  border-top: 2px solid white;
  border-radius: 2px;
  position: absolute;
  left: 50%;
  transform: translateX(-50%);
  top: 6px;
}

.minimize {
  content: '';
  width: 17px;
  height: 9.5px;
  border: 4px solid white;
  position: absolute;
  right: 6px;
  transform: translateX(-50%);
  top: 21px;
  cursor: pointer;
}

.ce-hidden,.prop-hidden {
  color: white;
  background: #2E2E2E;
  font-weight: bold;
  padding: 10px;
  font-size: 16px;
  text-transform: uppercase;
  border-radius: 5px;
}

#moduleProperty-title {
  padding-left: 16px;
  background: #2E2E2E;
  margin-bottom: 10px;
  border-bottom: 1px solid #707070;
  border-top-left-radius: 5px;
  border-top-right-radius: 5px;
  padding-top: 15px;
  cursor: move;
}

.objectPropertyAttributeChecked {
  margin-left: 0 !important;
}

#exitViewBtn {
    position: fixed;
    z-index: 1000000000;
    right: 2%;
    top: 3%;
    background: #2d2d2d;
    color: white;
    padding: 10px 15px;
    border-radius: 5px;
    box-shadow: 0px 0px 10px #4545457f;
}

.panel-drag {
  cursor: move;
  opacity: .6;
  /* display: grid;
  grid-template-columns: 1fr 1fr;
  grid-template-rows: 1fr 1fr 1fr 1fr 1fr 1fr;
  padding: 6px 0;
  width: 1px; */
}

#canvasArea, #backgroundArea, #simulationArea, canvas {
  /* cursor: wait !important; */
}<|MERGE_RESOLUTION|>--- conflicted
+++ resolved
@@ -458,7 +458,6 @@
 }
 
 #modules-header {
-<<<<<<< HEAD
   background: #2E2E2E;
   margin-bottom: 10px;
   border-bottom: 1px solid #707070;
@@ -469,10 +468,6 @@
   padding-top: 15px;
   padding-left: 17px;
   font: Bold 16px Nunito;
-=======
-  margin: 10px;
-  font: Bold 20px;
->>>>>>> 4e887c41
   text-transform: uppercase;
   color: var(--text-primary);
   text-align: left;
@@ -724,13 +719,8 @@
 }
 
 #moduleProperty-title {
-<<<<<<< HEAD
   padding: 10px;
   font: Bold 16px Nunito;
-=======
-  margin: 10px;
-  font: Bold 20px;
->>>>>>> 4e887c41
   text-transform: uppercase;
   color: var(--text-primary);
   text-align: left;
