
/* 
************
* This stylesheet is to be made modular later
************
*/

@import "./5-layout/simulator.scss";
@import "./2-basics/base.scss";
@import "./2-basics/reset.scss";
@import "./shortcut.panel.css";
@import "./plugin-stylesheets/simple-button-radios.css";
@import "./plugin-stylesheets/checkBo.min.css";
@import "./plugin-stylesheets/jquery-pseudo-ripple.css";

/** new UI ruleset starts here */
/*! Adding color variables to root, required later for hokey binding */


/* typography */
@font-face {
  font-family: "Nunito", sans-serif;
  src: url("https://fonts.googleapis.com/css2?family=Nunito:ital,wght@0,200;1,200&display=swap");
}

/** Global Styles starts here */

body,
html {
  font-family: "Nunito", sans-serif;
  font-weight: 200;
  width: 100%;
  height: 100%;
  margin: 0;
  padding: 0;
  overflow: hidden;
  position: fixed;
}

button:focus {
  outline: 0;
}

a {
  color: var(--text-primary);
}

a:hover {
  color: white;
  text-decoration: none;
}

select > option {
  color: black;
  padding: 2px 4px;
  margin-right: 5px;
}

select:focus,
select > option:focus {
  border: none;
  outline: none;
}

input[type="number"]:focus {
  background-color: transparent;
  outline: none;
  border: none;
  color: white;
}

table {
  border-collapse: collapse;
  -webkit-user-select: none;
  /* Chrome/Safari */
  -moz-user-select: none;
  /* Firefox */
  -ms-user-select: none;
  /* IE10+ */
  /* Rules below not implemented in browsers yet */
  -o-user-select: none;
  user-select: none;
}

button {
  background: none;
  color: inherit;
  border: none;
  padding: 0;
  font: inherit;
  cursor: pointer;
  outline: inherit;
  box-shadow: none;
}

button:not(".quick-btn button"):active {
  background: transparent !important;
}

button:active,
button:focus {
  box-shadow: none !important;
  border: none;
  outline: none;
  /* border-color: white !important; */
}

button:focus {
  box-shadow: none;
}

input[type="text"]:focus {
  background: transparent;
  /* color: white; */
}

/*! Global styles ends here */

.noSelect {
  -moz-user-select: none;
  -webkit-user-select: none;
  -ms-user-select: none;
  user-select: none;
  -o-user-select: none;
}

.navbar-menu {
  position: relative;
  transition: all 0.2s ease-in-out;

}

.navbar-menu > li > a {
  border: 1px solid transparent;
  border-radius: 1px;
  padding: 2px 8px;
  transition: all 0.2s ease-in-out;
  margin-right: 10px;
}

.navbar-menu > li > a span, .acc-caret {
  content: "";
  background: url(./assets/small-components/chevron-down.svg) center/cover
    no-repeat;
  display: inline-block;
  height: 5px;
  width: 5px;
  position: absolute;
  right: 0;
  top: 50%;
  transform: translateY(-66%);
  padding: 4px;
  margin: 0 5px;
  transition: all 0.2s ease-in-out;
}

.acc-caret {
  right: -17px;
}
.navbar-menu > li > a:hover {
  font-weight: bold;
}
/* .navbar-menu > li > a:hover {
  border: 1px solid white;
} */

.navbar-menu > li > a:hover span, .acc-drop:hover .acc-caret {
  background: none;
}

.projectName {
  position: absolute;
  left: 50%;
  transform: translateX(-50%);
  font-size: 1.4em;
  cursor: pointer;
}

.account-btn {
  position: absolute;
  right: 13px;
  padding: 4px 10px;
  border: 1px solid transparent;
  border-radius: 1px;
  transition: all 0.2s ease-in-out;
}

.account-btn:hover {
  font-weight: bold;
}

.signIn-btn {
  color: var(--text-primary);
}

.cur-user, .signIn-btn {
  color: var(--text-navbar);
}

.signIn-btn:hover {
  color: var(--text-primary);
}

.header {
  height: 50px;
}

.logo {
  background: url(./assets/logo.svg) center/cover;
  height: 30px;
  width: 105px;
  display: inline-block;
  margin-right: 36px;
}

.quick-btn {
  display: flex;
  position: absolute;
  width: 400px;
  height: 33px;
  top: 90px;
  right: 280px;
  border-radius: 7px;
  z-index: 100;
}

.quick-btn > div {
  margin: auto;
}

.quick-btn > div > button {
  margin: auto;
  border: none;
}

.quick-btn-save-online {
  background: url(./assets/shorcuts/save-online.svg) center/cover;
  width: 21.43px;
  height: 15.2px;
  display: block;
}

.quick-btn-save {
  background: url(./assets/shorcuts/save.svg) center/cover;
  width: 15.2px;
  height: 15.2px;
  display: block;
}

.quick-btn-delete {
  background: url(./assets/shorcuts/delete.svg) center/cover;
  width: 20px;
  height: 15.2px;
  display: block;
}

.quick-btn-download {
  background: url(./assets/shorcuts/download.svg) center/cover;
  width: 15.2px;
  height: 15.2px;
  display: block;
}

.quick-btn-zoom-fit {
  background: url(./assets/shorcuts/fit.svg) center/cover;
  width: 15.2px;
  height: 15.2px;
  display: block;
}

.quick-btn-undo {
  background: url(./assets/shorcuts/undo.svg) center/cover;
  width: 15.2px;
  height: 16.2px;
  display: block;
}

.quick-btn-redo {
  background: url(./assets/shorcuts/redo.svg) center/cover;
  width: 15.2px;
  height: 16.2px;
  display: block;
}

.quick-btn-view {
  color: white;

}
/* dropdown-menu styles */

.dropdown > ul {
  border-radius: 5px;
  text-align: center;
  position: absolute;
  left: 50%;
  transform: translate(-50%, 13px);
}

@supports (backdrop-filter: blur()) {
  .dropdown > ul {
    backdrop-filter: blur(5px);
  }
}

.mw-override {
  min-width: 110px;
}

.dropdown > ul::before {
  background-color: transparent;
  content: "";
  width: 10px;
  display: inline-block;
  height: 10px;
  position: absolute;
  transform: translate(-50%, -13px) rotate(-45deg);
}

.dropdown > ul::after {
  content: "";
  width: 11.5px;
  display: inline-block;
  height: 10px;
  position: absolute;
  transform: translate(-50%, -15.5px);
  top: 14.5px;
}

.dropdown-menu > li > a {
  padding: 7px 0;
  width: 90%;
  margin: auto;
  transition: all 0.2s ease-in-out;
  text-align: left;
  padding-left: 10px;
}

.dropdown-menu > li > a:hover {
  border-radius: 7px;
  opacity: 1;
}

#contextMenu {
  width: 150px;
  visibility: hidden;
  position: fixed;
  z-index: 1000;
  opacity: 0;
  top: 100;
  left: 100;
  cursor: pointer;
  padding-bottom: 7px;
  padding-top: 7px;
  user-select: none;
  border-radius: 5px;
}

#contextMenu ul {
  margin: 0;
  padding: 0;
}

#contextMenu ul li {
  list-style: none;
  padding: 8px;
  padding-left: 20px;
  width: 90%;
  margin: auto;
}

#contextMenu ul li:hover {
  border-radius: 7px;
  opacity: 1;
}

@supports (backdrop-filter: blur()) {
  #contextMenu {
    backdrop-filter: blur(5px);
  }
  #contextMenu ul li:hover {
    backdrop-filter: blur(50px);
    -webkit-backdrop-filter: blur(50px);
  }
}

/** ce-panel styling  starts */

.ce-panel {
  font: inherit;
  width: 220px;
  border-radius: 5px;
  position: fixed;
  top: 90px;
  left: 10px;
  z-index: 100;
  transition: background .5s ease-out; 

}

.accordion:last-child {
  margin-bottom: 15px;
}

#modules-header {
  margin-bottom: 10px;
  border-top-left-radius: 5px;
  border-top-right-radius: 5px;
  padding-top: 15px;
  padding: 10px;
  padding-top: 15px;
  padding-left: 17px;
  font-weight: bold;
  font-size: 16px;
  text-transform: uppercase;
  text-align: left;
  cursor: move;
}

.panel {
  padding: 0em;
  margin: 0;
  border-radius: 0;
  margin-bottom: 0em;
  display: grid;
  grid-template-columns: 1fr 1fr 1fr;
  max-height: 185px;
  overflow: hidden;
  overflow-x: scroll;
  border-radius: 2px;
}

.ui-accordion-header {
  background-color: transparent;
  margin: 0em;
  padding: 0em;
  outline: none;
}

.ui-accordion-header.ui-accordion-header-active.ui-state-active {
  outline: none;
}

.ui-accordion-header.ui-state-hover {
  outline: none;
}

.ui-accordion-header-icon.ui-icon {
  display: none;
}

.accordion {
  width: 90%;
  margin: auto;
  position: relative;
}

.panelHeader {
  border: none;
  border-radius: 0;
  transition: all 0.2s ease-in-out;
}

.panelHeader:hover {
  border-radius: 3px;
}

.panelHeader:after,
.panelHeader:before {
  content: "";
  height: 8px;
  border: 1px solid var(--border-primary);

  display: inline-block;
  right: 15px;
  position: absolute;
  border-radius: 5px;
  top: 50%;
  transform: translateY(-50%) rotate(132deg);
  transition: 0.2s ease-out;
  background-color: white;
}

.panelHeader:after {
  transform: translate(325%, -50%) rotate(226deg);
}

.ui-accordion-header-active:before {
  transition: 0.2s ease-out;
  transform-origin: left;
  transform: translate(29%, -40%) rotate(50deg);
  top: 46%;
}

.ui-accordion-header-active:after {
  transform-origin: bottom;
  transform: translate(541%, -50%) rotate(310deg);
  transition: 0.2s ease-out;
  top: 46%;
}

.ui-accordion-header-active:hover {
  background-color: transparent;
}

.ui-accordion .ui-accordion-content {
  border: none;
  padding: 0;
}

.icon {
  position: relative;
  width: 50px;
  margin: 5px;
  display: inline-block;
  text-align: center;
  font-size: 8px;
}

img {
  display: none;
}

div.icon img {
  -webkit-user-drag: none;
  -khtml-user-drag: none;
  -moz-user-drag: none;
  -o-user-drag: none;
  width: 100%;
  display: inline-block;
}

.custom-tooltip-styling {
  box-shadow: none;
  border-radius: 3px;
  font: inherit;
  font-size: 14px;
  font-weight: 100;
}

.icon:hover {
  border-radius: 3px;
}

/*! ce-panel styling  ends */

/** custom scroll  styling starts here  */

.customScroll {
  scrollbar-width: thin; /* for firefox */
}

.customScroll::-webkit-scrollbar {
  margin-right: 3px;
  width: 6px;
}

/*! custom scroll  styling starts ends here  */

/*! ce-panel styling  ends */

/** tab bar styling starts */

#tabsBar {
  width: 100%;
  /* height: 23.5px; */
  display: flex;
  align-items: center;
  z-index: 100;
}

#tabsBar div {
  justify-content: space-between;
  border-radius: 1px;
  display: inline-block;
  margin: 2px;
  min-width: 110px;
  font-size: 14px;
  transition: all 0.2s ease-in-out;
}

#tabsBar div > span {
  display: inline-block;
  padding: 2px 5px;
}

#tabsBar .circuits {
  text-align: center;
  padding: 1px;
}

#tabsBar button {
  order: 99; /* could have better solution */
  width: 20px;
  align-items: center;
  padding: 1px;
  text-decoration: none;
  outline: none;
  border-radius: 1px;
  transition: all 0.1s ease-in-out;
}

#tabsBar button:focus{
  outline: none !important;
  box-shadow: none !important;
}
#tabsBar button:active{
  outline: none !important;
  box-shadow: none !important;
}

/*! tab bar styling ends */
/** Module property styling starts here */

.moduleProperty {
  display: none;
  font: inherit;
  width: 242px;
  border-radius: 5px;
  position: fixed;
  top: 90px;
  right: 10px;
  z-index: 100;
  transition: background .5s ease-out; 
}

#moduleProperty-toolTip {
  padding: 10px;
}

#moduleProperty-title {
  padding: 10px;
  font-weight: bold;
  font-size: 16px;
  text-transform: uppercase;
  text-align: left;
}

#moduleProperty-inner {
  width: 85%;
  margin: auto;
}

#moduleProperty-header {
  font-size: 1.1em;
  text-transform: uppercase;
  margin-bottom: 20px;
  text-align: left;
}

#moduleProperty-inner > p span {
  display: inline-block;
  font-weight: bold;
}

#moduleProperty-inner > p button {
  border-radius: 2px;
  margin: 3px;
}

#moduleProperty-inner:last-child {
  margin-bottom: 15px;
}

.moduleProperty select {
  background-color: transparent;
  border: none;
  margin: auto;
  outline: none;
}

.moduleProperty input {
  background-color: transparent;
  color: #fff;
  margin-top: 7px;
  outline: none;
  border: 1px solid white;
  padding: 5px 5px;
  width: 100%;
}

.moduleProperty input:focus,
.moduleProperty select:focus {
  outline-width: 0;
  outline: none;
  box-shadow: none;
}

.input-group-prepend button {
  margin-right: 5px;
}
.input-group-append button {
  margin-left: 5px;
}

.input-group-prepend button:hover {
  border-radius: 3px !important;
}
.input-group-append button:hover {
  border-radius: 3px !important;
}

/* toogle */

.switch {
  position: relative;
  width: 43px;
  height: 17px;
  margin-bottom: 0px;
  float: right;
}

.switch input {
  display: none;
}

.slider {
  position: absolute;
  cursor: pointer;
  top: 0;
  left: 0;
  right: 0;
  bottom: 0;
  -webkit-transition: 0.2s all ease;
  transition: 0.2s all ease;
  border-radius: 25px;
  width: 35px;
}

.slider:before {
  position: absolute;
  content: "";
  height: 20px;
  width: 20px;
  left: -3px;
  top: 50%;
  transform: translateY(-51%);
  -webkit-transition: 0.2s all ease-in-out;
  transition: 0.2s all ease-in-out;
  border-radius: 50%;
}

input:checked + .slider:before {
  transform: translate(21px, -51%);
}

/** custom button styling */

.custom-btn--primary {
  font-weight: bold;
  border-radius: 1px;
}

.custom-btn--primary:hover {
  border-radius: 1px;
}

.custom-btn--secondary {
  background-color: transparent;
  border-radius: 1px;
  width: 90%;
  display: inline-block;
  line-height: inherit;
}

.custom-btn--secondary:hover {
  background-color: #ddd;
}

.custom-btn--tertiary {
  border-radius: 1px;
}

#HelpButton {
  background-color: transparent;
  border: 2px solid white;
  width: 90%;
  margin-bottom: 15px;
  margin-top: 15px;
  font-weight: bold;
}

.btn-parent {
  width: 100%;
  display: flex;
  justify-content: center;
  margin: 0;
}

/* custom spin button */

/*! Module property styling starts here */

/** selects styling starts here */

.moduleProperty select {
  padding-left: 5px;
  width: 81px;
  float: right;
}

/*! selects styling end here */

/** layout dialog styling starts here */

#layoutDialog {
  position: absolute;
  right: 10px;
  top: 90px;
  z-index: 100;
  width: 220px;
  height: 330px;
  border-radius: 5px;
  text-align: center;
  padding: 10px;
  padding-bottom: 17px;
  font-weight: bold;
}

#layoutDialog > div {
  display: flex;
  flex-direction: column;
  justify-content: space-between;
  height: 100%;
}


.panel-heading {
  margin: 10px;
  font: Bold 20px;
  text-transform: uppercase;
  text-align: center;
}

.layout-title span {
  display: block;
  font-weight: bold;
  margin: 8px;
}

.layout-title--enable {
  display: flex;
  justify-content: space-between;
  margin: 15px 0;
  padding: 0 8px;
}

.Layout-btn {
  width: 48%;
  height: 30px;
  line-height: inherit;
}

.zoomButton-up {
  /* background: url(./assets/layout-panel/up.svg) center/cover no-repeat; */
  display: inline-block;
  height: 35px;
  width: 35px;
}
.zoomButton-down {
  /* background: url(./assets/layout-panel/down.svg) center/cover no-repeat; */
  display: inline-block;
  height: 35px;
  width: 35px;
}
.zoomButton-left {
  /* background: url(./assets/layout-panel/left.svg) center/cover no-repeat; */
  display: inline-block;
  height: 35px;
  width: 35px;
}
.zoomButton-right {
  /* background: url(./assets/layout-panel/right.svg) center/cover no-repeat; */
  display: inline-block;
  height: 35px;
  width: 35px;
}

/*! layout dialog styling ends here */

/** download dialog styling starts here */

.ui-dialog {
  /*this also affects all dialog created using jquery UI, needs to be more universe */
  font: inherit;
  border-radius: 5px;
  width: 600px;
  height: 320px;
  padding: 10px 17px;
  padding-bottom: 0;
  /* border: none !important; */
}

@supports (backdrop-filter: blur()) {
  .ui-dialog {
    backdrop-filter: blur(5px);
  }
}

.ui-widget-header {
  background: transparent;
  border: none;
  border-radius: 0;
}

.option {
  display: inline-flex;
  border-radius: 7px;
  align-items: center;
  justify-content: space-around;
  padding: 0 7px;
  position: relative;
  cursor: pointer;
}

.option input[type="radio"] {
  visibility: hidden;
}

.custom-radio span {
  height: 20px;
  width: 20px;
  border-radius: 50%;
  display: block;
  position: absolute;
  left: 2px;
  top: 50%;
  transform: translateY(-50%);
}

.custom-radio span:after {
  content: "";
  height: 8px;
  width: 8px;
  border-radius: 50%;
  display: block;
  position: absolute;
  left: 50%;
  top: 50%;
  transform: translate(-50%, -50%) scale(0);
  transition: 300ms ease-in-out 0s;
}

.custom-radio input[type="radio"]:checked ~ span:after {
  transform: translate(-50%, -50%) scale(1);
}


#saveImageDialog {
  border-radius: 2px;
  padding: 13px;
  margin: 0;
  margin-top: 15px;
  display: flex;
  flex-direction: column;
  justify-content: space-between;
  align-items: center;
  min-height: 188px !important;
}

.download-dialog-section-2 .option {
  padding: 0;
}

.download-dialog-section-1 > label {
  height: 30px;
  width: 85px;
}

.download-dialog-section-2 {
  background: transparent;
  width: 100%;
  display: inline-flex;
  justify-content: space-around;
}

.btn-group-toggle {
  background-color: transparent;
  overflow: hidden;
}
.download-dialog-section-2 .active-btn {
  box-shadow: none;
}


.download-dialog-section-2 .btn input[type="radio"]:disabled {
  background: red !important;
  color: red !important;
}

.download-dialog-section-2_2 {
  display: flex;
  align-items: center;
  justify-content: center;
}

.download-dialog-section-3 {
  border-radius: 2px;
  display: flex;
  justify-content: space-between;
  align-items: center;
  padding: 6px 10px;
  width: 320px;
  position: inherit;
}


.download-dialog-section-3 > label {
  width: 60px;
  height: 25px;
  margin-bottom: 0;
}

.ui-dialog-buttonpane {
  background: transparent;
}

.ui-dialog .ui-dialog-titlebar {
  padding: 0;
  padding-bottom: 8px;
  font: inherit;
  line-height: inherit;
  font-weight: bold;
}

.ui-dialog-titlebar-close {
  border: none;
  color: white;
  position: absolute;
  top: 15px;
  right: 15px;
  visibility: hidden;
}

.ui-dialog-titlebar-close::after {
  content: "";
  display: block;
  position: absolute;
  background: url(./assets/small-components/close.svg) center/cover no-repeat;
  height: 15px;
  width: 15px;
  visibility: visible;
  right: 0;
  top: 0;
}

.ui-dialog-titlebar-close::hover {
  border: none;
}

.ui-dialog .ui-dialog-buttonpane {
  border: none;
  padding: 0;
  margin: 0;
  display: flex;
  justify-content: center;
  align-items: center;
  margin: 12px;
}

.ui-dialog .ui-dialog-buttonpane button {
  background: transparent;
  color: white;
  line-height: inherit;
  border-radius: 1px;
  font: inherit;
}

.ui-dialog .ui-dialog-buttonpane button:hover {
  transition: all 0.3s ease;
  border: 1px solid transparent;
}

.render-btn {
  height: 35px;
  border-radius: 1px;
}
.navbar {
  transition: background .5s ease-out; 
}


.navbar .nav.pull-right {
  float: right;
  margin-right: 10px;
}

/*! download dialog styling end here */

/** combinationalAnalysis dialog styling starts here */

.ui-dialog[aria-describedby="combinationalAnalysis"] {
  width: 460px;
  min-height: 210px;
  border: none;
}

#combinationalAnalysis {
  margin-top: 10px;
}

#combinationalAnalysis p input {
  border: 1px solid white;
  background: transparent;
  font: inherit;
  text-align: center;
}

#combinationalAnalysis p input::placeholder { /* Chrome, Firefox, Opera, Safari 10.1+ */
  color: white;
  opacity: .7; /* Firefox */
}

#combinationalAnalysis table {
  width: 460px;
}

#booleanTable {
  width: 200px;
}

.content-table {
  border-collapse: collapse;
  font-size: 0.9em;
  min-width: 400px;
}

.content-table tr th {
  font-weight: bold;
}

.content-table th,
.content-table td {
  padding: 5px 15px;
  margin: 0 3px;
  width: 20%;
  border-radius: 2px;
}

.content-table tbody tr {
  text-align: center;
  display: flex;
  margin-bottom: 4px;
}

.content-table tbody {
  display: table-row-group;
  overflow: auto !important;
}

.output {
  cursor: pointer;
}

/*! combinationalAnalysis dialog styling end here */

/** openProjectDialog styling starts here */

#openProjectDialog {
  display: grid;
  /* grid-template-columns: 1fr 1fr 1fr; */
  /* grid-gap: 0 10px; */
  align-items: center;
}

#openProjectDialog > label {
  margin: 4px;
  padding: 10px;
  background: transparent;
  border-radius: 1px;
  width: 100%;
}


/*! openProjectDialog styling ends here */

#insertSubcircuitDialog {
  display: block;
  padding-bottom: 0;
  overflow: visible;
}

#insertSubcircuitDialog > p {
  margin-bottom: 0;
}

#insertSubcircuitDialog > label {
  height: 30px;
  border-radius: 3px;
  margin: 0 5px;
  margin-bottom: 4px;
  justify-content: center;
  padding-left: 10px;
}

#miniMap {
  position: fixed;
  z-index: 100;
  bottom: 20px;
  right: 40px;
  overflow-y: scroll;
  opacity: 0.5;
  overflow: hidden;
  border: none;
}

.disable::after {
  content: "";
  position: absolute;
  height: 100%;
  width: 100%;
  cursor: not-allowed;
  left: 0;
}

#bitconverterprompt {
  text-align: center;
  font: inherit;
  border: none;
  margin-top: 15px;
  padding: 0;
}

#bitconverterprompt input {
  background: transparent;
  border: none;
  outline: none;
  text-align: center;
  font: inherit;
}

#bitconverterprompt input:focus {
  border: none;
}


.ui-dialog .ui-dialog-buttonpane button {
  margin-left: .4em;
}

.ui-dialog-titlebar-close:hover {
  border: none;
}

.radio-green {
  background: #42b983;
}
<<<<<<< HEAD

#element {
  margin: 0 10px;
  padding: 3px 10px;
  width: 90%;
  border-radius: 13px;
  margin-bottom: 10px;
  background: transparent !important;
}

#element:focus {
  outline: none !important;
}


.filterX {
  position: absolute;
  right: 19px;
  top: 6px;
  cursor: pointer;
  display: none;
}

#filter {
  display: none;
  padding: 15px;
  transition: all .5s ease;
  max-height: 340px;
  overflow-y: scroll;
  padding-right: 0;

}

#filter div{
  border-radius: 3px;
}

.zoom-slider::before {
  content: '-';
  color: white;
  font-size: 30px;
  position: relative;
  left: 0px;
  top: -4.0px;
}

.zoom-slider::after {
  content: '+';
  color: white;
  font-size: 20px;
  position: relative;
  right: 0px;
  top: -6px;
}

.custom-range {
  width: 80px;
}
.custom-range::-moz-range-track {
  height: 1px;
}

.custom-range::-moz-range-thumb {
  width: 10px;
  height: 10px;
  background-color: white;
  border: 0;
  border-radius: 50%;
  cursor: pointer;

}
.custom-range:focus::-moz-range-thumb {
  box-shadow: 0 0 0 1px #fff, 0 0 0 0.2rem rgba(75, 86, 99, 0.25);
}

input[type='range']::-webkit-slider-runnable-track {
  height: 1px;
}

input[type='range']::-webkit-slider-thumb {
  -webkit-appearance: none;
  width: 10px;
  height: 10px;
  background-color: white;
  border: 0;
  border-radius: 50%;
  cursor: pointer;

}

#modules-header::before, #moduleProperty-title::before {
  content: '';
  width: 34px;
  border-radius: 2px;
  position: absolute;
  left: 50%;
  transform: translateX(-50%);
  top: 6px;
}

.minimize {
  content: '';
  width: 17px;
  height: 9.5px;
  position: absolute;
  right: 6px;
  transform: translateX(-50%);
  top: 16px;
  cursor: pointer;
  border-radius: 1px;
}

.ce-hidden,.prop-hidden {
  font-weight: bold;
  padding: 10px;
  font-size: 16px;
  text-transform: uppercase;
  border-radius: 5px;
}

#moduleProperty-title {
  padding-left: 16px;
  margin-bottom: 10px;
  border-top-left-radius: 5px;
  border-top-right-radius: 5px;
  padding-top: 15px;
  cursor: move;
}

.objectPropertyAttributeChecked {
  margin-left: 0 !important;
}

#exitViewBtn {
    position: fixed;
    z-index: 1000000000;
    right: 2%;
    top: 3%;
    box-shadow: 0px 0px 10Xpx #4545457f;
    padding: 10px 15px;
    border-radius: 5px;
}

.panel-drag {
  cursor: move;
  opacity: .6;
  /* display: grid;
  grid-template-columns: 1fr 1fr;
  grid-template-rows: 1fr 1fr 1fr 1fr 1fr 1fr;
  padding: 6px 0;
  width: 1px; */
}

.ce-hidden, .prop-hidden {
  cursor: move;
}

#canvasArea, #backgroundArea, #simulationArea, canvas {
  /* cursor: wait !important; */
}
=======
>>>>>>> 7670d76d

/** Color them dialog styles starts here*/

.ui-dialog[aria-describedby="colorThemesDialog"] {
  min-width: 760px;
  user-select: none;
}

.colorThemesDialog {
  height: 390px !important;
  display: grid;
  grid-template-columns: 1fr 1fr 1fr;
  overflow-y: auto;
  margin-top: 10px;
  border: 1px solid white !important;
}

.colorThemesDialog input {
  margin: 15px;
}

.colorThemesDialog label {
  margin-bottom: 0;
}

.theme {
  color: white;
  width: 202.5px;
  line-height: 30px;
  user-select: none;
  margin: 15px 0;
  border-radius: 1.5px;
  transition: all .1s ease-out;
  position: relative;
  overflow-x: hidden;
  height: 154px;
  margin: auto;
}

.themeNameBox {
  display: block;
  width: 100%;
  cursor: pointer;
}

.themeSel {
  background: transparent;
  display: block;
  width: 100%;
  height: 100%;
  position: absolute;
}

/*! Color them dialog styles ends here*/<|MERGE_RESOLUTION|>--- conflicted
+++ resolved
@@ -1244,7 +1244,6 @@
 .radio-green {
   background: #42b983;
 }
-<<<<<<< HEAD
 
 #element {
   margin: 0 10px;
@@ -1405,8 +1404,6 @@
 #canvasArea, #backgroundArea, #simulationArea, canvas {
   /* cursor: wait !important; */
 }
-=======
->>>>>>> 7670d76d
 
 /** Color them dialog styles starts here*/
 
