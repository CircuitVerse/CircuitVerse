<<<<<<< HEAD
.deleteOff{
    color: red;
    float: right;
    cursor: pointer;
    padding: 2px;
=======
#contextMenu{
	width:150px;
	visibility:hidden;
	box-shadow:0px 2px 7px rgba(0,0,0,0.2);
	border:1px solid rgba(0,0,0,0.2);
	position:fixed;
	z-index:100;
	background:#fff;
	opacity:0;
	top:100;
	left:100;
    cursor:pointer;
    color:#000;
	padding-bottom:4px;
	padding-top:4px;
	transition:opacity 0.2s ease-in-out;
	user-select:none;
}

#contextMenu ul{
    margin: 0;
    padding: 0;
	font: 16px sans-serif;
}

#contextMenu ul li{
	list-style:none;
	padding:8px;
	padding-left:20px;
}

#contextMenu ul li a{
    text-decoration:none;
    color:#000 !important;
}

#contextMenu ul li:hover{
	background:rgba(0,0,0,.1);
>>>>>>> 3e680ac1
}

button:focus {
    outline: 0;
}

.side {
    width: 270px;
    height: 100%;
    background-color: #333;
    padding: 3px;
    color: #fff;
    border-side: 1px solid #0099ff;
    border-bottom: 40px solid #0099ff;
    padding: 0.5em;
}

.option {
    display: block;
    background-color: black;
    border: 1px solid #005cb3;
    color: #0099ff;
    padding: 5px;
    width: 200px;
    margin: 3px;
}

.pannel-heading{
	background-color: #f5f5f5
}

#layoutDialog {
    position: absolute;
    right: 100px;
    top: 100px;
    z-index: 101;
    width: 200px;
    height: 230px;
	border: 1px solid grey;
	border-radius: 2px;
	background-color: white;
    overflow-x: hidden;
}

.projectName {
    /*margin:3px;*/
    color: #0099ff;
    margin: 0 auto;
    text-align: center;
    font-size: 1.4em;
    position: absolute;
    left: 50%;
    display: block;
    width: 500px;
    text-align: center;
    margin-left: -250px;
}

.inline {
    width: auto;
    padding-right: 20px;
    display: inline-block;
}

.option:hover {
    border-color: #0099ff;
}

input[type=radio]:checked~label {
    color: #0DFF92;
}

.option input[type=radio] {
    margin-right: 5px;
    /*position: absolute;*/
    visibility: hidden;
}

.option input[type=radio]:checked {
    /*position: absolute;*/
    visibility: visible;
}

.zoomButton:focus {
    outline: 0;
}

.zoomButton {
    padding: 5px;
    opacity: 0.3;
}

.zoomButton:hover {
    /*height:20px;
    width:20px;*/
    opacity: 0.8;
    transition: opacity 0.2s;
}

.ui-accordion-header-icon.ui-icon {
    /*background-image: url("./ui-icons_white_256x240.png");*/
}

.noSelect {
    -moz-user-select: none;
    -webkit-user-select: none;
    -ms-user-select: none;
    user-select: none;
    -o-user-select: none;
}

.pointerCursor {
    cursor: pointer;
}

.defaultCursor {
    cursor: default;
}

#container {
    display: table;
    width: 100%;
    height: 100%;
}

#container>div {
    display: table-row;
    height: 0;
}

#container>div.fill {
    height: auto;
}

#modules-header {
    margin-bottom: 0.5em;
    font-size: 1.3em;
    text-transform: uppercase;
    font-family: Arial, Helvetica, sans-serif;
    color: #0099ff;
    text-align: center;
    padding-top: 0.3em;
}

.panel {
    padding: 0em;
    background-color: #333;
    margin: 0;
    border-radius: 0;
    margin-bottom: 0em;
    border: 1px solid #0099ff;
}

.ui-accordion-header {
    background-color: #333;
    color: #fff;
    border: 1px solid #0099ff;
    border-radius: 0;
    margin: 0em;
    padding: 0em;
    outline: none;
}

.ui-accordion-header.ui-accordion-header-active.ui-state-active {
    background-color: #0099ff;
    outline: none;
    margin-bottom: 0;
}

.ui-accordion-header.ui-state-hover {
    background-color: #0066cc;
    outline: none;
    /*margin-bottom: 0;*/
}

/* MODULES */

.moduleProperty {
    display: none;
    background-color: #333;
    color: #fff;
    /*padding-bottom: 2em;*/
    margin-top: 1em;
}

#moduleProperty-inner {
    border: 1px solid #0099ff;
    padding: 1em;
    /*margin-bottom: 1em;*/
}

#moduleProperty-toolTip {
    padding: 10px;
    /*font-size: 1.1em;*/
    color: #0099ff;
}

#moduleProperty-title {
    text-transform: uppercase;
    font-size: 1.3em;
    color: #0099ff;
    margin-bottom: 0.55em;
    text-align: center;
}

#moduleProperty-header {
    font-size: 1.1em;
    text-transform: uppercase;
    margin-bottom: 0.5em;
}

#moduleProperty-inner>p {
    margin: 0;
    margin-top: 0.2em;
}

input, select {
    padding: 0.25rem;
}

.moduleProperty input, .moduleProperty select {
    background-color: #333;
    border: none;
    border-bottom: 2px solid #ccc;
}

.moduleProperty input:active, .moduleProperty input:focus, .moduleProperty select:active, .moduleProperty select:focus {
    border-bottom: 2px solid #0099ff;
}

.navbar.navbar-default {
    margin: 0px;
    border-radius: 0px;
    border: 0;
    padding: 0px;
    min-height: 0px;
    border-bottom: 1px solid #0099ff;
}

.navbar-brand {
    padding: 7px 15px;
    height: auto;
}

/* END OF MODULES  */

#tabsBar {
    width: 100%;
    /*height: 3em;*/
    margin-left: 20px;
    background-color: #000;
}

#tabsBar div {
    display: inline-block;
    /*padding-left: 0.5em;*/
    margin: 0.1em;
    color: #fff;
}

#tabsBar .circuits {
    color: #fff;
    text-align: center;
    background-color: #00284d;
    padding-left: 0.5em;
    padding-right: 0.5em;
    border: 1px solid #005cb3;
    border-radius: 0.1em;
}

#tabsBar .circuits:hover {
    background-color: #00ace6;
    /*border: 1px solid #0099ff;*/
    transition-duration: 100ms
}

#tabsBar .current {
    /*background-color: #0086b3;*/
    background-color: #004280;
    border: 1px solid #0099ff;
}

th, td {
    padding-left: 15px;
    padding-right: 15px;
    text-align: left;
    border: 1px solid #0099ff;
    color: white;
}

#booleanTable {
    width: 200px;
}

table {
    border-collapse: collapse;
    -webkit-user-select: none;
    /* Chrome/Safari */
    -moz-user-select: none;
    /* Firefox */
    -ms-user-select: none;
    /* IE10+ */
    /* Rules below not implemented in browsers yet */
    -o-user-select: none;
    user-select: none;
}

body, html {
    width: 100%;
    height: 100%;
    margin: 0;
    padding: 0;
    overflow: hidden
}

#MessageDiv {
    position: absolute;
    margin-left: 30px;
    bottom: 100px;
    /*height:auto;*/
    /*width:60%;*/
    /*padding: 2px;*/
    /*border: 3px solid red;*/
    /*border-radius: 6px;*/
    /*background-color: #fcc;*/
    z-index: 10;
}

.errorMessage {
    /*position: absolute;*/
    /*margin-left: 30%;*/
    /*bottom: 1px;*/
    height: auto;
    width: 100%;
    /*margin-bottom: 10px;*/
    padding: 2px;
    margin: 2px;
    border: 1px solid red;
    border-radius: 3px;
    background-color: #fee;
    font-size: 15px;
    /*z-index: 10;*/
}

.normalMessage {
    /*position: absolute;*/
    /*margin-left: 30%;*/
    /*bottom: 150px;*/
    height: auto;
    width: 100%;
    /*margin-bottom: 10px;*/
    padding: 2px;
    margin: 2px;
    border: 1px solid green;
    border-radius: 3px;
    background-color: #99ff33;
    font-size: 15px;
    /*z-index: 10;*/
}

#canvasArea {
    display: block;
    position: relative;
    /*height: 100%;*/
    width: 100%;
    background-color: red;
}

.simulation {
    position: relative;
    width: auto;
    height: 100%;
    overflow: hidden;
    background-color: "white";
}

.switch {
    position: relative;
    display: inline-block;
    width: 43px;
    height: 17px;
    margin-bottom: 0px;
}

.switch input {
    display: none;
}

.slider {
    position: absolute;
    cursor: pointer;
    top: 2;
    left: 0;
    right: 0;
    bottom: -2;
    background-color: #ccc;
    -webkit-transition: .4s;
    transition: .4s;
}

.slider:before {
    position: absolute;
    content: "";
    height: 17px;
    width: 17px;
    left: 0px;
    bottom: 0px;
    background-color: white;
    -webkit-transition: .4s;
    transition: .4s;
}

input:checked+.slider {
    background-color: #2196F3;
}

input:focus+.slider {
    box-shadow: 0 0 1px #2196F3;
}

input:checked+.slider:before {
    -webkit-transform: translateX(26px);
    -ms-transform: translateX(26px);
    transform: translateX(26px);
}

/* Rounded sliders */

.slider.round {
    border-radius: 34px;
}

.slider.round:before {
    border-radius: 50%;
}

/* Slider for white background */
.slider2 {
    position: absolute;
    cursor: pointer;
    top: 2;
    left: 0;
    right: 0;
    bottom: -2;
    /* border: 1px solid black; */
    background-color: #ccc;
    -webkit-transition: .4s;
    transition: .4s;
}

.slider2:before {
    position: absolute;
    content: "";
    height: 17px;
    width: 17px;
    left: 0px;
    bottom: 0px;
    background-color: #aaa;
    -webkit-transition: .4s;
    transition: .4s;
}

input:checked+.slider2 {
    background-color: #2196F3;
}

input:focus+.slider2 {
    box-shadow: 0 0 1px #2196F3;
}

input:checked+.slider2:before {
    -webkit-transform: translateX(26px);
    -ms-transform: translateX(26px);
    transform: translateX(26px);
}

/* Rounded sliders */

.slider2.round {
    border-radius: 34px;
}

.slider2.round:before {
    border-radius: 50%;
}

#miniMap {
    position: fixed;
    z-index: 2;
    bottom: 20px;
    right: 40px;
    /*height:150px;
  width: 25%;*/
    overflow-y: scroll;
    background-color: black;
    /*border:1px solid #aaa;*/
    opacity: 0.97;
    box-shadow: 0px 0px 15px #888888;
    overflow: hidden;
    /*transition: opacity .25s ease-in-out;*/
}

#plot {
    position: fixed;
    z-index: 1;
    bottom: 0;
    right: 0;
    /*display: block;*/
    /*height: 0px;*/
    /*width: 100%;*/
    overflow-y: scroll;
    background-color: #eee;
    /*background-blend-mode: color;*/
}

.left {
    float: left;
}

.right {
    float: right;
}

.icon {
    position: relative;
    height: 60px;
    width: 60px;
    /*margin: 1px;*/
    margin-bottom: 5px;
    display: inline-block;
    background-color: white;
    border-radius: 4px;
    /*border-color: #0099ff;*/
    border: 2px solid #0099ff;
    text-align: center;
    font-size: 8px;
    padding: 3px;
}

img {
    display: none;
}

div.icon img {
    -webkit-user-drag: none;
    -khtml-user-drag: none;
    -moz-user-drag: none;
    -o-user-drag: none;
    user-drag: none;
    /*margin: auto;*/
    width: 100%;
    /*height:100%;*/
    display: inline-block
}

.img__description {
    position: absolute;
    /*top: 0;*/
    bottom: -10;
    left: 0;
    right: 0;
    background-color: #0099ff;
    color: white;
    font-size: 8px;
    /*background: rgba(29, 106, 154, 0.72);
  color: #fff;*/
    visibility: hidden;
    border-bottom-left-radius: 2px;
    border-bottom-right-radius: 2px;
    opacity: 0;
    /* transition effect. not necessary */
    transition: opacity .2s, visibility .2s;
}

.icon:hover .img__description {
    visibility: visible;
    opacity: 1;
}

.icon:hover {
    /*background-color: #cce5ff;*/
    /*border-color: blue;*/
    margin-bottom: 1px;
    height: 64px;
    background-color: #f5f5f5;
    transition: height 0.2s margin 0.2s;
}

/* For loading screen - pace.js */

.pace {
    -webkit-pointer-events: none;
    pointer-events: none;
    -webkit-user-select: none;
    -moz-user-select: none;
    user-select: none;
    width: 100%;
    height: 100%;
    background-color: #fff;
}

.pace-inactive {
    display: none;
}

#Help {
    visibility: hidden;
    /* Hidden by default. Visible on click */
    min-width: 250px;
    /* Set a default minimum width */
    margin-left: -125px;
    /* Divide value of min-width by 2 */
    background-color: #333;
    /* Black background color */
    color: #fff;
    /* White text color */
    text-align: center;
    /* Centered text */
    border-radius: 2px;
    /* Rounded borders */
    padding: 16px;
    /* Padding */
    position: fixed;
    /* Sit on top of the screen */
    z-index: 1;
    /* Add a z-index if needed */
    right: 50px;
    /* Center the snackbar */
    bottom: 50px;
    /* 30px from the bottom */
    opacity: 0;
}

#Help.show {
    visibility: visible;
    /* Show the snackbar */
    opacity: 1;
    -webkit-transition-delay: 0.5s;
    /* Safari */
    transition-delay: 0.5s;
    -webkit-transition-duration: 0.3s;
    /* Safari */
    transition-duration: 0.3s;
}

/* Animations to fade the snackbar in and out */

@-webkit-keyframes fadein {
    from {
        opacity: 0;
    }
    to {
        opacity: 1;
    }
}

@keyframes fadein {
    from {
        opacity: 0;
    }
    to {
        opacity: 1;
    }
}

@-webkit-keyframes fadeout {
    from {
        opacity: 1;
    }
    to {
        opacity: 0;
    }
}

@keyframes fadeout {
    from {
        bottom: 0px;
        opacity: 1;
    }
    to {
        bottom: 0;
        opacity: 0;
    }
}

.pace .pace-progress {
    background: #29d;
    position: fixed;
    z-index: 2000;
    top: 0;
    right: 100%;
    width: 50%;
    height: 5px;
}

/* dropdown-menu styles */

.dropdown-menu {
    background-color: black;
    border: 1px solid #09f;
    border-top: none;
}

.navbar-nav>li>a {
    padding: 7px 15px;
}

.dropdown-menu>li>a {
    color: #939393;
    padding: 3px 14px;
}

.dropdown-menu>li>a:hover {
    color: #4db8ff;
    background-color: black;
}

.ui-dialog {
    background: #222;
}

.ui-dialog p {
    color: #9d9d9d;
}

.ui-widget-header {
    border: 1px solid #0099ff;
    color: #0099ff;
}

.ui-dialog-buttonpane {
    background-color: black;
}

.ui-dialog-titlebar {
    background-color: black;
}

.ui-dialog-titlebar-close {
    background-image: url('../img/cross.png');
    position: absolute;
	right: .3em;
	top: 50%;
	width: 21px;
	margin: -10px 0 0 0;
	padding: 1px;
	height: 20px;
}

.ui-icon-close{background-position:-80px -128px}

.ui-dialog .ui-dialog-buttonpane button {
    background-color: #004280;
    border: 1px solid #09f;
    color: white
}

.navbar .nav.pull-right {
    float: right;
    margin-right: 10px;
    /*set margin this way in your custom styesheet*/
}

/* LOADING ICON CSS STARTS*/

.sk-folding-cube {
    margin: 20px auto;
    width: 40px;
    height: 40px;
    position: relative;
    -webkit-transform: rotateZ(45deg);
    transform: rotateZ(45deg);
}

.sk-folding-cube .sk-cube {
    float: left;
    width: 50%;
    height: 50%;
    position: relative;
    -webkit-transform: scale(1.1);
    -ms-transform: scale(1.1);
    transform: scale(1.1);
}

.sk-folding-cube .sk-cube:before {
    content: '';
    position: absolute;
    top: 0;
    left: 0;
    width: 100%;
    height: 100%;
    background-color: #09f;
    -webkit-animation: sk-foldCubeAngle 2.4s infinite linear both;
    animation: sk-foldCubeAngle 2.4s infinite linear both;
    -webkit-transform-origin: 100% 100%;
    -ms-transform-origin: 100% 100%;
    transform-origin: 100% 100%;
}

.sk-folding-cube .sk-cube2 {
    -webkit-transform: scale(1.1) rotateZ(90deg);
    transform: scale(1.1) rotateZ(90deg);
}

.sk-folding-cube .sk-cube3 {
    -webkit-transform: scale(1.1) rotateZ(180deg);
    transform: scale(1.1) rotateZ(180deg);
}

.sk-folding-cube .sk-cube4 {
    -webkit-transform: scale(1.1) rotateZ(270deg);
    transform: scale(1.1) rotateZ(270deg);
}

.sk-folding-cube .sk-cube2:before {
    -webkit-animation-delay: 0.3s;
    animation-delay: 0.3s;
}

.sk-folding-cube .sk-cube3:before {
    -webkit-animation-delay: 0.6s;
    animation-delay: 0.6s;
}

.sk-folding-cube .sk-cube4:before {
    -webkit-animation-delay: 0.9s;
    animation-delay: 0.9s;
}

@-webkit-keyframes sk-foldCubeAngle {
    0%, 10% {
        -webkit-transform: perspective(140px) rotateX(-180deg);
        transform: perspective(140px) rotateX(-180deg);
        opacity: 0;
    }
    25%, 75% {
        -webkit-transform: perspective(140px) rotateX(0deg);
        transform: perspective(140px) rotateX(0deg);
        opacity: 1;
    }
    90%, 100% {
        -webkit-transform: perspective(140px) rotateY(180deg);
        transform: perspective(140px) rotateY(180deg);
        opacity: 0;
    }
}

@keyframes sk-foldCubeAngle {
    0%, 10% {
        -webkit-transform: perspective(140px) rotateX(-180deg);
        transform: perspective(140px) rotateX(-180deg);
        opacity: 0;
    }
    25%, 75% {
        -webkit-transform: perspective(140px) rotateX(0deg);
        transform: perspective(140px) rotateX(0deg);
        opacity: 1;
    }
    90%, 100% {
        -webkit-transform: perspective(140px) rotateY(180deg);
        transform: perspective(140px) rotateY(180deg);
        opacity: 0;
    }
}

/* LOADING ICON CSS ENDS*/<|MERGE_RESOLUTION|>--- conflicted
+++ resolved
@@ -1,10 +1,11 @@
-<<<<<<< HEAD
+
 .deleteOff{
     color: red;
     float: right;
     cursor: pointer;
     padding: 2px;
-=======
+}
+
 #contextMenu{
 	width:150px;
 	visibility:hidden;
@@ -43,7 +44,6 @@
 
 #contextMenu ul li:hover{
 	background:rgba(0,0,0,.1);
->>>>>>> 3e680ac1
 }
 
 button:focus {
