--- conflicted
+++ resolved
@@ -1,8 +1,8 @@
 import { setup } from './setup';
 import Array from './arrayHelpers';
 import 'bootstrap';
-<<<<<<< HEAD
 import YosysJSON2CV from './Verilog2CV'
+import { keyBinder } from './hotkey_binder/keyBinder';
 
 document.addEventListener('DOMContentLoaded', () => {
     setup();
@@ -79,13 +79,7 @@
     };
 
     YosysJSON2CV(js);
-=======
-import { keyBinder } from './hotkey_binder/keyBinder';
-
-document.addEventListener('DOMContentLoaded', () => {
-    setup();
     keyBinder();
->>>>>>> 899f5233
 });
 
 window.Array = Array;