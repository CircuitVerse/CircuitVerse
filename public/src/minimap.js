--- conflicted
+++ resolved
@@ -1,10 +1,7 @@
 import simulationArea from './simulationArea';
-<<<<<<< HEAD
 import { colors } from './themer/themer';
-=======
 import { layoutModeGet } from './layoutMode';
 
->>>>>>> 4e887c41
 /**
  * @type {Object} miniMapArea
  * This object is used to draw the miniMap.
