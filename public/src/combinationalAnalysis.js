/* eslint-disable import/no-cycle */
/* eslint-disable guard-for-in */
/* eslint-disable no-restricted-syntax */
import Node from './node';
import { scheduleBackup } from './data/backupCircuit';
import BooleanMinimize from './quinMcCluskey';
import Input from './modules/Input';
import ConstantVal from './modules/ConstantVal';
import Output from './modules/Output';
import AndGate from './modules/AndGate';
import OrGate from './modules/OrGate';
import NotGate from './modules/NotGate';
import { stripTags } from './utils';

var inputSample = 5;
var dataSample = [['01---', '11110', '01---', '00000'], ['01110', '1-1-1', '----0'], ['01---', '11110', '01110', '1-1-1', '0---0'], ['----1']];

var sampleInputListNames = ['A', 'B'];
var sampleOutputListNames = ['X'];

/**
 * The prompt for combinational analysis
 * @param {Scope=} - the circuit in which we want combinational analysis
 * @category combinationalAnalysis
 */
export function createCombinationalAnalysisPrompt(scope = globalScope) {
    scheduleBackup();
    $('#combinationalAnalysis').empty();
    $('#combinationalAnalysis').append("<p>Enter Input names separated by commas: <input id='inputNameList' type='text'  placeHolder='eg. In A, In B'></p>");
    $('#combinationalAnalysis').append("<p>Enter Output names separated by commas: <input id='outputNameList' type='text'  placeHolder='eg. Out X, Out Y'></p>");
    $('#combinationalAnalysis').append("<p style='text-align:center;'>OR</p>");
    $('#combinationalAnalysis').append("<p>Enter Boolean Function: <input class='truth_table_input' autofocus id='booleanExpression' placeholder='Example: (AB)'C+D' type='text'></p>");
    $('#combinationalAnalysis').append("<label class='cb-checkbox'>I need a decimal column.<input id='decimalColumnBox' type='checkbox'></label>");
    $('#combinationalAnalysis').dialog({
        resizable:false,
        width: 'auto',
        buttons: [
            {
                text: 'Next',
                click() {
<<<<<<< HEAD
                    var inputList = $('#inputNameList').val().split(',');
                    var outputList = $('#outputNameList').val().split(',');
                    var booleanExpression = $('#booleanExpression').val();
=======
                    var inputList = stripTags($("#inputNameList").val()).split(',');
                    var outputList = stripTags($("#outputNameList").val()).split(',');
                   
>>>>>>> 894fbf31
                    inputList = inputList.map((x) => x.trim());
                    inputList = inputList.filter((e) => e);
                    outputList = outputList.map((x) => x.trim());
                    outputList = outputList.filter((e) => e);
                    booleanExpression = booleanExpression.replace(/ /g, '');
                    booleanExpression = booleanExpression.toUpperCase();
                    
                    var booleanInputVariables = [];
                    for (var i = 0; i < booleanExpression.length; i++) {
                        if ((booleanExpression[i] >= 'A' && booleanExpression[i] <= 'Z')) {
                            if (booleanExpression.indexOf(booleanExpression[i]) == i) {
                                booleanInputVariables.push(booleanExpression[i]);
                            }
                        }
                    }
                    booleanInputVariables.sort();
                    
                    if (inputList.length > 0 && outputList.length > 0 && booleanInputVariables.length == 0) {
                        $(this).dialog('close');
                        createBooleanPrompt(inputList, outputList, scope);
                    } 
                    else if (booleanInputVariables.length > 0 && inputList.length == 0 && outputList.length == 0){
                        $(this).dialog('close');
                        booleanFunction(booleanInputVariables, booleanExpression, scope);
                    }
                    else if (( inputList.length == 0 || outputList.length == 0 ) && booleanInputVariables == 0) {
                        alert('Enter Input / Output Variable(s) OR Boolean Function!');
                    }
                    else {
                        alert('Use Either Combinational Analysis Or Boolean Function To Generate Circuit!');
                    }
                },
            },
        ],
    });
    $("#combinationalAnalysis").checkBo();
}
/**
 * This funciton hashes the output array and makes required JSON using
 * a BooleanMinimize class defined in Quin_Mcluskey.js var s which will
 * be output table is also initialied here
 * @param {Array} inputListNames - labels of input nodes
 * @param {Array} outputListNames - labels of output nodes
 * @param {Scope=} scope - h circuit
 * @category combinationalAnalysis
 */
function createBooleanPrompt(inputListNames, outputListNames, scope = globalScope) {
    var inputListNames = inputListNames || (prompt('Enter inputs separated by commas').split(','));
    var outputListNames = outputListNames || (prompt('Enter outputs separated by commas').split(','));
    var outputListNamesInteger = [];
    for (var i = 0; i < outputListNames.length; i++) { outputListNamesInteger[i] = 7 * i + 13; }// assigning an integer to the value, 7*i + 13 is random

    var s = '<table  class="content-table">';
    s += '<tbody style="display:block; max-height:70vh; overflow-y:scroll" >';
    s += '<tr>';
    if ($('#decimalColumnBox').is(':checked')) { s += '<th>' + 'dec' + '</th>'; }
    for (var i = 0; i < inputListNames.length; i++) { s += `<th>${inputListNames[i]}</th>`; }
    for (var i = 0; i < outputListNames.length; i++) { s += `<th>${outputListNames[i]}</th>`; }
    s += '</tr>';

    var matrix = [];
    for (var i = 0; i < inputListNames.length; i++) {
        matrix[i] = new Array((1 << inputListNames.length));
    }

    for (var i = 0; i < inputListNames.length; i++) {
        for (var j = 0; j < (1 << inputListNames.length); j++) {
            matrix[i][j] = (+((j & (1 << (inputListNames.length - i - 1))) != 0));
        }
    }

    for (var j = 0; j < (1 << inputListNames.length); j++) {
        s += '<tr>';
        if ($('#decimalColumnBox').is(':checked')) { s += `<td>${j}</td>`; }
        for (var i = 0; i < inputListNames.length; i++) {
            s += `<td>${matrix[i][j]}</td>`;
        }
        for (var i = 0; i < outputListNamesInteger.length; i++) {
            s += `<td class ="output ${outputListNamesInteger[i]}" id="${j}">` + 'x' + '</td>';
            // using hash values as they'll be used in the generateBooleanTableData function
        }
        s += '</tr>';
    }
    s += '</tbody>';
    s += '</table>';
    $('#combinationalAnalysis').empty();
    $('#combinationalAnalysis').append(s);
    $('#combinationalAnalysis').dialog({
        resizable:false,
        width: 'auto',
        buttons: [
            {
                text: 'Generate Circuit',
                click() {
                    $(this).dialog('close');
                    var data = generateBooleanTableData(outputListNamesInteger);
                    // passing the hash values to avoid spaces being passed which is causing a problem
                    var minimizedCircuit = [];
                    let inputCount = inputListNames.length;
                    for (const output in data) {
                        let oneCount = data[output][1].length; // Number of ones
                        let zeroCount = data[output][0].length; // Number of zeroes
                        if(oneCount == 0) {
                            // Hardcode to 0 as output
                            minimizedCircuit.push(['-'.repeat(inputCount) + '0']);
                        }
                        else if(zeroCount == 0) {
                            // Hardcode to 1 as output
                            minimizedCircuit.push(['-'.repeat(inputCount) + '1']);
                        }
                        else {
                            // Perform KMap like minimzation
                            const temp = new BooleanMinimize(
                                inputListNames.length,
                                data[output][1].map(Number),
                                data[output].x.map(Number),
                            );
                            minimizedCircuit.push(temp.result);
                        }
                    }
                    drawCombinationalAnalysis(minimizedCircuit, inputListNames, outputListNames, scope);
                },
            },
            {
                text: 'Print Truth Table',
                click() {
                    var sTable = document.getElementById('combinationalAnalysis').innerHTML;
                    var style = '<style> table {font: 20px Calibri;} table, th, td {border: solid 1px #DDD;border-collapse: collapse;} padding: 2px 3px;text-align: center;} </style>';
                    var win = window.open('', '', 'height=700,width=700');
                    var htmlBody = `
                      <html><head>\
                      <title>Boolean Logic Table</title>\
                      ${style}\
                      </head>\
                      <body>\
                      <center>${sTable}</center>\
                      </body></html>
                    `;
                    win.document.write(htmlBody);
                    win.document.close();
                    win.print();
                },
            },
        ],
    });

    $('.output').on('click',function () {
        var v = $(this).html();
        if (v == 0)v = $(this).html(1);
        else if (v == 1)v = $(this).html('x');
        else if (v == 'x')v = $(this).html(0);
    });
}

function generateBooleanTableData(outputListNames) {
    var data = {};
    for (var i = 0; i < outputListNames.length; i++) {
        data[outputListNames[i]] = {
            x: [],
            1: [],
            0: [],
        };
        var rows = $(`.${outputListNames[i]}`);
        for (let j = 0; j < rows.length; j++) {
            data[outputListNames[i]][rows[j].innerHTML].push(rows[j].id);
        }
    }
    return data;
}

function drawCombinationalAnalysis(combinationalData, inputList, outputListNames, scope = globalScope) {
    var inputCount = inputList.length;
    var maxTerms = 0;
    for (var i = 0; i < combinationalData.length; i++) { maxTerms = Math.max(maxTerms, combinationalData[i].length); }

    var startPosX = 200;
    var startPosY = 200;

    var currentPosY = 300;
    var andPosX = startPosX + inputCount * 40 + 40 + 40;
    var orPosX = andPosX + Math.floor(maxTerms / 2) * 10 + 80;
    var outputPosX = orPosX + 60;
    var inputObjects = [];

    var logixNodes = [];

    // Appending constant input to the end of inputObjects
    for (var i = 0; i <= inputCount; i++) {
        if(i < inputCount) {
            // Regular Input
            inputObjects.push(new Input(startPosX + i * 40, startPosY, scope, 'DOWN', 1));
            inputObjects[i].setLabel(inputList[i]);
        }
        else {
            // Constant Input
            inputObjects.push(new ConstantVal(startPosX + i * 40, startPosY, scope, 'DOWN', 1, '1'));
            inputObjects[i].setLabel('_C_');
        }
        
        inputObjects[i].newLabelDirection('UP');
        var v1 = new Node(startPosX + i * 40, startPosY + 20, 2, scope.root);
        inputObjects[i].output1.connect(v1);
        var v2 = new Node(startPosX + i * 40 + 20, startPosY + 20, 2, scope.root);
        v1.connect(v2);
        var notG = new NotGate(startPosX + i * 40 + 20, startPosY + 40, scope, 'DOWN', 1);
        notG.inp1.connect(v2);
        logixNodes.push(v1);
        logixNodes.push(notG.output1);
    }

    function countTerm(s) {
        var c = 0;
        for (var i = 0; i < s.length; i++) { if (s[i] !== '-')c++; }
        return c;
    }

    for (var i = 0; i < combinationalData.length; i++) {
        var andGateNodes = [];
        for (var j = 0; j < combinationalData[i].length; j++) {
            var c = countTerm(combinationalData[i][j]);
            if (c > 1) {
                var andGate = new AndGate(andPosX, currentPosY, scope, 'RIGHT', c, 1);
                andGateNodes.push(andGate.output1);
                var misses = 0;
                for (var k = 0; k < combinationalData[i][j].length; k++) {
                    if (combinationalData[i][j][k] == '-') { misses++; continue; }
                    var index = 2 * k + (combinationalData[i][j][k] == 0);
                    var v = new Node(logixNodes[index].absX(), andGate.inp[k - misses].absY(), 2, scope.root);
                    logixNodes[index].connect(v);
                    logixNodes[index] = v;
                    v.connect(andGate.inp[k - misses]);
                }
            } else {
                for (var k = 0; k < combinationalData[i][j].length; k++) {
                    if (combinationalData[i][j][k] == '-') continue;
                    var index = 2 * k + (combinationalData[i][j][k] == 0);
                    var andGateSubstituteNode = new Node(andPosX, currentPosY, 2, scope.root);
                    var v = new Node(logixNodes[index].absX(), andGateSubstituteNode.absY(), 2, scope.root);
                    logixNodes[index].connect(v);
                    logixNodes[index] = v;
                    v.connect(andGateSubstituteNode);
                    andGateNodes.push(andGateSubstituteNode);
                }
            }
            currentPosY += c * 10 + 30;
        }

        var andGateCount = andGateNodes.length;
        var midWay = Math.floor(andGateCount / 2);
        var orGatePosY = (andGateNodes[midWay].absY() + andGateNodes[Math.floor((andGateCount - 1) / 2)].absY()) / 2;
        if (orGatePosY % 10 == 5) { orGatePosY += 5; } // To make or gate fall in grid
        if (andGateCount > 1) {
            var o = new OrGate(orPosX, orGatePosY, scope, 'RIGHT', andGateCount, 1);
            if (andGateCount % 2 == 1)andGateNodes[midWay].connect(o.inp[midWay]);
            for (var j = 0; j < midWay; j++) {
                var v = new Node(andPosX + 30 + (midWay - j) * 10, andGateNodes[j].absY(), 2, scope.root);
                v.connect(andGateNodes[j]);
                var v2 = new Node(andPosX + 30 + (midWay - j) * 10, o.inp[j].absY(), 2, scope.root);
                v2.connect(v);
                o.inp[j].connect(v2);

                var v = new Node(andPosX + 30 + (midWay - j) * 10, andGateNodes[andGateCount - j - 1].absY(), 2, scope.root);
                v.connect(andGateNodes[andGateCount - j - 1]);
                var v2 = new Node(andPosX + 30 + (midWay - j) * 10, o.inp[andGateCount - j - 1].absY(), 2, scope.root);
                v2.connect(v);
                o.inp[andGateCount - j - 1].connect(v2);
            }
            var out = new Output(outputPosX, o.y, scope, 'LEFT', 1);
            out.inp1.connect(o.output1);
        } else {
            var out = new Output(outputPosX, andGateNodes[0].absY(), scope, 'LEFT', 1);
            out.inp1.connect(andGateNodes[0]);
        }
        out.setLabel(outputListNames[i]);
        out.newLabelDirection('RIGHT');
    }
    for (var i = 0; i < logixNodes.length; i++) {
        if (logixNodes[i].absY() != currentPosY) {
            var v = new Node(logixNodes[i].absX(), currentPosY, 2, scope.root);
            logixNodes[i].connect(v);
        }
    }
<<<<<<< HEAD
}

/**
 * This function solves booleanExpression and
 * generates truth table for corresponding expression.
 * This function generates proper datapipeline connecting to
 * DrawcombinationalAnalysis to generate circuit.
 * @param {Array} inputListNames - labels of input nodes
 * @param {String} booleanExpression - BooleanExpression which is to be solved
 * @param {Scope=} scope - h circuit
 */

function booleanFunction(inputListNames, booleanExpression, scope = globalScope){
    let i, j;
    let output = [];

    if (booleanExpression.match(/[^ABCDEFGHIJKLMNOPQRSTUVWXYZabcdefghijklmnopqrstuvwxyz01+'() ]/g) != null) {
        alert('One of the characters is not allowed.');
        return;
    }

    if (inputListNames.length > 8) {
        alert('You can only have 8 variables at a time.');
        return;
    }

    var s = '<table  class="content-table">';
    s += '<tbody style="display:block; max-height:70vh; overflow-y:scroll" >';
    s += '<tr>';
    if ($('#decimalColumnBox').is(':checked')) { s += '<th>' + 'dec' + '</th>'; }
    for ( i = 0; i < inputListNames.length; i++) { s += `<th>${inputListNames[i]}</th>`; }
    s += `<th>${booleanExpression}</th>`;
    s += '</tr>';
    var matrix = [];
    for ( i = 0; i < inputListNames.length; i++) {
        matrix[i] = new Array((inputListNames.length));
    }

    for ( i = 0; i < inputListNames.length; i++) {
        for ( j = 0; j < (1 << inputListNames.length); j++) {
            matrix[i][j] = (+((j & (1 << (inputListNames.length - i - 1))) != 0));
        }
    }
    //generate equivalent expression by replacing input vars with possible combinations of o and 1
    for (i = 0; i < Math.pow(2, inputListNames.length); i++) {
        let data = [];
        for (j = 0; j < inputListNames.length; j++) {
            data[j] = Math.floor(i / Math.pow(2, inputListNames.length - j - 1)) % 2;
        } 
        let equation = booleanExpression;
        for (j = 0; j < inputListNames.length; j++) {
            equation = equation.replace(new RegExp(inputListNames[j], 'g'), data[j]);
        }

        output[i] = solve(equation);
    }
     
    for ( j = 0; j < (1 << inputListNames.length); j++) {
        s += '<tr>';
        if ($('#decimalColumnBox').is(':checked')) { s += `<td>${j}</td>`; }
        for ( i = 0; i < inputListNames.length; i++) {
            s += `<td>${matrix[i][j]}</td>`;
        }
        
        s += `<td class="13" id="${j}">` + `${output[j]}` + '</td>';
        s += '</tr>';
    }

    s += '</tbody>';
    s += '</table>';
   
    function solve(equation) {
        while (equation.indexOf("(") != -1) {
            let start = equation.lastIndexOf("(");
            let end = equation.indexOf(")", start);
            if (start != -1)
                equation = equation.substring(0, start)
                    + solve(equation.substring(start + 1, end))
                    + equation.substring(end + 1);
        }
        equation = equation.replace(/''/g, '');
        equation = equation.replace(/0'/g, '1');
        equation = equation.replace(/1'/g, '0');
        for (let i = 0; i < equation.length - 1; i++)
            if ((equation[i] == '0' || equation[i] == '1') && (equation[i + 1] == '0' || equation[i + 1] == '1'))
                equation = equation.substring(0, i + 1) + '*' + equation.substring(i + 1, equation.length);
        try {
            let safeEval = eval;
            let answer = safeEval(equation);
            if (answer == 0)
                return 0;
            if (answer > 0)
                return 1;
            return '';
        } catch (e) {
            return '';
        }
    }
 
    $('#combinationalAnalysis').empty();
    $('#combinationalAnalysis').append(s);
    $('#combinationalAnalysis').dialog({
        resizable: false,
        width: 'auto',
        buttons: [
            {
                text: 'Generate Circuit',
                click() {
                    $(this).dialog('close');
                    var data = generateBooleanTableData([13]);
                    var minimizedCircuit = [];
                    let inputCount = inputListNames.length;
                    for (const output in data) {
                        let oneCount = data[output][1].length;
                        let zeroCount = data[output][0].length;
                        if (oneCount == 0) {
                            minimizedCircuit.push(['-'.repeat(inputCount) + '0']);
                        }
                        else if (zeroCount == 0) {
                            minimizedCircuit.push(['-'.repeat(inputCount) + '1']);
                        }
                        else {
                            const temp = new BooleanMinimize(
                                inputListNames.length,
                                data[output][1].map(Number),
                                data[output].x.map(Number),
                            );
                            minimizedCircuit.push(temp.result);
                        }
                        
                    }
                    drawCombinationalAnalysis(minimizedCircuit, inputListNames, [`${booleanExpression}`], scope);
                },
            },
            {
                text: 'Print Truth Table',
                click() {
                    var sTable = document.getElementById('combinationalAnalysis').innerHTML;
                    var style = '<style> table {font: 20px Calibri;} table, th, td {border: solid 1px #DDD;border-collapse: collapse;} padding: 2px 3px;text-align: center;} </style>';
                    var win = window.open('', '', 'height=700,width=700');
                    var htmlBody = `
                      <html><head>\
                      <title>Boolean Logic Table</title>\
                      ${style}\
                      </head>\
                      <body>\
                      <center>${sTable}</center>\
                      </body></html>
                    `;
                    win.document.write(htmlBody);
                    win.document.close();
                    win.print();
                },
            },    
        ],
    });
=======
    globalScope.centerFocus();
>>>>>>> 894fbf31
}<|MERGE_RESOLUTION|>--- conflicted
+++ resolved
@@ -38,15 +38,9 @@
             {
                 text: 'Next',
                 click() {
-<<<<<<< HEAD
-                    var inputList = $('#inputNameList').val().split(',');
-                    var outputList = $('#outputNameList').val().split(',');
-                    var booleanExpression = $('#booleanExpression').val();
-=======
                     var inputList = stripTags($("#inputNameList").val()).split(',');
                     var outputList = stripTags($("#outputNameList").val()).split(',');
                    
->>>>>>> 894fbf31
                     inputList = inputList.map((x) => x.trim());
                     inputList = inputList.filter((e) => e);
                     outputList = outputList.map((x) => x.trim());
@@ -329,7 +323,7 @@
             logixNodes[i].connect(v);
         }
     }
-<<<<<<< HEAD
+    globalScope.centerFocus();
 }
 
 /**
@@ -486,7 +480,4 @@
             },    
         ],
     });
-=======
-    globalScope.centerFocus();
->>>>>>> 894fbf31
 }