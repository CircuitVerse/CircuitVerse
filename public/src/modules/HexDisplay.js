import CircuitElement from "../circuitElement";
import Node, { findNode } from "../node";
import simulationArea from "../simulationArea";
import { correctWidth, lineTo, moveTo, arc, rect2 } from "../canvasApi";
import { changeInputSize } from "../modules";
/**
 * @class
 * HexDisplay
 * @extends CircuitElement
 * @param {number} x - x coordinate of element.
 * @param {number} y - y coordinate of element.
 * @param {Scope=} scope - Cirucit on which element is drawn
 * @category modules
 */
import { colors } from "../themer/themer";

export default class HexDisplay extends CircuitElement {
    constructor(x, y, scope = globalScope) {
        super(x, y, scope, "RIGHT", 4);
        /* this is done in this.baseSetup() now
        this.scope['HexDisplay'].push(this);
        */
        this.directionFixed = true;
        this.fixedBitWidth = true;
        this.setDimensions(30, 50);
        this.inp = new Node(0, -50, 0, this, 4);
        this.direction = "RIGHT";
    }

    /**
     * @memberof HexDisplay
     * fn to create save Json Data of object
     * @return {JSON}
     */
    customSave() {
        const data = {
            nodes: {
                inp: findNode(this.inp),
            },
        };
        return data;
    }

    /**
     * @memberof HexDisplay
     * function to draw element
     */
    customDrawSegment(x1, y1, x2, y2, color) {
        if (color === undefined) color = "lightgrey";
        var ctx = simulationArea.context;
        ctx.beginPath();
        ctx.strokeStyle = color;
        ctx.lineWidth = correctWidth(5);
        const xx = this.x;
        const yy = this.y;

        moveTo(ctx, x1, y1, xx, yy, this.direction);
        lineTo(ctx, x2, y2, xx, yy, this.direction);
        ctx.closePath();
        ctx.stroke();
    }

    /**
     * @memberof HexDisplay
     * function to draw element
     */
    customDraw() {
        var ctx = simulationArea.context;

        const xx = this.x;
        const yy = this.y;

        ctx.strokeStyle = colors["stroke"];
        ctx.lineWidth = correctWidth(3);

        let a = 0,
            b = 0,
            c = 0,
            d = 0,
            e = 0,
            f = 0,
            g = 0;
        switch (this.inp.value) {
            case 0:
                a = b = c = d = e = f = 1;
                break;
            case 1:
                b = c = 1;
                break;
            case 2:
                a = b = g = e = d = 1;
                break;
            case 3:
                a = b = g = c = d = 1;
                break;
            case 4:
                f = g = b = c = 1;
                break;
            case 5:
                a = f = g = c = d = 1;
                break;
            case 6:
                a = f = g = e = c = d = 1;
                break;
            case 7:
                a = b = c = 1;
                break;
            case 8:
                a = b = c = d = e = g = f = 1;
                break;
            case 9:
                a = f = g = b = c = 1;
                break;
            case 0xa:
                a = f = b = c = g = e = 1;
                break;
            case 0xb:
                f = e = g = c = d = 1;
                break;
            case 0xc:
                a = f = e = d = 1;
                break;
            case 0xd:
                b = c = g = e = d = 1;
                break;
            case 0xe:
                a = f = g = e = d = 1;
                break;
            case 0xf:
                a = f = g = e = 1;
                break;
            default:
        }
        this.customDrawSegment(18, -3, 18, -38, ["lightgrey", "red"][b]);
        this.customDrawSegment(18, 3, 18, 38, ["lightgrey", "red"][c]);
        this.customDrawSegment(-18, -3, -18, -38, ["lightgrey", "red"][f]);
        this.customDrawSegment(-18, 3, -18, 38, ["lightgrey", "red"][e]);
        this.customDrawSegment(-17, -38, 17, -38, ["lightgrey", "red"][a]);
        this.customDrawSegment(-17, 0, 17, 0, ["lightgrey", "red"][g]);
        this.customDrawSegment(-15, 38, 17, 38, ["lightgrey", "red"][d]);
    }

<<<<<<< HEAD

    subcircuitDrawSegment(x1, y1, x2, y2, color, xxSegment, yySegment) {
        if (color == undefined) color = "lightgrey";
        var ctx = simulationArea.context;
        ctx.beginPath();
        ctx.strokeStyle = color;
        ctx.lineWidth = correctWidth(3);
        var xx = xxSegment;
        var yy = yySegment;

        moveTo(ctx, x1, y1, xx, yy, this.direction);
        lineTo(ctx, x2, y2, xx, yy, this.direction);
        ctx.closePath();
        ctx.stroke();
    }
    // Draws the element in the subcircuit. Used in layout mode
    subcircuitDraw(xOffset = 0, yOffset = 0) {
        var ctx = simulationArea.context;

        var xx = this.subcircuitMetadata.x + xOffset;
        var yy = this.subcircuitMetadata.y + yOffset;

        ctx.strokeStyle = "black";
        ctx.lineWidth = correctWidth(3);
        let a = 0,
            b = 0,
            c = 0,
            d = 0,
            e = 0,
            f = 0,
            g = 0;

        switch (this.inp.value) {
            case 0:
                a = b = c = d = e = f = 1;
                break;
            case 1:
                b = c = 1;
                break;
            case 2:
                a = b = g = e = d = 1;
                break;
            case 3:
                a = b = g = c = d = 1;
                break;
            case 4:
                f = g = b = c = 1;
                break;
            case 5:
                a = f = g = c = d = 1;
                break;
            case 6:
                a = f = g = e = c = d = 1;
                break;
            case 7:
                a = b = c = 1;
                break;
            case 8:
                a = b = c = d = e = g = f = 1;
                break;
            case 9:
                a = f = g = b = c = 1;
                break;
            case 0xA:
                a = f = b = c = g = e = 1;
                break;
            case 0xB:
                f = e = g = c = d = 1;
                break;
            case 0xC:
                a = f = e = d = 1;
                break;
            case 0xD:
                b = c = g = e = d = 1;
                break;
            case 0xE:
                a = f = g = e = d = 1;
                break;
            case 0xF:
                a = f = g = e = 1;
                break;
            default:

        }
        this.subcircuitDrawSegment(10, -20, 10, -38, ["lightgrey", "red"][b],xx, yy);
        this.subcircuitDrawSegment(10, -17, 10, 1, ["lightgrey", "red"][c],xx, yy);
        this.subcircuitDrawSegment(-10, -20, -10, -38, ["lightgrey", "red"][f],xx, yy);
        this.subcircuitDrawSegment(-10, -17, -10, 1, ["lightgrey", "red"][e],xx, yy);
        this.subcircuitDrawSegment(-8, -38, 8, -38, ["lightgrey", "red"][a],xx, yy);
        this.subcircuitDrawSegment(-8, -18, 8, -18, ["lightgrey", "red"][g],xx, yy);
        this.subcircuitDrawSegment(-8, 1, 8, 1, ["lightgrey", "red"][d],xx, yy);

        ctx.beginPath();
        ctx.strokeStyle = "black";
        ctx.lineWidth = correctWidth(1);
        rect2(ctx, -15, -42, 33, 51, xx, yy, this.direction);
        ctx.stroke();

        if ((this.hover && !simulationArea.shiftDown) || simulationArea.lastSelected == this || simulationArea.multipleObjectSelections.contains(this)) {
            ctx.fillStyle = "rgba(255, 255, 32,0.6)";
            ctx.fill();
        } 
=======
    generateVerilog() {
        return `
      always @ (*)
        $display("HexDisplay:${this.verilogLabel}=%d", ${this.inp.verilogLabel});`;
>>>>>>> 40fb1b85
    }
}

/**
 * @memberof HexDisplay
 * Help Tip
 * @type {string}
 * @category modules
 */
HexDisplay.prototype.tooltipText =
    "Hex Display ToolTip: Inputs a 4 Bit Hex number and displays it.";

/**
 * @memberof HexDisplay
 * Help URL
 * @type {string}
 * @category modules
 */
HexDisplay.prototype.helplink =
    "https://docs.circuitverse.org/#/outputs?id=hex-display";
HexDisplay.prototype.objectType = "HexDisplay";
HexDisplay.prototype.canShowInSubcircuit = true;
HexDisplay.prototype.layoutProperties = {
    rightDimensionX : 20,
    leftDimensionX : 15,
    upDimensionY : 42,
    downDimensionY: 10
}<|MERGE_RESOLUTION|>--- conflicted
+++ resolved
@@ -140,8 +140,6 @@
         this.customDrawSegment(-15, 38, 17, 38, ["lightgrey", "red"][d]);
     }
 
-<<<<<<< HEAD
-
     subcircuitDrawSegment(x1, y1, x2, y2, color, xxSegment, yySegment) {
         if (color == undefined) color = "lightgrey";
         var ctx = simulationArea.context;
@@ -243,12 +241,11 @@
             ctx.fillStyle = "rgba(255, 255, 32,0.6)";
             ctx.fill();
         } 
-=======
+    }
     generateVerilog() {
         return `
       always @ (*)
         $display("HexDisplay:${this.verilogLabel}=%d", ${this.inp.verilogLabel});`;
->>>>>>> 40fb1b85
     }
 }
 
