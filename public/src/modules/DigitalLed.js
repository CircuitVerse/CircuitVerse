--- conflicted
+++ resolved
@@ -112,7 +112,6 @@
         ctx.fill();
     }
 
-<<<<<<< HEAD
     // Draws the element in the subcircuit. Used in layout mode
     subcircuitDraw(xOffset = 0, yOffset = 0) {
         var ctx = simulationArea.context;
@@ -130,14 +129,13 @@
 
         if ((this.hover && !simulationArea.shiftDown) || simulationArea.lastSelected == this || simulationArea.multipleObjectSelections.contains(this)) ctx.fillStyle = "rgba(255, 255, 32,0.8)";
         ctx.fill();
-=======
+    }
     generateVerilog() {
 
         var label = this.label ? this.verilogLabel : this.inp1.verilogLabel;
         return `
       always @ (*)
         $display("DigitalLed:${label}=%d", ${this.inp1.verilogLabel});`;
->>>>>>> 40fb1b85
     }
 }
 
