--- conflicted
+++ resolved
@@ -1,11 +1,7 @@
 import CircuitElement from "../circuitElement";
 import Node, { findNode } from "../node";
 import simulationArea from "../simulationArea";
-<<<<<<< HEAD
-import { correctWidth, lineTo, moveTo, arc, colorToRGBA, validColor } from '../canvasApi';
-=======
 import { correctWidth, lineTo, moveTo, arc, colorToRGBA, drawCircle2, validColor} from "../canvasApi";
->>>>>>> 4463fee7
 import { changeInputSize } from "../modules";
 /**
  * @class
