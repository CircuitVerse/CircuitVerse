import CircuitElement from '../circuitElement';
import Node, { findNode } from '../node';
import simulationArea from '../simulationArea';
import {
    correctWidth, lineTo, moveTo, rect, rect2
} from '../canvasApi';
import { changeInputSize } from '../modules';
/**
 * @class
 * SixteenSegDisplay
 * @extends CircuitElement
 * @param {number} x - x coordinate of element.
 * @param {number} y - y coordinate of element.
 * @param {Scope=} scope - Cirucit on which element is drawn
 * @category modules
 */
export default class SixteenSegDisplay extends CircuitElement {
    constructor(x, y, scope = globalScope) {
        super(x, y, scope, 'RIGHT', 16);
        /* this is done in this.baseSetup() now
        this.scope['SixteenSegDisplay'].push(this);
        */
        this.fixedBitWidth = true;
        this.directionFixed = true;
        this.setDimensions(30, 50);
        this.input1 = new Node(0, -50, 0, this, 16);
        this.dot = new Node(0, 50, 0, this, 1);
        this.direction = 'RIGHT';
    }

    /**
     * @memberof SixteenSegDisplay
     * fn to create save Json Data of object
     * @return {JSON}
     */
    customSave() {
        const data = {
            nodes: {
                input1: findNode(this.input1),
                dot: findNode(this.dot),
            },
        };
        return data;
    }

    /**
     * @memberof SixteenSegDisplay
     * function to draw element
     */
    customDrawSegment(x1, y1, x2, y2, color) {
        if (color === undefined) color = 'lightgrey';
        var ctx = simulationArea.context;
        ctx.beginPath();
        ctx.strokeStyle = color;
        ctx.lineWidth = correctWidth(4);
        const xx = this.x;
        const yy = this.y;
        moveTo(ctx, x1, y1, xx, yy, this.direction);
        lineTo(ctx, x2, y2, xx, yy, this.direction);
        ctx.closePath();
        ctx.stroke();
    }

    /**
     * @memberof SixteenSegDisplay
     * function to draw element
     */
    customDrawSegmentSlant(x1, y1, x2, y2, color) {
        if (color === undefined) color = 'lightgrey';
        var ctx = simulationArea.context;
        ctx.beginPath();
        ctx.strokeStyle = color;
        ctx.lineWidth = correctWidth(3);
        const xx = this.x;
        const yy = this.y;
        moveTo(ctx, x1, y1, xx, yy, this.direction);
        lineTo(ctx, x2, y2, xx, yy, this.direction);
        ctx.closePath();
        ctx.stroke();
    }

    /**
     * @memberof SixteenSegDisplay
     * function to draw element
     */
    customDraw() {
        var ctx = simulationArea.context;
        const xx = this.x;
        const yy = this.y;
        const color = ['lightgrey', 'red'];
        const { value } = this.input1;
        this.customDrawSegment(-20, -38, 0, -38, ['lightgrey', 'red'][(value >> 15) & 1]);// a1
        this.customDrawSegment(20, -38, 0, -38, ['lightgrey', 'red'][(value >> 14) & 1]);// a2
        this.customDrawSegment(21.5, -2, 21.5, -36, ['lightgrey', 'red'][(value >> 13) & 1]);// b
        this.customDrawSegment(21.5, 2, 21.5, 36, ['lightgrey', 'red'][(value >> 12) & 1]);// c
        this.customDrawSegment(-20, 38, 0, 38, ['lightgrey', 'red'][(value >> 11) & 1]);// d1
        this.customDrawSegment(20, 38, 0, 38, ['lightgrey', 'red'][(value >> 10) & 1]);// d2
        this.customDrawSegment(-21.5, 2, -21.5, 36, ['lightgrey', 'red'][(value >> 9) & 1]);// e
        this.customDrawSegment(-21.5, -36, -21.5, -2, ['lightgrey', 'red'][(value >> 8) & 1]);// f
        this.customDrawSegment(-20, 0, 0, 0, ['lightgrey', 'red'][(value >> 7) & 1]);// g1
        this.customDrawSegment(20, 0, 0, 0, ['lightgrey', 'red'][(value >> 6) & 1]);// g2
        this.customDrawSegmentSlant(0, 0, -21, -37, ['lightgrey', 'red'][(value >> 5) & 1]);// h
        this.customDrawSegment(0, -2, 0, -36, ['lightgrey', 'red'][(value >> 4) & 1]);// i
        this.customDrawSegmentSlant(0, 0, 21, -37, ['lightgrey', 'red'][(value >> 3) & 1]);// j
        this.customDrawSegmentSlant(0, 0, 21, 37, ['lightgrey', 'red'][(value >> 2) & 1]);// k
        this.customDrawSegment(0, 2, 0, 36, ['lightgrey', 'red'][(value >> 1) & 1]);// l
        this.customDrawSegmentSlant(0, 0, -21, 37, ['lightgrey', 'red'][(value >> 0) & 1]);// m
        ctx.beginPath();
        const dotColor = ['lightgrey', 'red'][this.dot.value] || 'lightgrey';
        ctx.strokeStyle = dotColor;
        rect(ctx, xx + 22, yy + 42, 2, 2);
        ctx.stroke();
    }

<<<<<<< HEAD
    subcircuitDrawSegment(x1, y1, x2, y2, color, xxSegment, yySegment) {
        if (color == undefined) color = "lightgrey";
        var ctx = simulationArea.context;
        ctx.beginPath();
        ctx.strokeStyle = color;
        ctx.lineWidth = correctWidth(3);
        var xx = xxSegment;
        var yy = yySegment;
        moveTo(ctx, x1, y1, xx, yy, this.direction);
        lineTo(ctx, x2, y2, xx, yy, this.direction);
        ctx.closePath();
        ctx.stroke();
    }

    subcircuitDrawSegmentSlant(x1, y1, x2, y2, color, xxSegment, yySegment) {
        if (color == undefined) color = "lightgrey";
        var ctx = simulationArea.context;
        ctx.beginPath();
        ctx.strokeStyle = color;
        ctx.lineWidth = correctWidth(2);
        var xx = xxSegment;
        var yy = yySegment;
        moveTo(ctx, x1, y1, xx, yy, this.direction);
        lineTo(ctx, x2, y2, xx, yy, this.direction);
        ctx.closePath();
        ctx.stroke();
    }

    // Draws the element in the subcircuit. Used in layout mode
    subcircuitDraw(xOffset = 0, yOffset = 0) {
        var ctx = simulationArea.context;

        var xx = this.subcircuitMetadata.x + xOffset;
        var yy = this.subcircuitMetadata.y + yOffset;

        var color = ["lightgrey", "red"];
        var value = this.input1.value;

        this.subcircuitDrawSegment(-10, -38, 0, -38, ["lightgrey", "red"][(value >> 15) & 1], xx, yy);      //a1
        this.subcircuitDrawSegment(10, -38, 0, -38, ["lightgrey", "red"][(value >> 14) & 1], xx, yy);       //a2    
        this.subcircuitDrawSegment(11.5, -19, 11.5, -36, ["lightgrey", "red"][(value >> 13) & 1], xx, yy);  //b
        this.subcircuitDrawSegment(11.5, 2, 11.5, -15, ["lightgrey", "red"][(value >> 12) & 1], xx, yy);        //c
        this.subcircuitDrawSegment(-10, 4, 0, 4, ["lightgrey", "red"][(value >> 11) & 1], xx, yy);      //d1
        this.subcircuitDrawSegment(10, 4, 0, 4, ["lightgrey", "red"][(value >> 10) & 1], xx, yy);           //d2
        this.subcircuitDrawSegment(-11.5, 2, -11.5, -15, ["lightgrey", "red"][(value >> 9) & 1], xx, yy);   //e
        this.subcircuitDrawSegment(-11.5, -36, -11.5, -19, ["lightgrey", "red"][(value >> 8) & 1], xx, yy); //f
        this.subcircuitDrawSegment(-10, -17, 0, -17, ["lightgrey", "red"][(value >> 7) & 1], xx, yy);           //g1
        this.subcircuitDrawSegment(10, -17, 0, -17, ["lightgrey", "red"][(value >> 6) & 1], xx, yy);            //g2
        this.subcircuitDrawSegmentSlant(0, -17, -9, -36, ["lightgrey", "red"][(value >> 5) & 1], xx, yy);   //h
        this.subcircuitDrawSegment(0, -36, 0, -19, ["lightgrey", "red"][(value >> 4) & 1], xx, yy);         //i
        this.subcircuitDrawSegmentSlant(0, -17, 9, -36, ["lightgrey", "red"][(value >> 3) & 1], xx, yy);        //j
        this.subcircuitDrawSegmentSlant(0, -17, 9, 0, ["lightgrey", "red"][(value >> 2) & 1], xx, yy);      //k
        this.subcircuitDrawSegment(0, -17, 0, 2, ["lightgrey", "red"][(value >> 1) & 1], xx, yy);           //l
        this.subcircuitDrawSegmentSlant(0, -17, -9, 0, ["lightgrey", "red"][(value >> 0) & 1], xx, yy);     //m

        ctx.beginPath();
        var dotColor = ["lightgrey", "red"][this.dot.value] || "lightgrey";
        ctx.strokeStyle = dotColor;
        rect(ctx, xx + 13, yy + 5, 1, 1);
        ctx.stroke();

        ctx.beginPath();
        ctx.strokeStyle = "black";
        ctx.lineWidth = correctWidth(1);
        rect2(ctx, -15, -42, 33, 51, xx, yy, this.direction);
        ctx.stroke();

        if ((this.hover && !simulationArea.shiftDown) || simulationArea.lastSelected == this || simulationArea.multipleObjectSelections.contains(this)) {
            ctx.fillStyle = "rgba(255, 255, 32,0.6)";
            ctx.fill();
        }  
=======
    generateVerilog() {
        return `
      always @ (*)
        $display("SixteenSegDisplay:{${this.input1.verilogLabel},${this.dot.verilogLabel}} = {%16b,%1b}", ${this.input1.verilogLabel}, ${this.dot.verilogLabel});`;
>>>>>>> 40fb1b85
    }
}

/**
 * @memberof SixteenSegDisplay
 * Help Tip
 * @type {string}
 * @category modules
 */
SixteenSegDisplay.prototype.tooltipText = 'Sixteen Display ToolTip: Consists of 16+1 bit inputs.';

/**
 * @memberof SixteenSegDisplay
 * Help URL
 * @type {string}
 * @category modules
 */
SixteenSegDisplay.prototype.helplink = 'https://docs.circuitverse.org/#/outputs?id=sixteen-segment-display';
SixteenSegDisplay.prototype.objectType = 'SixteenSegDisplay';
SixteenSegDisplay.prototype.canShowInSubcircuit = true;
SixteenSegDisplay.prototype.layoutProperties = {
    rightDimensionX : 20,
    leftDimensionX : 15,
    upDimensionY : 42,
    downDimensionY: 10
}
<|MERGE_RESOLUTION|>--- conflicted
+++ resolved
@@ -112,7 +112,6 @@
         ctx.stroke();
     }
 
-<<<<<<< HEAD
     subcircuitDrawSegment(x1, y1, x2, y2, color, xxSegment, yySegment) {
         if (color == undefined) color = "lightgrey";
         var ctx = simulationArea.context;
@@ -184,12 +183,11 @@
             ctx.fillStyle = "rgba(255, 255, 32,0.6)";
             ctx.fill();
         }  
-=======
+    }
     generateVerilog() {
         return `
       always @ (*)
         $display("SixteenSegDisplay:{${this.input1.verilogLabel},${this.dot.verilogLabel}} = {%16b,%1b}", ${this.input1.verilogLabel}, ${this.dot.verilogLabel});`;
->>>>>>> 40fb1b85
     }
 }
 
