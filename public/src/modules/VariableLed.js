--- conflicted
+++ resolved
@@ -89,7 +89,6 @@
         ctx.fill();
     }
 
-<<<<<<< HEAD
     // Draws the element in the subcuircuit. Used in layout mode
     subcircuitDraw(xOffset = 0, yOffset = 0) {
         var ctx = simulationArea.context;
@@ -109,12 +108,12 @@
 
         if ((this.hover && !simulationArea.shiftDown) || simulationArea.lastSelected == this || simulationArea.multipleObjectSelections.contains(this)) ctx.fillStyle = "rgba(255, 255, 32,0.8)";
         ctx.fill();
-=======
+    }
+    
     generateVerilog() {
         return `
       always @ (*)
         $display("VeriableLed:${this.inp1.verilogLabel}=%d", ${this.inp1.verilogLabel});`;
->>>>>>> 40fb1b85
     }
 }
 
