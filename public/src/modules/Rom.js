--- conflicted
+++ resolved
@@ -38,11 +38,7 @@
             prompt("Enter data")
                 .split(" ")
                 .map((lambda) => parseInt(lambda, 16));
-<<<<<<< HEAD
-=======
-        // console.log(this.data);
         this.selSizes = [];
->>>>>>> 40fb1b85
     }
 
     /**
