--- conflicted
+++ resolved
@@ -134,7 +134,6 @@
 
         ctx.fill();
     }
-<<<<<<< HEAD
     // Draws the element in the subcuircuit. Used in layout mode
     subcircuitDraw(xOffset = 0, yOffset = 0) {
         var ctx = simulationArea.context;
@@ -158,11 +157,10 @@
         }
 
         ctx.fill();
-=======
+    }
 
     generateVerilog() {
         return this.generateVerilog.call(this);
->>>>>>> 40fb1b85
     }
 }
 
