--- conflicted
+++ resolved
@@ -1,72 +1,5 @@
 /* eslint-disable import/no-cycle */
-<<<<<<< HEAD
-import AndGate from './modules/AndGate';
-import NandGate from './modules/NandGate';
-import Multiplexer from './modules/Multiplexer';
-import XorGate from './modules/XorGate';
-import XnorGate from './modules/XnorGate';
-import SevenSegDisplay from './modules/SevenSegDisplay';
-import SixteenSegDisplay from './modules/SixteenSegDisplay';
-import HexDisplay from './modules/HexDisplay';
-import OrGate from './modules/OrGate';
-import Stepper from './modules/Stepper';
-import NotGate from './modules/NotGate';
-import Text from './modules/Text';
-import TriState from './modules/TriState';
-import Buffer from './modules/Buffer';
-import ControlledInverter from './modules/ControlledInverter';
-import Adder from './modules/Adder';
-import verilogMultiplier from './modules/verilogMultiplier';
-import verilogDivider from './modules/verilogDivider';
-import verilogPower from './modules/verilogPower';
-import verilogShiftLeft from './modules/verilogShiftLeft';
-import verilogShiftRight from './modules/verilogShiftRight';
-import TwoComplement from './modules/TwoComplement';
-import Splitter from './modules/Splitter';
-import Ground from './modules/Ground';
-import Power from './modules/Power';
-import Input from './modules/Input';
-import Output from './modules/Output';
-import BitSelector from './modules/BitSelector';
-import ConstantVal from './modules/ConstantVal';
-import NorGate from './modules/NorGate';
-import DigitalLed from './modules/DigitalLed';
-import VariableLed from './modules/VariableLed';
-import Button from './modules/Button';
-import RGBLed from './modules/RGBLed';
-import SquareRGBLed from './modules/SquareRGBLed';
-import Demultiplexer from './modules/Demultiplexer';
-import Decoder from './modules/Decoder';
-import Flag from './modules/Flag';
-import MSB from './modules/MSB';
-import LSB from './modules/LSB';
-import PriorityEncoder from './modules/PriorityEncoder';
-import Tunnel from './modules/Tunnel';
-import ALU from './modules/ALU';
-import Rectangle from './modules/Rectangle';
-import Arrow from './modules/Arrow';
-import Counter from './modules/Counter';
-import Random from './modules/Random';
-import RGBLedMatrix from './modules/RGBLedMatrix';
 import simulationArea from './simulationArea';
-import TflipFlop from './sequential/TflipFlop';
-import DflipFlop from './sequential/DflipFlop';
-import Dlatch from './sequential/Dlatch';
-import SRflipFlop from './sequential/SRflipFlop';
-import JKflipFlop from './sequential/JKflipFlop';
-import TTY from './sequential/TTY';
-import Keyboard from './sequential/Keyboard';
-import Clock from './sequential/Clock';
-import RAM from './sequential/RAM';
-import verilogRAM from './sequential/verilogRAM'
-import EEPROM from './sequential/EEPROM';
-import Rom from './sequential/Rom';
-import TB_Input from './testbench/testbenchInput';
-import TB_Output from './testbench/testbenchOutput';
-import ForceGate from './testbench/ForceGate';
-=======
-import simulationArea from './simulationArea';
->>>>>>> f73d4a00
 
 export function getNextPosition(x = 0, scope = globalScope) {
     let possibleY = 20;
@@ -92,79 +25,11 @@
     return possibleY;
 }
 
-<<<<<<< HEAD
-const modules = {
-    AndGate,
-    Random,
-    NandGate,
-    Counter,
-    Multiplexer,
-    XorGate,
-    XnorGate,
-    SevenSegDisplay,
-    SixteenSegDisplay,
-    HexDisplay,
-    OrGate,
-    Stepper,
-    NotGate,
-    Text,
-    TriState,
-    Buffer,
-    ControlledInverter,
-    Adder,
-    verilogMultiplier,
-    verilogDivider,
-    verilogPower,
-    verilogShiftLeft,
-    verilogShiftRight,
-    TwoComplement,
-    Splitter,
-    Ground,
-    Power,
-    Input,
-    Output,
-    BitSelector,
-    ConstantVal,
-    NorGate,
-    DigitalLed,
-    VariableLed,
-    Button,
-    RGBLed,
-    SquareRGBLed,
-    Demultiplexer,
-    Decoder,
-    Flag,
-    MSB,
-    LSB,
-    PriorityEncoder,
-    Tunnel,
-    ALU,
-    Rectangle,
-    Arrow,
-    RGBLedMatrix, 
-    TflipFlop,
-    DflipFlop,
-    Dlatch,
-    SRflipFlop,
-    JKflipFlop,
-    TTY,
-    Keyboard,
-    Clock,
-    Rom,
-    EEPROM,
-    RAM,
-    verilogRAM,
-    TB_Input,
-    TB_Output,
-    ForceGate,
-};
-=======
 /**
  * Global
  */
 var modules = {}
 
->>>>>>> f73d4a00
 export default modules;
 
 export function changeInputSize(size) {
