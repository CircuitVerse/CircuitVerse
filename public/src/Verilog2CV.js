--- conflicted
+++ resolved
@@ -120,10 +120,6 @@
     }
 }
 
-<<<<<<< HEAD
-class verilogNotGate extends verilogUnaryGate {
-    constructor(deviceJSON) {
-=======
 class verilogClock extends verilogUnaryGate {
     constructor(deviceJSON) {
         super(deviceJSON);
@@ -150,7 +146,6 @@
 
 class verilogNotGate extends verilogUnaryGate{
     constructor(deviceJSON){
->>>>>>> f1372bc8
         super(deviceJSON);
         this.element = new NotGate(0, 0, undefined, undefined, this.bitWidth);
         this.input = this.element.inp1;
@@ -334,10 +329,6 @@
     }
 }
 
-<<<<<<< HEAD
-class verilogBinaryGate {
-    constructor(deviceJSON) {
-=======
 class verilogZeroExtend extends verilogUnaryGate {
     constructor(deviceJSON) {
         super(deviceJSON);
@@ -407,11 +398,8 @@
     }
 }
 
-
-
 class verilogBinaryGate{
     constructor(deviceJSON){
->>>>>>> f1372bc8
         this.bitWidth = 1;
         if (deviceJSON["bits"]) {
             this.bitWidth = getBitWidth(deviceJSON["bits"]);
@@ -486,11 +474,7 @@
 }
 
 class verilogMathGate extends verilogBinaryGate {
-<<<<<<< HEAD
-    constructor(deviceJSON) {
-=======
     constructor(deviceJSON, includeOutBitWidth){
->>>>>>> f1372bc8
         super(deviceJSON);
 
         this.bitWidth = Math.max(deviceJSON["bits"]["in1"], deviceJSON["bits"]["in2"]);
@@ -544,13 +528,8 @@
 }
 
 class verilogEqGate extends verilogMathGate {
-<<<<<<< HEAD
-    constructor(deviceJSON) {
-        super(deviceJSON);
-=======
     constructor(deviceJSON){
         super(deviceJSON, false);
->>>>>>> f1372bc8
 
         var bitWidthSplit = [];
 
@@ -574,13 +553,8 @@
 }
 
 class verilogNeGate extends verilogMathGate {
-<<<<<<< HEAD
-    constructor(deviceJSON) {
-        super(deviceJSON);
-=======
     constructor(deviceJSON){
         super(deviceJSON, false);
->>>>>>> f1372bc8
 
         var bitWidthSplit = [];
 
@@ -701,7 +675,6 @@
     }
 }
 
-<<<<<<< HEAD
 class verilogMultiplicationGate extends verilogMathGate {
     constructor(deviceJSON) {
         super(deviceJSON);
@@ -789,7 +762,9 @@
         this.in2Splitter.inp1.connect(this.verilogShiftRight.shiftInp);
 
         this.output = this.verilogShiftRight.output1;
-=======
+    }
+}
+
 class verilogSubtractionGate extends verilogMathGate {
     constructor(deviceJSON) {
         super(deviceJSON, true);
@@ -805,7 +780,6 @@
         this.output = this.alu.output;
 
         
->>>>>>> f1372bc8
     }
 }
 
@@ -1061,22 +1035,18 @@
 typeToNode["BusUngroup"] = verilogBusUngroup;
 
 typeToNode["Addition"] = verilogAdditionGate;
-<<<<<<< HEAD
+typeToNode["Subtraction"] = verilogSubtractionGate;
 typeToNode["Multiplication"] = verilogMultiplicationGate;
 typeToNode["Division"] = verilogDivisionGate;
 typeToNode["Modulo"] = verilogModuloGate;
 typeToNode["Power"] = verilogPowerGate;
 typeToNode["ShiftLeft"] = verilogShiftLeftGate;
 typeToNode["ShiftRight"] = verilogShiftRightGate;
-=======
-typeToNode["Subtraction"] = verilogSubtractionGate;
-
+
+typeToNode["Clock"] = verilogClock;
 typeToNode["Lamp"] = verilogLamp;
 typeToNode["Button"] = verilogButton;
-typeToNode["Clock"] = verilogClock;
-
-
->>>>>>> f1372bc8
+
 
 export default function YosysJSON2CV(JSON){
     var mainID = (globalScope.id);
