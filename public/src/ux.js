/* eslint-disable import/no-cycle */
/* eslint-disable guard-for-in */
/* eslint-disable no-restricted-syntax */
/* eslint-disable no-restricted-syntax */
/* eslint-disable guard-for-in */

import { layoutModeGet } from './layoutMode';
import {
    scheduleUpdate, wireToBeCheckedSet, updateCanvasSet, update, updateSimulationSet,
} from './engine';
import simulationArea from './simulationArea';
import logixFunction from './data';
import { newCircuit, circuitProperty } from './circuit';
import modules from './modules';
import { updateRestrictedElementsInScope } from './restrictedElementDiv';
import { paste } from './events';
import updateTheme from "./themer/themer";





export const uxvar = {
    smartDropXX: 50,
    smartDropYY: 80,
};
/**
 * @type {number} - Is used to calculate the position where an element from sidebar is dropped
 * @category ux
 */
uxvar.smartDropXX = 50;

/**
 * @type {number} - Is used to calculate the position where an element from sidebar is dropped
 * @category ux
 */
uxvar.smartDropYY = 80;

/**
 * @type {Object} - Object stores the position of context menu;
 * @category ux
 */
var ctxPos = {
    x: 0,
    y: 0,
    visible: false,
};

/**
 * Function hides the context menu
 * @category ux
 */
function hideContextMenu() {
    var el = document.getElementById('contextMenu');
    el.style = 'opacity:0;';
    setTimeout(() => {
        el.style = 'visibility:hidden;';
        ctxPos.visible = false;
    }, 200); // Hide after 2 sec
}

/**
 * Function displays context menu
 * @category ux
 */
function showContextMenu() {
    if (layoutModeGet()) return false; // Hide context menu when it is in Layout Mode
    $('#contextMenu').css({
        visibility: 'visible',
        opacity: 1,
        top: `${ctxPos.y}px`,
        left: `${ctxPos.x}px`,
    });
    ctxPos.visible = true;
    return false;
}

/**
 * Function is called when context item is clicked
 * @param {number} id - id of the optoin selected
 * @category ux
 */
function menuItemClicked(id) {
    hideContextMenu();
    if (id === 0) {
        document.execCommand('copy');
    } else if (id === 1) {
        document.execCommand('cut');
    } else if (id === 2) {
        // document.execCommand('paste'); it is restricted to sove this problem we use dataPasted variable
        paste(localStorage.getItem('clipboardData'));
    } else if (id === 3) {
        deleteSelected();
    } else if (id === 4) {
        undo();
        undo();
    } else if (id === 5) {
        newCircuit();
    } else if (id === 6) {
        logixFunction.createSubCircuitPrompt();
    } else if (id === 7) {
        globalScope.centerFocus(false);
    }
}
window.menuItemClicked = menuItemClicked;

/**
 * adds some UI elements to side bar and
 * menu also attaches listeners to sidebar
 * @category ux
 */
export function setupUI() {
    var ctxEl = document.getElementById('contextMenu');
    document.addEventListener('mousedown', (e) => {
        // Check if mouse is not inside the context menu and menu is visible
        if (!((e.clientX >= ctxPos.x && e.clientX <= ctxPos.x + ctxEl.offsetWidth)
            && (e.clientY >= ctxPos.y && e.clientY <= ctxPos.y + ctxEl.offsetHeight))
            && (ctxPos.visible && e.which !== 3)) {
            hideContextMenu();
        }

        // Change the position of context whenever mouse is clicked
        ctxPos.x = e.clientX;
        ctxPos.y = e.clientY;
    });
    document.getElementById('canvasArea').oncontextmenu = showContextMenu;

    $('#sideBar').resizable({
        handles: 'e',
        // minWidth:270,
    });
    $('#menu').accordion({
        collapsible: true,
        active: false,
        heightStyle: 'content',
    });
    // $( "#plot" ).resizable({
    // handles: 'n',
    //     // minHeight:200,
    // });

    $('.logixModules').mousedown(function () {
        // ////console.log(uxvar.smartDropXX,uxvar.smartDropYY);
        if (simulationArea.lastSelected && simulationArea.lastSelected.newElement) simulationArea.lastSelected.delete();
        var obj = new modules[this.id](); // (simulationArea.mouseX,simulationArea.mouseY);
        // obj = new modules[this.id](); // (simulationArea.mouseX,simulationArea.mouseY);
        simulationArea.lastSelected = obj;
        // simulationArea.lastSelected=obj;
        // simulationArea.mouseDown=true;
        uxvar.smartDropXX += 70;
        if (uxvar.smartDropXX / globalScope.scale > width) {
            uxvar.smartDropXX = 50;
            uxvar.smartDropYY += 80;
        }
    });
    $('.logixButton').click(function () {
        logixFunction[this.id]();
    });
    // var dummyCounter=0;


    $('.logixModules').hover(function () {
        // Tooltip can be statically defined in the prototype.
        var { tooltipText } = modules[this.id].prototype;
        if (!tooltipText) return;
        $('#Help').addClass('show');
        $('#Help').empty();
        // //console.log("SHOWING")
        $('#Help').append(tooltipText);
    }); // code goes in document ready fn only
    $('.logixModules').mouseleave(() => {
        $('#Help').removeClass('show');
    }); // code goes in document ready fn only


    // $('#saveAsImg').click(function(){
    //     saveAsImg();
    // });
    // $('#Save').click(function(){
    //     Save();
    // });
    // $('#moduleProperty').draggable();
}

/**
 * Keeps in check which property is being displayed
 * @category ux
 */
var prevPropertyObj;

export function prevPropertyObjSet(param) {
    prevPropertyObj = param;
}

export function prevPropertyObjGet() {
    return prevPropertyObj;
}

/**
 * show properties of an object.
 * @param {CircuiElement} obj - the object whose properties we want to be shown in sidebar
 * @category ux
 */
export function showProperties(obj) {
    // console.log(obj)
    if (obj === prevPropertyObjGet()) return;
    hideProperties();
    prevPropertyObjSet(obj);
    if (simulationArea.lastSelected === undefined || ['Wire', 'CircuitElement', 'Node'].indexOf(simulationArea.lastSelected.objectType) !== -1) {
        $('#moduleProperty').show();
        $('#moduleProperty-inner').append("<div id='moduleProperty-header'>" + 'Project Properties' + '</div>');
        $('#moduleProperty-inner').append(`<p><span>Project:</span> <input class='objectPropertyAttribute' type='text'  name='setProjectName'  value='${projectName || 'Untitled'}'></p>`);
        $('#moduleProperty-inner').append(`<p><span>Circuit:</span> <input class='objectPropertyAttribute' type='text'  name='changeCircuitName'  value='${globalScope.name || 'Untitled'}'></p>`);
        $('#moduleProperty-inner').append(`<p><span>Clock Time (ms):</span> <input class='objectPropertyAttribute' min='50' type='number' style='width:100px' step='10' name='changeClockTime'  value='${simulationArea.timePeriod}'></p>`);
        $('#moduleProperty-inner').append(`<p><span>Clock Enabled:</span> <label class='switch'> <input type='checkbox' ${['', 'checked'][simulationArea.clockEnabled + 0]} class='objectPropertyAttributeChecked' name='changeClockEnable' > <span class='slider'></span></label></p>`);
        $('#moduleProperty-inner').append(`<p><span>Lite Mode:</span> <label class='switch'> <input type='checkbox' ${['', 'checked'][lightMode + 0]} class='objectPropertyAttributeChecked' name='changeLightMode' > <span class='slider'></span> </label></p>`);
        $('#moduleProperty-inner').append("<p><button type='button' class='objectPropertyAttributeChecked btn btn-xs custom-btn--primary' name='toggleLayoutMode' >Edit Layout</button><button type='button' class='objectPropertyAttributeChecked btn btn-xs custom-btn--tertiary' name='deleteCurrentCircuit' >Delete Circuit</button> </p>");
        // $('#moduleProperty-inner').append("<p>  ");
    } else {
        $('#moduleProperty').show();

        $('#moduleProperty-inner').append(`<div id='moduleProperty-header'>${obj.objectType}</div>`);
        // $('#moduleProperty').append("<input type='range' name='points' min='1' max='32' value="+obj.bitWidth+">");
        if (!obj.fixedBitWidth) { $('#moduleProperty-inner').append(`<p><span>BitWidth:</span> <input class='objectPropertyAttribute' type='number'  name='newBitWidth' min='1' max='32' value=${obj.bitWidth}></p>`); }

        if (obj.changeInputSize) { $('#moduleProperty-inner').append(`<p><span>Input Size:</span> <input class='objectPropertyAttribute' type='number'  name='changeInputSize' min='2' max='10' value=${obj.inputSize}></p>`); }

        if (!obj.propagationDelayFixed) { $('#moduleProperty-inner').append(`<p><span>Delay:</span> <input class='objectPropertyAttribute' type='number'  name='changePropagationDelay' min='0' max='100000' value=${obj.propagationDelay}></p>`); }


        $('#moduleProperty-inner').append(`<p><span>Label:</span> <input class='objectPropertyAttribute' type='text'  name='setLabel'  value='${escapeHtml(obj.label)}'></p>`);

        var s;
        if (!obj.labelDirectionFixed) {
            s = $(`${"<select class='objectPropertyAttribute' name='newLabelDirection'>" + "<option value='RIGHT' "}${['', 'selected'][+(obj.labelDirection === 'RIGHT')]} >RIGHT</option><option value='DOWN' ${['', 'selected'][+(obj.labelDirection === 'DOWN')]} >DOWN</option><option value='LEFT' ` + `<option value='RIGHT'${['', 'selected'][+(obj.labelDirection === 'LEFT')]} >LEFT</option><option value='UP' ` + `<option value='RIGHT'${['', 'selected'][+(obj.labelDirection === 'UP')]} >UP</option>` + '</select>');
            s.val(obj.labelDirection);
            $('#moduleProperty-inner').append(`<p><span>Label Direction:</span> ${$(s).prop('outerHTML')}</p>`);
        }


        if (!obj.directionFixed) {
            s = $(`${"<select class='objectPropertyAttribute' name='newDirection'>" + "<option value='RIGHT' "}${['', 'selected'][+(obj.direction === 'RIGHT')]} >RIGHT</option><option value='DOWN' ${['', 'selected'][+(obj.direction === 'DOWN')]} >DOWN</option><option value='LEFT' ` + `<option value='RIGHT'${['', 'selected'][+(obj.direction === 'LEFT')]} >LEFT</option><option value='UP' ` + `<option value='RIGHT'${['', 'selected'][+(obj.direction === 'UP')]} >UP</option>` + '</select>');
            $('#moduleProperty-inner').append(`<p><span>Direction:</span> ${$(s).prop('outerHTML')}</p>`);
        } else if (!obj.orientationFixed) {
            s = $(`${"<select class='objectPropertyAttribute' name='newDirection'>" + "<option value='RIGHT' "}${['', 'selected'][+(obj.direction === 'RIGHT')]} >RIGHT</option><option value='DOWN' ${['', 'selected'][+(obj.direction === 'DOWN')]} >DOWN</option><option value='LEFT' ` + `<option value='RIGHT'${['', 'selected'][+(obj.direction === 'LEFT')]} >LEFT</option><option value='UP' ` + `<option value='RIGHT'${['', 'selected'][+(obj.direction === 'UP')]} >UP</option>` + '</select>');
            $('#moduleProperty-inner').append(`<p><span>Orientation:</span> ${$(s).prop('outerHTML')}</p>`);
        }

        if (obj.mutableProperties) {
            for (const attr in obj.mutableProperties) {
                var prop = obj.mutableProperties[attr];
                if (obj.mutableProperties[attr].type === 'number') {
                    s = `<p><span>${prop.name}</span><input class='objectPropertyAttribute' type='number'  name='${prop.func}' min='${prop.min || 0}' max='${prop.max || 200}' value=${obj[attr]}></p>`;
                    $('#moduleProperty-inner').append(s);
                } else if (obj.mutableProperties[attr].type === 'text') {
                    s = `<p><span>${prop.name}</span><input class='objectPropertyAttribute' type='text'  name='${prop.func}' maxlength='${prop.maxlength || 200}' value=${obj[attr]}></p>`;
                    $('#moduleProperty-inner').append(s);
                } else if (obj.mutableProperties[attr].type === 'button') {
                    s = `<p class='btn-parent'><button class='objectPropertyAttribute btn custom-btn--secondary' type='button'  name='${prop.func}'>${prop.name}</button></p>`;
                    $('#moduleProperty-inner').append(s);
                }
            }
        }
    }

    var helplink = obj && (obj.helplink);
    if (helplink) {
        $('#moduleProperty-inner').append('<p class="btn-parent"><button id="HelpButton" class="btn btn-primary btn-xs" type="button" >&#9432 Help</button></p>');
        $('#HelpButton').click(() => {
            window.open(helplink);
        });
    }

    function checkValidBitWidth() {
        const selector = $("[name='newBitWidth']");
        if (selector === undefined
            || selector.val() > 32
            || selector.val() < 1
            || !$.isNumeric(selector.val())) {
            // fallback to previously saves state
            selector.val(selector.attr('old-val'));
        } else {
            selector.attr('old-val', selector.val());
        }
    }

    $('.objectPropertyAttribute').on('change keyup paste click', function () {
        // return;
        // ////console.log(this.name+":"+this.value);
        checkValidBitWidth();
        scheduleUpdate();
        updateCanvasSet(true);
        wireToBeCheckedSet(1);
        if (simulationArea.lastSelected && simulationArea.lastSelected[this.name]) { 
            simulationArea.lastSelected[this.name](this.value)
            // Commented out due to property menu refresh bug
            // prevPropertyObjSet(simulationArea.lastSelected[this.name](this.value)) || prevPropertyObjGet(); 
        } else { circuitProperty[this.name](this.value); 
        }
    });
    $('.objectPropertyAttributeChecked').on('change keyup paste click', function () {
        // return;
        // console.log(this.name+":"+this.value);
        scheduleUpdate();
        updateCanvasSet(true);
        wireToBeCheckedSet(1);
        if (simulationArea.lastSelected && simulationArea.lastSelected[this.name]) { 
            simulationArea.lastSelected[this.name](this.value);
            // Commented out due to property menu refresh bug
            // prevPropertyObjSet(simulationArea.lastSelected[this.name](this.value)) || prevPropertyObjGet(); 
        } else { 
                circuitProperty[this.name](this.checked); 
            }
    });
    $(function () {
        $("input[type='number']").inputSpinner();
    });
}

/**
 * Hides the properties in sidebar.
 * @category ux
 */
export function hideProperties() {
    $('#moduleProperty-inner').empty();
    $('#moduleProperty').hide();
    prevPropertyObjSet(undefined);
    $('.objectPropertyAttribute').unbind('change keyup paste click');
}
/**
 * checkss the input is safe or not
 * @param {HTML} unsafe - the html which we wants to escape
 * @category ux
 */
function escapeHtml(unsafe) {
    return unsafe
        .replace(/&/g, '&amp;')
        .replace(/</g, '&lt;')
        .replace(/>/g, '&gt;')
        .replace(/"/g, '&quot;')
        .replace(/'/g, '&#039;');
}

export function deleteSelected() {
    $('input').blur();
    if (simulationArea.lastSelected && !(simulationArea.lastSelected.objectType === 'Node' && simulationArea.lastSelected.type !== 2)) simulationArea.lastSelected.delete();
    for (var i = 0; i < simulationArea.multipleObjectSelections.length; i++) {
        if (!(simulationArea.multipleObjectSelections[i].objectType === 'Node' && simulationArea.multipleObjectSelections[i].type !== 2)) simulationArea.multipleObjectSelections[i].cleanDelete();
    }
    hideProperties();
    simulationArea.multipleObjectSelections = [];

    // Updated restricted elements
    updateCanvasSet(true);
    scheduleUpdate();
    updateRestrictedElementsInScope();
}

$('#bitconverterprompt').append(`
<label style='color:grey'>Decimal value</label><br><input  type='text' id='decimalInput' label="Decimal" name='text1'><br><br>
<label  style='color:grey'>Binary value</label><br><input  type='text' id='binaryInput' label="Binary" name='text1'><br><br>
<label  style='color:grey'>Octal value</label><br><input  type='text' id='octalInput' label="Octal" name='text1'><br><br>
<label  style='color:grey'>Hexadecimal value</label><br><input  type='text' id='hexInput' label="Hex" name='text1'><br><br>
`);

/**
 * listener for opening the prompt for bin conversion
 * @category ux
 */
$('#bitconverter').click(() => {
    $('#bitconverterprompt').dialog({
        resizable:false,
        buttons: [
            {
                text: 'Reset',
                click() {
                    $('#decimalInput').val('0');
                    $('#binaryInput').val('0');
                    $('#octalInput').val('0');
                    $('#hexInput').val('0');
                },
            },
        ],
    });
});

// convertors
const convertors = {
    dec2bin: (x) => `0b${x.toString(2)}`,
    dec2hex: (x) => `0x${x.toString(16)}`,
    dec2octal: (x) => `0${x.toString(8)}`,
};

function setBaseValues(x) {
    if (isNaN(x)) return;
    $('#binaryInput').val(convertors.dec2bin(x));
    $('#octalInput').val(convertors.dec2octal(x));
    $('#hexInput').val(convertors.dec2hex(x));
    $('#decimalInput').val(x);
}

$('#decimalInput').on('keyup', () => {
    var x = parseInt($('#decimalInput').val(), 10);
    setBaseValues(x);
});

$('#binaryInput').on('keyup', () => {
    var x = parseInt($('#binaryInput').val(), 2);
    setBaseValues(x);
});

$('#hexInput').on('keyup', () => {
    var x = parseInt($('#hexInput').val(), 16);
    setBaseValues(x);
});

$('#octalInput').on('keyup', () => {
    var x = parseInt($('#octalInput').val(), 8);
    setBaseValues(x);
});

<<<<<<< HEAD
document.addEventListener('DOMContentLoaded', (event) => {
    $('#projectName').on('click', () => {
        $("input[name='setProjectName']").focus().select();
    })
});
=======
>>>>>>> f90d6861
<|MERGE_RESOLUTION|>--- conflicted
+++ resolved
@@ -419,11 +419,8 @@
     setBaseValues(x);
 });
 
-<<<<<<< HEAD
 document.addEventListener('DOMContentLoaded', (event) => {
     $('#projectName').on('click', () => {
         $("input[name='setProjectName']").focus().select();
     })
 });
-=======
->>>>>>> f90d6861
