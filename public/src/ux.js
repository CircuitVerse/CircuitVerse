--- conflicted
+++ resolved
@@ -14,14 +14,8 @@
 import modules from './modules';
 import { updateRestrictedElementsInScope } from './restrictedElementDiv';
 import { paste } from './events';
-<<<<<<< HEAD
 import { changeScale } from './canvasApi';
-=======
 import updateTheme from "./themer/themer";
-
-
-
->>>>>>> f90d6861
 
 
 export const uxvar = {
@@ -331,10 +325,6 @@
                 circuitProperty[this.name](this.checked); 
             }
     });
-<<<<<<< HEAD
-
-=======
->>>>>>> f90d6861
     $(function () {
         $("input[type='number']").inputSpinner();
     });
@@ -441,7 +431,6 @@
     setBaseValues(x);
 });
 
-<<<<<<< HEAD
 window.addEventListener('DOMContentLoaded', () => {
     $('#moduleProperty-title').on('mousedown', () => $('#moduleProperty').draggable({ disabled: false }));
     $('#moduleProperty-title').on('mouseup', () => $('#moduleProperty').draggable({ disabled: true }));
@@ -494,5 +483,3 @@
     $('#moduleProperty').hide()
     $('#exitView').append(markUp);
 }
-=======
->>>>>>> f90d6861
