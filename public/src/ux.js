--- conflicted
+++ resolved
@@ -527,14 +527,6 @@
 
     // Minimize Timing Diagram (takes too much space)
     $('.timing-diagram-panel .minimize').trigger('click');
-<<<<<<< HEAD
-=======
-    
-    $('#projectName').on('click', () => {
-        $("input[name='setProjectName']").focus().select();
-    });
-
->>>>>>> 4d86e673
 }
 
 function setupPanelListeners(panelSelector) {
