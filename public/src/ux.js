/* eslint-disable import/no-cycle */
/* eslint-disable guard-for-in */
/* eslint-disable no-restricted-syntax */
/* eslint-disable no-restricted-syntax */
/* eslint-disable guard-for-in */

import { layoutModeGet } from './layoutMode';
import {
    scheduleUpdate, wireToBeCheckedSet, updateCanvasSet, update, updateSimulationSet,
} from './engine';
import simulationArea from './simulationArea';
import logixFunction from './data';
import { newCircuit, circuitProperty } from './circuit';
import modules from './modules';
import { updateRestrictedElementsInScope } from './restrictedElementDiv';
import { paste } from './events';
import { changeScale } from './canvasApi';
import updateTheme from "./themer/themer";


export const uxvar = {
    smartDropXX: 50,
    smartDropYY: 80,
};
/**
 * @type {number} - Is used to calculate the position where an element from sidebar is dropped
 * @category ux
 */
uxvar.smartDropXX = 50;

/**
 * @type {number} - Is used to calculate the position where an element from sidebar is dropped
 * @category ux
 */
uxvar.smartDropYY = 80;

/**
 * @type {Object} - Object stores the position of context menu;
 * @category ux
 */
var ctxPos = {
    x: 0,
    y: 0,
    visible: false,
};

/**
 * Function hides the context menu
 * @category ux
 */
function hideContextMenu() {
    var el = document.getElementById('contextMenu');
    el.style = 'opacity:0;';
    setTimeout(() => {
        el.style = 'visibility:hidden;';
        ctxPos.visible = false;
    }, 200); // Hide after 2 sec
}

/**
 * Function displays context menu
 * @category ux
 */
function showContextMenu() {
    if (layoutModeGet()) return false; // Hide context menu when it is in Layout Mode
    $('#contextMenu').css({
        visibility: 'visible',
        opacity: 1,
        top: `${ctxPos.y}px`,
        left: `${ctxPos.x}px`,
    });
    ctxPos.visible = true;
    return false;
}

/**
 * Function is called when context item is clicked
 * @param {number} id - id of the optoin selected
 * @category ux
 */
function menuItemClicked(id) {
    hideContextMenu();
    if (id === 0) {
        document.execCommand('copy');
    } else if (id === 1) {
        document.execCommand('cut');
    } else if (id === 2) {
        // document.execCommand('paste'); it is restricted to sove this problem we use dataPasted variable
        paste(localStorage.getItem('clipboardData'));
    } else if (id === 3) {
        deleteSelected();
    } else if (id === 4) {
        undo();
        undo();
    } else if (id === 5) {
        newCircuit();
    } else if (id === 6) {
        logixFunction.createSubCircuitPrompt();
    } else if (id === 7) {
        globalScope.centerFocus(false);
    }
}
window.menuItemClicked = menuItemClicked;

/**
 * adds some UI elements to side bar and
 * menu also attaches listeners to sidebar
 * @category ux
 */
export function setupUI() {
    var ctxEl = document.getElementById('contextMenu');
    document.addEventListener('mousedown', (e) => {
        // Check if mouse is not inside the context menu and menu is visible
        if (!((e.clientX >= ctxPos.x && e.clientX <= ctxPos.x + ctxEl.offsetWidth)
            && (e.clientY >= ctxPos.y && e.clientY <= ctxPos.y + ctxEl.offsetHeight))
            && (ctxPos.visible && e.which !== 3)) {
            hideContextMenu();
        }

        // Change the position of context whenever mouse is clicked
        ctxPos.x = e.clientX;
        ctxPos.y = e.clientY;
    });
    document.getElementById('canvasArea').oncontextmenu = showContextMenu;

    $('#sideBar').resizable({
        handles: 'e',
        // minWidth:270,
    });
    $('#menu').accordion({
        collapsible: true,
        active: false,
        heightStyle: 'content',
    });
    // $( "#plot" ).resizable({
    // handles: 'n',
    //     // minHeight:200,
    // });

    $('.logixModules').mousedown(function () {
        // ////console.log(uxvar.smartDropXX,uxvar.smartDropYY);
        if (simulationArea.lastSelected && simulationArea.lastSelected.newElement) simulationArea.lastSelected.delete();
        var obj = new modules[this.id](); // (simulationArea.mouseX,simulationArea.mouseY);
        // obj = new modules[this.id](); // (simulationArea.mouseX,simulationArea.mouseY);
        simulationArea.lastSelected = obj;
        // simulationArea.lastSelected=obj;
        // simulationArea.mouseDown=true;
        uxvar.smartDropXX += 70;
        if (uxvar.smartDropXX / globalScope.scale > width) {
            uxvar.smartDropXX = 50;
            uxvar.smartDropYY += 80;
        }
    });
    $('.logixButton').click(function () {
        logixFunction[this.id]();
    });
    // var dummyCounter=0;


    $('.logixModules').hover(function () {
        // Tooltip can be statically defined in the prototype.
        var { tooltipText } = modules[this.id].prototype;
        if (!tooltipText) return;
        $('#Help').addClass('show');
        $('#Help').empty();
        // //console.log("SHOWING")
        $('#Help').append(tooltipText);
    }); // code goes in document ready fn only
    $('.logixModules').mouseleave(() => {
        $('#Help').removeClass('show');
    }); // code goes in document ready fn only


    // $('#saveAsImg').click(function(){
    //     saveAsImg();
    // });
    // $('#Save').click(function(){
    //     Save();
    // });
    // $('#moduleProperty').draggable();
}

export const selectElement = (ele) => {
    // ////console.log(uxvar.smartDropXX,uxvar.smartDropYY);
    if (simulationArea.lastSelected && simulationArea.lastSelected.newElement) simulationArea.lastSelected.delete();
    var obj = new modules[ele](); // (simulationArea.mouseX,simulationArea.mouseY);
    // obj = new modules[this.id](); // (simulationArea.mouseX,simulationArea.mouseY);
    simulationArea.lastSelected = obj;
    // simulationArea.lastSelected=obj;
    // simulationArea.mouseDown=true;
    uxvar.smartDropXX += 70;
    if (uxvar.smartDropXX / globalScope.scale > width) {
        uxvar.smartDropXX = 50;
        uxvar.smartDropYY += 80;
    }
}

/**
 * Keeps in check which property is being displayed
 * @category ux
 */
var prevPropertyObj;

export function prevPropertyObjSet(param) {
    prevPropertyObj = param;
}

export function prevPropertyObjGet() {
    return prevPropertyObj;
}

/**
 * show properties of an object.
 * @param {CircuiElement} obj - the object whose properties we want to be shown in sidebar
 * @category ux
 */
export function showProperties(obj) {
    // console.log(obj)
    if (obj === prevPropertyObjGet()) return;
    hideProperties();
    prevPropertyObjSet(obj);
    if (simulationArea.lastSelected === undefined || ['Wire', 'CircuitElement', 'Node'].indexOf(simulationArea.lastSelected.objectType) !== -1) {
        $('#moduleProperty').show();
        $('#moduleProperty-inner').append("<div id='moduleProperty-header'>" + 'Project Properties' + '</div>');
        $('#moduleProperty-inner').append(`<p><span>Project:</span> <input class='objectPropertyAttribute' type='text'  name='setProjectName'  value='${projectName || 'Untitled'}'></p>`);
        $('#moduleProperty-inner').append(`<p><span>Circuit:</span> <input class='objectPropertyAttribute' type='text'  name='changeCircuitName'  value='${globalScope.name || 'Untitled'}'></p>`);
        $('#moduleProperty-inner').append(`<p><span>Clock Time (ms):</span> <input class='objectPropertyAttribute' min='50' type='number' style='width:100px' step='10' name='changeClockTime'  value='${simulationArea.timePeriod}'></p>`);
        $('#moduleProperty-inner').append(`<p><span>Clock Enabled:</span> <label class='switch'> <input type='checkbox' ${['', 'checked'][simulationArea.clockEnabled + 0]} class='objectPropertyAttributeChecked' name='changeClockEnable' > <span class='slider'></span></label></p>`);
        $('#moduleProperty-inner').append(`<p><span>Lite Mode:</span> <label class='switch'> <input type='checkbox' ${['', 'checked'][lightMode + 0]} class='objectPropertyAttributeChecked' name='changeLightMode' > <span class='slider'></span> </label></p>`);
        $('#moduleProperty-inner').append("<p><button type='button' class='objectPropertyAttributeChecked btn btn-xs custom-btn--primary' name='toggleLayoutMode' >Edit Layout</button><button type='button' class='objectPropertyAttributeChecked btn btn-xs custom-btn--tertiary' name='deleteCurrentCircuit' >Delete Circuit</button> </p>");
        // $('#moduleProperty-inner').append("<p>  ");
    } else {
        $('#moduleProperty').show();

        $('#moduleProperty-inner').append(`<div id='moduleProperty-header'>${obj.objectType}</div>`);
        // $('#moduleProperty').append("<input type='range' name='points' min='1' max='32' value="+obj.bitWidth+">");
        if (!obj.fixedBitWidth) { $('#moduleProperty-inner').append(`<p><span>BitWidth:</span> <input class='objectPropertyAttribute' type='number'  name='newBitWidth' min='1' max='32' value=${obj.bitWidth}></p>`); }

        if (obj.changeInputSize) { $('#moduleProperty-inner').append(`<p><span>Input Size:</span> <input class='objectPropertyAttribute' type='number'  name='changeInputSize' min='2' max='10' value=${obj.inputSize}></p>`); }

        if (!obj.propagationDelayFixed) { $('#moduleProperty-inner').append(`<p><span>Delay:</span> <input class='objectPropertyAttribute' type='number'  name='changePropagationDelay' min='0' max='100000' value=${obj.propagationDelay}></p>`); }


        $('#moduleProperty-inner').append(`<p><span>Label:</span> <input class='objectPropertyAttribute' type='text'  name='setLabel'  value='${escapeHtml(obj.label)}'></p>`);

        var s;
        if (!obj.labelDirectionFixed) {
            s = $(`${"<select class='objectPropertyAttribute' name='newLabelDirection'>" + "<option value='RIGHT' "}${['', 'selected'][+(obj.labelDirection === 'RIGHT')]} >RIGHT</option><option value='DOWN' ${['', 'selected'][+(obj.labelDirection === 'DOWN')]} >DOWN</option><option value='LEFT' ` + `<option value='RIGHT'${['', 'selected'][+(obj.labelDirection === 'LEFT')]} >LEFT</option><option value='UP' ` + `<option value='RIGHT'${['', 'selected'][+(obj.labelDirection === 'UP')]} >UP</option>` + '</select>');
            s.val(obj.labelDirection);
            $('#moduleProperty-inner').append(`<p><span>Label Direction:</span> ${$(s).prop('outerHTML')}</p>`);
        }


        if (!obj.directionFixed) {
            s = $(`${"<select class='objectPropertyAttribute' name='newDirection'>" + "<option value='RIGHT' "}${['', 'selected'][+(obj.direction === 'RIGHT')]} >RIGHT</option><option value='DOWN' ${['', 'selected'][+(obj.direction === 'DOWN')]} >DOWN</option><option value='LEFT' ` + `<option value='RIGHT'${['', 'selected'][+(obj.direction === 'LEFT')]} >LEFT</option><option value='UP' ` + `<option value='RIGHT'${['', 'selected'][+(obj.direction === 'UP')]} >UP</option>` + '</select>');
            $('#moduleProperty-inner').append(`<p><span>Direction:</span> ${$(s).prop('outerHTML')}</p>`);
        } else if (!obj.orientationFixed) {
            s = $(`${"<select class='objectPropertyAttribute' name='newDirection'>" + "<option value='RIGHT' "}${['', 'selected'][+(obj.direction === 'RIGHT')]} >RIGHT</option><option value='DOWN' ${['', 'selected'][+(obj.direction === 'DOWN')]} >DOWN</option><option value='LEFT' ` + `<option value='RIGHT'${['', 'selected'][+(obj.direction === 'LEFT')]} >LEFT</option><option value='UP' ` + `<option value='RIGHT'${['', 'selected'][+(obj.direction === 'UP')]} >UP</option>` + '</select>');
            $('#moduleProperty-inner').append(`<p><span>Orientation:</span> ${$(s).prop('outerHTML')}</p>`);
        }

        if (obj.mutableProperties) {
            for (const attr in obj.mutableProperties) {
                var prop = obj.mutableProperties[attr];
                if (obj.mutableProperties[attr].type === 'number') {
                    s = `<p><span>${prop.name}</span><input class='objectPropertyAttribute' type='number'  name='${prop.func}' min='${prop.min || 0}' max='${prop.max || 200}' value=${obj[attr]}></p>`;
                    $('#moduleProperty-inner').append(s);
                } else if (obj.mutableProperties[attr].type === 'text') {
                    s = `<p><span>${prop.name}</span><input class='objectPropertyAttribute' type='text'  name='${prop.func}' maxlength='${prop.maxlength || 200}' value=${obj[attr]}></p>`;
                    $('#moduleProperty-inner').append(s);
                } else if (obj.mutableProperties[attr].type === 'button') {
                    s = `<p class='btn-parent'><button class='objectPropertyAttribute btn custom-btn--secondary' type='button'  name='${prop.func}'>${prop.name}</button></p>`;
                    $('#moduleProperty-inner').append(s);
                }
            }
        }
    }

    var helplink = obj && (obj.helplink);
    if (helplink) {
        $('#moduleProperty-inner').append('<p class="btn-parent"><button id="HelpButton" class="btn btn-primary btn-xs" type="button" >&#9432 Help</button></p>');
        $('#HelpButton').click(() => {
            window.open(helplink);
        });
    }

    function checkValidBitWidth() {
        const selector = $("[name='newBitWidth']");
        if (selector === undefined
            || selector.val() > 32
            || selector.val() < 1
            || !$.isNumeric(selector.val())) {
            // fallback to previously saves state
            selector.val(selector.attr('old-val'));
        } else {
            selector.attr('old-val', selector.val());
        }
    }

    $('.objectPropertyAttribute').on('change keyup paste click', function () {
        // return;
        // ////console.log(this.name+":"+this.value);
        checkValidBitWidth();
        scheduleUpdate();
        updateCanvasSet(true);
        wireToBeCheckedSet(1);
        if (simulationArea.lastSelected && simulationArea.lastSelected[this.name]) { 
            simulationArea.lastSelected[this.name](this.value)
            // Commented out due to property menu refresh bug
            // prevPropertyObjSet(simulationArea.lastSelected[this.name](this.value)) || prevPropertyObjGet(); 
        } else { circuitProperty[this.name](this.value); 
        }
    });
    $('.objectPropertyAttributeChecked').on('change keyup paste click', function () {
        // return;
        // console.log(this.name+":"+this.value);
        scheduleUpdate();
        updateCanvasSet(true);
        wireToBeCheckedSet(1);
        if (simulationArea.lastSelected && simulationArea.lastSelected[this.name]) { 
            simulationArea.lastSelected[this.name](this.value);
            // Commented out due to property menu refresh bug
            // prevPropertyObjSet(simulationArea.lastSelected[this.name](this.value)) || prevPropertyObjGet(); 
        } else { 
                circuitProperty[this.name](this.checked); 
            }
    });
    $(function () {
        $("input[type='number']").inputSpinner();
    });
}

/**
 * Hides the properties in sidebar.
 * @category ux
 */
export function hideProperties() {
    $('#moduleProperty-inner').empty();
    $('#moduleProperty').hide();
    prevPropertyObjSet(undefined);
    $('.objectPropertyAttribute').unbind('change keyup paste click');
}
/**
 * checkss the input is safe or not
 * @param {HTML} unsafe - the html which we wants to escape
 * @category ux
 */
function escapeHtml(unsafe) {
    return unsafe
        .replace(/&/g, '&amp;')
        .replace(/</g, '&lt;')
        .replace(/>/g, '&gt;')
        .replace(/"/g, '&quot;')
        .replace(/'/g, '&#039;');
}

export function deleteSelected() {
    $('input').blur();
    if (simulationArea.lastSelected && !(simulationArea.lastSelected.objectType === 'Node' && simulationArea.lastSelected.type !== 2)) simulationArea.lastSelected.delete();
    for (var i = 0; i < simulationArea.multipleObjectSelections.length; i++) {
        if (!(simulationArea.multipleObjectSelections[i].objectType === 'Node' && simulationArea.multipleObjectSelections[i].type !== 2)) simulationArea.multipleObjectSelections[i].cleanDelete();
    }
    hideProperties();
    simulationArea.multipleObjectSelections = [];

    // Updated restricted elements
    updateCanvasSet(true);
    scheduleUpdate();
    updateRestrictedElementsInScope();
}

$('#bitconverterprompt').append(`
<label style='color:grey'>Decimal value</label><br><input  type='text' id='decimalInput' label="Decimal" name='text1'><br><br>
<label  style='color:grey'>Binary value</label><br><input  type='text' id='binaryInput' label="Binary" name='text1'><br><br>
<label  style='color:grey'>Octal value</label><br><input  type='text' id='octalInput' label="Octal" name='text1'><br><br>
<label  style='color:grey'>Hexadecimal value</label><br><input  type='text' id='hexInput' label="Hex" name='text1'><br><br>
`);

/**
 * listener for opening the prompt for bin conversion
 * @category ux
 */
$('#bitconverter').click(() => {
    $('#bitconverterprompt').dialog({
        resizable:false,
        buttons: [
            {
                text: 'Reset',
                click() {
                    $('#decimalInput').val('0');
                    $('#binaryInput').val('0');
                    $('#octalInput').val('0');
                    $('#hexInput').val('0');
                },
            },
        ],
    });
});

// convertors
const convertors = {
    dec2bin: (x) => `0b${x.toString(2)}`,
    dec2hex: (x) => `0x${x.toString(16)}`,
    dec2octal: (x) => `0${x.toString(8)}`,
};

function setBaseValues(x) {
    if (isNaN(x)) return;
    $('#binaryInput').val(convertors.dec2bin(x));
    $('#octalInput').val(convertors.dec2octal(x));
    $('#hexInput').val(convertors.dec2hex(x));
    $('#decimalInput').val(x);
}

$('#decimalInput').on('keyup', () => {
    var x = parseInt($('#decimalInput').val(), 10);
    setBaseValues(x);
});

$('#binaryInput').on('keyup', () => {
    var x = parseInt($('#binaryInput').val(), 2);
    setBaseValues(x);
});

$('#hexInput').on('keyup', () => {
    var x = parseInt($('#hexInput').val(), 16);
    setBaseValues(x);
});

$('#octalInput').on('keyup', () => {
    var x = parseInt($('#octalInput').val(), 8);
    setBaseValues(x);
});

<<<<<<< HEAD
window.addEventListener('DOMContentLoaded', () => {
    $('#moduleProperty-title').on('mousedown', () => $('#moduleProperty').draggable({ disabled: false }));
    $('#moduleProperty-title').on('mouseup', () => $('#moduleProperty').draggable({ disabled: true }));
    $('#modules-header').on('mousedown', () => $('.ce-panel').draggable({ disabled: false }));
    $('#modules-header').on('mouseup', () => $('.ce-panel').draggable({ disabled: true }));
    $('#dragQPanel')
        .on('mousedown', () => $('.quick-btn').draggable({ disabled: false }))
        .on('mouseup', () => $('.quick-btn').draggable({ disabled: true }));

    $('.ce-panel').on('mousedown', () => {
        $('#moduleProperty').css('z-index', '99')
        $('.ce-panel').css('z-index', '100')
    })

    $('#moduleProperty').on('mousedown', () => {
        $('#moduleProperty').css('z-index', '100')
        $('.ce-panel').css('z-index', '99')
    })
});

window.addEventListener('DOMContentLoaded', () => {
    $('#ceMinimize').on('click', () => {
        const markUp = `<div class='ce-hidden'>Circuit Elements<span id='ce-expand' style="right: 15px;position: absolute; cursor:pointer;"><i  onclick=" (() => {$('.modules').children().css('display', 'block'); $('.ce-hidden').remove(); $('#filter').css('display', 'none');})();" class="fas fa-external-link-square-alt"></i></span><div>`
        $('.modules').children().css('display', 'none');
        $('.modules').append(markUp);
        // Set draggable on minimize
        $('.ce-hidden').on('mousedown', () => $('.modules').draggable({ disabled: false }));
        $('.ce-hidden').on('mouseup', () => $('.modules').draggable({ disabled: true }));
    })
    $('#propsMinimize').on('click', () => {
        const markUp = `<div class='prop-hidden'>properties<span id='prop-expand' style="right: 15px;position: absolute; cursor:pointer;"><i  onclick=" (() => {$('#moduleProperty').children().css('display', 'block'); $('.prop-hidden').remove();})();" class="fas fa-external-link-square-alt"></i></span><div>`
        $('#moduleProperty').children().css('display', 'none');
        $('.moduleProperty').append(markUp);
        // Set draggable on minimize
        $('.prop-hidden').on('mousedown', () => $('#moduleProperty').draggable({ disabled: false }));
        $('.prop-hidden').on('mouseup', () => $('#moduleProperty').draggable({ disabled: true }));
    })
    function exitFull() {
        $('.navbar').show()
        $('.modules').show()
        $('.report-sidebar').show()
        $('#tabsBar').show()
        $('#moduleProperty').show()
        $('#exitView').hide();
    }

})

export function fullView () {
    const onClick = `onclick="(() => {$('.navbar').show(); $('.modules').show(); $('.report-sidebar').show(); $('#tabsBar').show(); $('#exitViewBtn').remove(); $('#moduleProperty').show();})()"`
    const markUp = `<button id='exitViewBtn' ${onClick} >Exit Full Preview</button>`
    $('.navbar').hide()
    $('.modules').hide()
    $('.report-sidebar').hide()
    $('#tabsBar').hide()
    $('#moduleProperty').hide()
    $('#exitView').append(markUp);
}
=======
document.addEventListener('DOMContentLoaded', (event) => {
    $('#projectName').on('click', () => {
        $("input[name='setProjectName']").focus().select();
    })
});
>>>>>>> 7670d76d
<|MERGE_RESOLUTION|>--- conflicted
+++ resolved
@@ -432,7 +432,6 @@
     setBaseValues(x);
 });
 
-<<<<<<< HEAD
 window.addEventListener('DOMContentLoaded', () => {
     $('#moduleProperty-title').on('mousedown', () => $('#moduleProperty').draggable({ disabled: false }));
     $('#moduleProperty-title').on('mouseup', () => $('#moduleProperty').draggable({ disabled: true }));
@@ -470,6 +469,9 @@
         $('.prop-hidden').on('mousedown', () => $('#moduleProperty').draggable({ disabled: false }));
         $('.prop-hidden').on('mouseup', () => $('#moduleProperty').draggable({ disabled: true }));
     })
+    $('#projectName').on('click', () => {
+        $("input[name='setProjectName']").focus().select();
+    })
     function exitFull() {
         $('.navbar').show()
         $('.modules').show()
@@ -491,10 +493,3 @@
     $('#moduleProperty').hide()
     $('#exitView').append(markUp);
 }
-=======
-document.addEventListener('DOMContentLoaded', (event) => {
-    $('#projectName').on('click', () => {
-        $("input[name='setProjectName']").focus().select();
-    })
-});
->>>>>>> 7670d76d
