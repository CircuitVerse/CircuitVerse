--- conflicted
+++ resolved
@@ -138,24 +138,8 @@
     //     // minHeight:200,
     // });
 
-<<<<<<< HEAD
-    $('.logixModules').mousedown(function () {
-        if (simulationArea.lastSelected && simulationArea.lastSelected.newElement) simulationArea.lastSelected.delete();
-        var obj = new modules[this.id](); // (simulationArea.mouseX,simulationArea.mouseY);
-        // obj = new modules[this.id](); // (simulationArea.mouseX,simulationArea.mouseY);
-        simulationArea.lastSelected = obj;
-        // simulationArea.lastSelected=obj;
-        // simulationArea.mouseDown=true;
-        uxvar.smartDropXX += 70;
-        if (uxvar.smartDropXX / globalScope.scale > width) {
-            uxvar.smartDropXX = 50;
-            uxvar.smartDropYY += 80;
-        }
-    });
-=======
     $('.logixModules').mousedown(createElement);
 
->>>>>>> 085a374c
     $('.logixButton').click(function () {
         logixFunction[this.id]();
     });
@@ -211,11 +195,7 @@
     // $('#moduleProperty').draggable();
 }
 
-<<<<<<< HEAD
-export const selectElement = (ele) => {
-=======
 export function createElement() {
->>>>>>> 085a374c
     if (simulationArea.lastSelected && simulationArea.lastSelected.newElement) simulationArea.lastSelected.delete();
     var obj = new modules[this.id](); 
     simulationArea.lastSelected = obj;
