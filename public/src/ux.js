/* eslint-disable import/no-cycle */
/* eslint-disable guard-for-in */
/* eslint-disable no-restricted-syntax */
/* eslint-disable no-restricted-syntax */
/* eslint-disable guard-for-in */

import { layoutModeGet } from './layoutMode';
import {
    scheduleUpdate, wireToBeCheckedSet, updateCanvasSet, update, updateSimulationSet,
} from './engine';
import simulationArea from './simulationArea';
import logixFunction from './data';
import { newCircuit, circuitProperty } from './circuit';
import modules from './modules';
import { updateRestrictedElementsInScope } from './restrictedElementDiv';
import { paste } from './events';
import { setProjectName, getProjectName } from './data/save';
import { changeScale } from './canvasApi';
import updateTheme from "./themer/themer";


export const uxvar = {
    smartDropXX: 50,
    smartDropYY: 80,
};
/**
 * @type {number} - Is used to calculate the position where an element from sidebar is dropped
 * @category ux
 */
uxvar.smartDropXX = 50;

/**
 * @type {number} - Is used to calculate the position where an element from sidebar is dropped
 * @category ux
 */
uxvar.smartDropYY = 80;

/**
 * @type {Object} - Object stores the position of context menu;
 * @category ux
 */
var ctxPos = {
    x: 0,
    y: 0,
    visible: false,
};

/**
 * Function hides the context menu
 * @category ux
 */
function hideContextMenu() {
    var el = document.getElementById('contextMenu');
    el.style = 'opacity:0;';
    setTimeout(() => {
        el.style = 'visibility:hidden;';
        ctxPos.visible = false;
    }, 200); // Hide after 2 sec
}

/**
 * Function displays context menu
 * @category ux
 */
function showContextMenu() {
    if (layoutModeGet()) return false; // Hide context menu when it is in Layout Mode
    $('#contextMenu').css({
        visibility: 'visible',
        opacity: 1,
        top: `${ctxPos.y}px`,
        left: `${ctxPos.x}px`,
    });
    ctxPos.visible = true;
    return false;
}

/**
 * Function is called when context item is clicked
 * @param {number} id - id of the optoin selected
 * @category ux
 */
function menuItemClicked(id) {
    hideContextMenu();
    if (id === 0) {
        document.execCommand('copy');
    } else if (id === 1) {
        document.execCommand('cut');
    } else if (id === 2) {
        // document.execCommand('paste'); it is restricted to sove this problem we use dataPasted variable
        paste(localStorage.getItem('clipboardData'));
    } else if (id === 3) {
        deleteSelected();
    } else if (id === 4) {
        undo();
        undo();
    } else if (id === 5) {
        newCircuit();
    } else if (id === 6) {
        logixFunction.createSubCircuitPrompt();
    } else if (id === 7) {
        globalScope.centerFocus(false);
    }
}
window.menuItemClicked = menuItemClicked;

/**
 * adds some UI elements to side bar and
 * menu also attaches listeners to sidebar
 * @category ux
 */
export function setupUI() {
    var ctxEl = document.getElementById('contextMenu');
    document.addEventListener('mousedown', (e) => {
        // Check if mouse is not inside the context menu and menu is visible
        if (!((e.clientX >= ctxPos.x && e.clientX <= ctxPos.x + ctxEl.offsetWidth)
            && (e.clientY >= ctxPos.y && e.clientY <= ctxPos.y + ctxEl.offsetHeight))
            && (ctxPos.visible && e.which !== 3)) {
            hideContextMenu();
        }

        // Change the position of context whenever mouse is clicked
        ctxPos.x = e.clientX;
        ctxPos.y = e.clientY;
    });
    document.getElementById('canvasArea').oncontextmenu = showContextMenu;

    $('#sideBar').resizable({
        handles: 'e',
        // minWidth:270,
    });
    $('#menu, #subcircuitMenu').accordion({
        collapsible: true,
        active: false,
        heightStyle: 'content',
    });
    // $( "#plot" ).resizable({
    // handles: 'n',
    //     // minHeight:200,
    // });

    $('.logixModules').mousedown(function () {
        if (simulationArea.lastSelected && simulationArea.lastSelected.newElement) simulationArea.lastSelected.delete();
        var obj = new modules[this.id](); // (simulationArea.mouseX,simulationArea.mouseY);
        // obj = new modules[this.id](); // (simulationArea.mouseX,simulationArea.mouseY);
        simulationArea.lastSelected = obj;
        // simulationArea.lastSelected=obj;
        // simulationArea.mouseDown=true;
        uxvar.smartDropXX += 70;
        if (uxvar.smartDropXX / globalScope.scale > width) {
            uxvar.smartDropXX = 50;
            uxvar.smartDropYY += 80;
        }
    });
    $('.logixButton').click(function () {
        logixFunction[this.id]();
    });
    // var dummyCounter=0;


    $('.logixModules').hover(function () {
        // Tooltip can be statically defined in the prototype.
        var { tooltipText } = modules[this.id].prototype;
        if (!tooltipText) return;
        $('#Help').addClass('show');
        $('#Help').empty();
        $('#Help').append(tooltipText);
    }); // code goes in document ready fn only
    $('.logixModules').mouseleave(() => {
        $('#Help').removeClass('show');
    }); // code goes in document ready fn only

    $('#report').click(function(){
         var message=$('#issuetext').val();
         var email=$('#emailtext').val();
         message += "\nEmail:"+ email
         message += "\nURL: " + window.location.href;
         message += `\nUser Id: <%= user_signed_in? ? " #{current_user.id.to_s} : #{current_user.name}" : "Guest user" %>`
         postUserIssue(message)
         $('#issuetext').hide();
         $('#emailtext').hide();
         $('#report').hide();
         $('#report-label').hide();
         $('#email-label').hide();
        })
       $('.issue').on('hide.bs.modal', function(e) {
         listenToSimulator=true
         $('#result').html("");
         $('#issuetext').show();
         $('#emailtext').show();
         $('#issuetext').val("");
         $('#emailtext').val("");
         $('#report').show();
         $('#report-label').show();
         $('#email-label').show();
     })
     $('#reportIssue').click(function(){
       listenToSimulator=false
     })

    // $('#saveAsImg').click(function(){
    //     saveAsImg();
    // });
    // $('#Save').click(function(){
    //     Save();
    // });
    // $('#moduleProperty').draggable();
}

export const selectElement = (ele) => {
    if (simulationArea.lastSelected && simulationArea.lastSelected.newElement) simulationArea.lastSelected.delete();
    var obj = new modules[ele](); // (simulationArea.mouseX,simulationArea.mouseY);
    // obj = new modules[this.id](); // (simulationArea.mouseX,simulationArea.mouseY);
    simulationArea.lastSelected = obj;
    // simulationArea.lastSelected=obj;
    // simulationArea.mouseDown=true;
    uxvar.smartDropXX += 70;
    if (uxvar.smartDropXX / globalScope.scale > width) {
        uxvar.smartDropXX = 50;
        uxvar.smartDropYY += 80;
    }
}

/**
 * Keeps in check which property is being displayed
 * @category ux
 */
var prevPropertyObj;

export function prevPropertyObjSet(param) {
    prevPropertyObj = param;
}

export function prevPropertyObjGet() {
    return prevPropertyObj;
}

/**
 * show properties of an object.
 * @param {CircuiElement} obj - the object whose properties we want to be shown in sidebar
 * @category ux
 */
export function showProperties(obj) {
    if (obj === prevPropertyObjGet()) return;
    hideProperties();
    prevPropertyObjSet(obj);
    if(layoutModeGet()){
        // if an element is selected, show its properties instead of the layout dialog
        if (simulationArea.lastSelected === undefined || ['Wire', 'CircuitElement', 'Node'].indexOf(simulationArea.lastSelected.objectType) !== -1){
            $('#moduleProperty').hide();
            $('#layoutDialog').show();
            return;
        }

        $('#moduleProperty').show();
        $('#layoutDialog').hide();
        $('#moduleProperty-inner').append("<div id='moduleProperty-header'>" + obj.objectType + "</div>");

        if (obj.subcircuitMutableProperties && obj.canShowInSubcircuit) {
            for (let attr in obj.subcircuitMutableProperties) {
                var prop = obj.subcircuitMutableProperties[attr];
                if (obj.subcircuitMutableProperties[attr].type == "number") {
                    var s = "<p>" + prop.name + "<input class='objectPropertyAttribute' type='number'  name='" + prop.func + "' min='" + (prop.min || 0) + "' max='" + (prop.max || 200) + "' value=" + obj[attr] + "></p>";
                    $('#moduleProperty-inner').append(s);
                }
                else if (obj.subcircuitMutableProperties[attr].type == "text") {
                    var s = "<p>" + prop.name + "<input class='objectPropertyAttribute' type='text'  name='" + prop.func + "' maxlength='" + (prop.maxlength || 200) + "' value=" + obj[attr] + "></p>";
                    $('#moduleProperty-inner').append(s);
                }
                else if (obj.subcircuitMutableProperties[attr].type == "checkbox"){
                    var s = "<p>" + prop.name + "<label class='switch'> <input type='checkbox' " + ["", "checked"][obj.subcircuitMetadata.showLabelInSubcircuit + 0] + " class='objectPropertyAttributeChecked' name='" + prop.func + "'> <span class='slider'></span> </label></p>";
                    $('#moduleProperty-inner').append(s);
                }
            }
            if (!obj.labelDirectionFixed) {
                if(!obj.subcircuitMetadata.labelDirection) obj.subcircuitMetadata.labelDirection = obj.labelDirection;
                var s = $("<select class='objectPropertyAttribute' name='newLabelDirection'>" + "<option value='RIGHT' " + ["", "selected"][+(obj.subcircuitMetadata.labelDirection == "RIGHT")] + " >RIGHT</option><option value='DOWN' " + ["", "selected"][+(obj.subcircuitMetadata.labelDirection == "DOWN")] + " >DOWN</option><option value='LEFT' " + "<option value='RIGHT'" + ["", "selected"][+(obj.subcircuitMetadata.labelDirection == "LEFT")] + " >LEFT</option><option value='UP' " + "<option value='RIGHT'" + ["", "selected"][+(obj.subcircuitMetadata.labelDirection == "UP")] + " >UP</option>" + "</select>");
                s.val(obj.subcircuitMetadata.labelDirection);
                $('#moduleProperty-inner').append("<p>Label Direction: " + $(s).prop('outerHTML') + "</p>");
            }
        }
            
    }
    else if (simulationArea.lastSelected === undefined || ['Wire', 'CircuitElement', 'Node'].indexOf(simulationArea.lastSelected.objectType) !== -1) {
        $('#moduleProperty').show();
        $('#moduleProperty-inner').append("<div id='moduleProperty-header'>" + 'Project Properties' + '</div>');
        $('#moduleProperty-inner').append(`<p><span>Project:</span> <input id='projname' class='objectPropertyAttribute' type='text'  name='setProjectName'  value='${getProjectName() || 'Untitled'}'></p>`);
        $('#moduleProperty-inner').append(`<p><span>Circuit:</span> <input id='circname' class='objectPropertyAttribute' type='text'  name='changeCircuitName'  value='${globalScope.name || 'Untitled'}'></p>`);
        $('#moduleProperty-inner').append(`<p><span>Clock Time (ms):</span> <input class='objectPropertyAttribute' min='50' type='number' style='width:100px' step='10' name='changeClockTime'  value='${simulationArea.timePeriod}'></p>`);
        $('#moduleProperty-inner').append(`<p><span>Clock Enabled:</span> <label class='switch'> <input type='checkbox' ${['', 'checked'][simulationArea.clockEnabled + 0]} class='objectPropertyAttributeChecked' name='changeClockEnable' > <span class='slider'></span></label></p>`);
        $('#moduleProperty-inner').append(`<p><span>Lite Mode:</span> <label class='switch'> <input type='checkbox' ${['', 'checked'][lightMode + 0]} class='objectPropertyAttributeChecked' name='changeLightMode' > <span class='slider'></span> </label></p>`);
        $('#moduleProperty-inner').append("<p><button type='button' class='objectPropertyAttributeChecked btn btn-xs custom-btn--primary' name='toggleLayoutMode' >Edit Layout</button><button type='button' class='objectPropertyAttributeChecked btn btn-xs custom-btn--tertiary' name='deleteCurrentCircuit' >Delete Circuit</button> </p>");
        // $('#moduleProperty-inner').append("<p>  ");
    } else {
        $('#moduleProperty').show();

        $('#moduleProperty-inner').append(`<div id='moduleProperty-header'>${obj.objectType}</div>`);
        // $('#moduleProperty').append("<input type='range' name='points' min='1' max='32' value="+obj.bitWidth+">");
        if (!obj.fixedBitWidth) { $('#moduleProperty-inner').append(`<p><span>BitWidth:</span> <input class='objectPropertyAttribute' type='number'  name='newBitWidth' min='1' max='32' value=${obj.bitWidth}></p>`); }

        if (obj.changeInputSize) { $('#moduleProperty-inner').append(`<p><span>Input Size:</span> <input class='objectPropertyAttribute' type='number'  name='changeInputSize' min='2' max='10' value=${obj.inputSize}></p>`); }
        
        if (!obj.propagationDelayFixed) { $('#moduleProperty-inner').append(`<p><span>Delay:</span> <input class='objectPropertyAttribute' type='number'  name='changePropagationDelay' min='0' max='100000' value=${obj.propagationDelay}></p>`); }

        $('#moduleProperty-inner').append(`<p><span>Label:</span> <input class='objectPropertyAttribute' type='text'  name='setLabel'  value='${escapeHtml(obj.label)}'></p>`);

        var s;
        if (!obj.labelDirectionFixed) {
            s = $(`${"<select class='objectPropertyAttribute' name='newLabelDirection'>" + "<option value='RIGHT' "}${['', 'selected'][+(obj.labelDirection === 'RIGHT')]} >RIGHT</option><option value='DOWN' ${['', 'selected'][+(obj.labelDirection === 'DOWN')]} >DOWN</option><option value='LEFT' ` + `<option value='RIGHT'${['', 'selected'][+(obj.labelDirection === 'LEFT')]} >LEFT</option><option value='UP' ` + `<option value='RIGHT'${['', 'selected'][+(obj.labelDirection === 'UP')]} >UP</option>` + '</select>');
            s.val(obj.labelDirection);
            $('#moduleProperty-inner').append(`<p><span>Label Direction:</span> ${$(s).prop('outerHTML')}</p>`);
        }


        if (!obj.directionFixed) {
            s = $(`${"<select class='objectPropertyAttribute' name='newDirection'>" + "<option value='RIGHT' "}${['', 'selected'][+(obj.direction === 'RIGHT')]} >RIGHT</option><option value='DOWN' ${['', 'selected'][+(obj.direction === 'DOWN')]} >DOWN</option><option value='LEFT' ` + `<option value='RIGHT'${['', 'selected'][+(obj.direction === 'LEFT')]} >LEFT</option><option value='UP' ` + `<option value='RIGHT'${['', 'selected'][+(obj.direction === 'UP')]} >UP</option>` + '</select>');
            $('#moduleProperty-inner').append(`<p><span>Direction:</span> ${$(s).prop('outerHTML')}</p>`);
        } else if (!obj.orientationFixed) {
            s = $(`${"<select class='objectPropertyAttribute' name='newDirection'>" + "<option value='RIGHT' "}${['', 'selected'][+(obj.direction === 'RIGHT')]} >RIGHT</option><option value='DOWN' ${['', 'selected'][+(obj.direction === 'DOWN')]} >DOWN</option><option value='LEFT' ` + `<option value='RIGHT'${['', 'selected'][+(obj.direction === 'LEFT')]} >LEFT</option><option value='UP' ` + `<option value='RIGHT'${['', 'selected'][+(obj.direction === 'UP')]} >UP</option>` + '</select>');
            $('#moduleProperty-inner').append(`<p><span>Orientation:</span> ${$(s).prop('outerHTML')}</p>`);
        }

        if (obj.mutableProperties) {
            for (const attr in obj.mutableProperties) {
                var prop = obj.mutableProperties[attr];
                if (obj.mutableProperties[attr].type === 'number') {
                    s = `<p><span>${prop.name}</span><input class='objectPropertyAttribute' type='number'  name='${prop.func}' min='${prop.min || 0}' max='${prop.max || 200}' value=${obj[attr]}></p>`;
                    $('#moduleProperty-inner').append(s);
                } else if (obj.mutableProperties[attr].type === 'text') {
                    s = `<p><span>${prop.name}</span><input class='objectPropertyAttribute' type='text'  name='${prop.func}' maxlength='${prop.maxlength || 200}' value=${obj[attr]}></p>`;
                    $('#moduleProperty-inner').append(s);
                } else if (obj.mutableProperties[attr].type === 'button') {
                    s = `<p class='btn-parent'><button class='objectPropertyAttribute btn custom-btn--secondary' type='button'  name='${prop.func}'>${prop.name}</button></p>`;
                    $('#moduleProperty-inner').append(s);
                }
            }
        }
    }

    var helplink = obj && (obj.helplink);
    if (helplink) {
        $('#moduleProperty-inner').append('<p class="btn-parent"><button id="HelpButton" class="btn btn-primary btn-xs" type="button" >&#9432 Help</button></p>');
        $('#HelpButton').click(() => {
            window.open(helplink);
        });
    }

    function checkValidBitWidth() {
        const selector = $("[name='newBitWidth']");
        if (selector === undefined
            || selector.val() > 32
            || selector.val() < 1
            || !$.isNumeric(selector.val())) {
            // fallback to previously saves state
            selector.val(selector.attr('old-val'));
        } else {
            selector.attr('old-val', selector.val());
        }
    }

    $('.objectPropertyAttribute').on('change keyup paste click', function () {
        checkValidBitWidth();
        scheduleUpdate();
        updateCanvasSet(true);
        wireToBeCheckedSet(1);
        let { value } = this;
        if (this.type === 'number') {
            value = parseFloat(value);
        }
        if (simulationArea.lastSelected && simulationArea.lastSelected[this.name]) {
            simulationArea.lastSelected[this.name](value);
            // Commented out due to property menu refresh bug
            // prevPropertyObjSet(simulationArea.lastSelected[this.name](this.value)) || prevPropertyObjGet(); 
        } else {
            circuitProperty[this.name](value);
        }
    });

    $('.objectPropertyAttributeChecked').on('change keyup paste click', function () {
        if(this.name === "toggleLabelInLayoutMode") return; // Hack to prevent toggleLabelInLayoutMode from toggling twice
        scheduleUpdate();
        updateCanvasSet(true);
        wireToBeCheckedSet(1);
        if (simulationArea.lastSelected && simulationArea.lastSelected[this.name]) {
            simulationArea.lastSelected[this.name](this.value);
            // Commented out due to property menu refresh bug
            // prevPropertyObjSet(simulationArea.lastSelected[this.name](this.value)) || prevPropertyObjGet(); 
        } else { 
                circuitProperty[this.name](this.checked); 
            }
    });

    $('.objectPropertyAttributeChecked').on('click', function () {
        if(this.name !== "toggleLabelInLayoutMode") return; // Hack to prevent toggleLabelInLayoutMode from toggling twice
        scheduleUpdate();
        updateCanvasSet(true);
        wireToBeCheckedSet(1);
        if (simulationArea.lastSelected && simulationArea.lastSelected[this.name]) {
            simulationArea.lastSelected[this.name](this.value);
            // Commented out due to property menu refresh bug
            // prevPropertyObjSet(simulationArea.lastSelected[this.name](this.value)) || prevPropertyObjGet(); 
        } else { 
                circuitProperty[this.name](this.checked); 
            }
    });

    $("input[type='number']").inputSpinner();
}

/**
 * Hides the properties in sidebar.
 * @category ux
 */
export function hideProperties() {
    $('#moduleProperty-inner').empty();
    $('#moduleProperty').hide();
    prevPropertyObjSet(undefined);
    $('.objectPropertyAttribute').unbind('change keyup paste click');
}
/**
 * checkss the input is safe or not
 * @param {HTML} unsafe - the html which we wants to escape
 * @category ux
 */
function escapeHtml(unsafe) {
    return unsafe
        .replace(/&/g, '&amp;')
        .replace(/</g, '&lt;')
        .replace(/>/g, '&gt;')
        .replace(/"/g, '&quot;')
        .replace(/'/g, '&#039;');
}

export function deleteSelected() {
    $('input').blur();
    if (simulationArea.lastSelected && !(simulationArea.lastSelected.objectType === 'Node' && simulationArea.lastSelected.type !== 2)) simulationArea.lastSelected.delete();
    for (var i = 0; i < simulationArea.multipleObjectSelections.length; i++) {
        if (!(simulationArea.multipleObjectSelections[i].objectType === 'Node' && simulationArea.multipleObjectSelections[i].type !== 2)) simulationArea.multipleObjectSelections[i].cleanDelete();
    }
    hideProperties();
    simulationArea.multipleObjectSelections = [];

    // Updated restricted elements
    updateCanvasSet(true);
    scheduleUpdate();
    updateRestrictedElementsInScope();
}

$('#bitconverterprompt').append(`
<label style='color:grey'>Decimal value</label><br><input  type='text' id='decimalInput' label="Decimal" name='text1'><br><br>
<label  style='color:grey'>Binary value</label><br><input  type='text' id='binaryInput' label="Binary" name='text1'><br><br>
<label  style='color:grey'>Octal value</label><br><input  type='text' id='octalInput' label="Octal" name='text1'><br><br>
<label  style='color:grey'>Hexadecimal value</label><br><input  type='text' id='hexInput' label="Hex" name='text1'><br><br>
`);

/**
 * listener for opening the prompt for bin conversion
 * @category ux
 */
$('#bitconverter').click(() => {
    $('#bitconverterprompt').dialog({
        buttons: [
            {
                text: 'Reset',
                click() {
                    $('#decimalInput').val('0');
                    $('#binaryInput').val('0');
                    $('#octalInput').val('0');
                    $('#hexInput').val('0');
                },
            },
        ],
    });
});

// convertors
const convertors = {
    dec2bin: (x) => `0b${x.toString(2)}`,
    dec2hex: (x) => `0x${x.toString(16)}`,
    dec2octal: (x) => `0${x.toString(8)}`,
};

function setBaseValues(x) {
    if (isNaN(x)) return;
    $('#binaryInput').val(convertors.dec2bin(x));
    $('#octalInput').val(convertors.dec2octal(x));
    $('#hexInput').val(convertors.dec2hex(x));
    $('#decimalInput').val(x);
}

$('#decimalInput').on('keyup', () => {
    var x = parseInt($('#decimalInput').val(), 10);
    setBaseValues(x);
});

$('#binaryInput').on('keyup', () => {
    var x = parseInt($('#binaryInput').val(), 2);
    setBaseValues(x);
});

$('#hexInput').on('keyup', () => {
    var x = parseInt($('#hexInput').val(), 16);
    setBaseValues(x);
});

$('#octalInput').on('keyup', () => {
    var x = parseInt($('#octalInput').val(), 8);
    setBaseValues(x);
});

window.addEventListener('DOMContentLoaded', () => {
    $('#moduleProperty-title').on('mousedown', () => $('#moduleProperty').draggable({ disabled: false }));
    $('#moduleProperty-title').on('mouseup', () => $('#moduleProperty').draggable({ disabled: true }));
    $('#modules-header').on('mousedown', () => $('.ce-panel').draggable({ disabled: false }));
    $('#modules-header').on('mouseup', () => $('.ce-panel').draggable({ disabled: true }));
    $('#dragQPanel')
        .on('mousedown', () => $('.quick-btn').draggable({ disabled: false }))
        .on('mouseup', () => $('.quick-btn').draggable({ disabled: true }));

    $('.ce-panel').on('mousedown', () => {
        $('#moduleProperty').css('z-index', '99')
        $('.ce-panel').css('z-index', '100')
    })

    $('#moduleProperty').on('mousedown', () => {
        $('#moduleProperty').css('z-index', '100')
        $('.ce-panel').css('z-index', '99')
    })
});

window.addEventListener('DOMContentLoaded', () => {
    $('#ceMinimize').on('click', () => {
        const markUp = `<div class='ce-hidden'>Circuit Elements<span id='ce-expand' style="right: 15px;position: absolute; cursor:pointer;"><i  onclick=" (() => {$('.modules').children().css('display', 'block'); $('.ce-hidden').remove(); $('#filter').css('display', 'none');})();" class="fas fa-external-link-square-alt"></i></span><div>`
        $('.modules').children().css('display', 'none');
        $('.modules').append(markUp);
        // Set draggable on minimize
        $('.ce-hidden').on('mousedown', () => $('.modules').draggable({ disabled: false }));
        $('.ce-hidden').on('mouseup', () => $('.modules').draggable({ disabled: true }));
    })
    $('#propsMinimize').on('click', () => {
        const markUp = `<div class='prop-hidden'>properties<span id='prop-expand' style="right: 15px;position: absolute; cursor:pointer;"><i  onclick=" (() => {$('#moduleProperty').children().css('display', 'block'); $('.prop-hidden').remove();})();" class="fas fa-external-link-square-alt"></i></span><div>`
        $('#moduleProperty').children().css('display', 'none');
        $('.moduleProperty').append(markUp);
        // Set draggable on minimize
        $('.prop-hidden').on('mousedown', () => $('#moduleProperty').draggable({ disabled: false }));
        $('.prop-hidden').on('mouseup', () => $('#moduleProperty').draggable({ disabled: true }));
    })
    function exitFull() {
        $('.navbar').show()
        $('.modules').show()
        $('.report-sidebar').show()
        $('#tabsBar').show()
        $('#moduleProperty').show()
        $('#exitView').hide();
    }

})

export function fullView () {
    const onClick = `onclick="(() => {$('.navbar').show(); $('.modules').show(); $('.report-sidebar').show(); $('#tabsBar').show(); $('#exitViewBtn').remove(); $('#moduleProperty').show();})()"`
    const markUp = `<button id='exitViewBtn' ${onClick} >Exit Full Preview</button>`
    $('.navbar').hide()
    $('.modules').hide()
    $('.report-sidebar').hide()
    $('#tabsBar').hide()
    $('#moduleProperty').hide()
    $('#exitView').append(markUp);
}

<<<<<<< HEAD
/** 
    Fills the elements that can be displayed in the subcircuit, in the subcircuit menu
**/
export function fillSubcircuitElements() {
    $('#subcircuitMenu').empty();

    for(let el of circuitElementList) {
        if(globalScope[el].length === 0) continue;
        if(!globalScope[el][0].canShowInSubcircuit) continue;
        let tempHTML = '';

        // add a panel for each existing group
        tempHTML += `<div class="panelHeader">${el}s</div>`;
        tempHTML += `<div class="panel">`;

        let available = false;

        // add an SVG for each element
        for(let i = 0; i < globalScope[el].length; i++){
            if (!globalScope[el][i].subcircuitMetadata.showInSubcircuit) {
                tempHTML += `<div class="icon subcircuitModule" id="${el}-${i}" data-element-id="${i}" data-element-name="${el}">`;
                tempHTML += `<img src= "/img/${el}.svg">`;
                tempHTML += `<p class="img__description">${(globalScope[el][i].label !== "")? globalScope[el][i].label : 'unlabeled'}</p>`;
                tempHTML += '</div>';
                available = true;
            }

        }
        tempHTML += '</div>';

        if (available)
            $('#subcircuitMenu').append(tempHTML);
    }

    $('#subcircuitMenu').accordion("refresh");

    $('.subcircuitModule').mousedown(function () {

        let elementName = this.dataset.elementName;
        let elementIndex = this.dataset.elementId;

        let element = globalScope[elementName][elementIndex];

        element.subcircuitMetadata.showInSubcircuit = true;
        element.newElement = true;
        simulationArea.lastSelected = element;
        this.parentElement.removeChild(this);


    });
} 
=======
function postUserIssue(message) {
    $.ajax({
        url: '/simulator/post_issue',
        type: 'POST',
        beforeSend: function(xhr) {
            xhr.setRequestHeader('X-CSRF-Token', $('meta[name="csrf-token"]').attr('content'))
        },
        data: {
            "text": message,
        },
        success: function(response) {
            $('#result').html("<i class='fa fa-check' style='color:green'></i> You've successfully submitted the issue. Thanks for improving our platform.");
        },
        failure: function(err) {
            $('#result').html("<i class='fa fa-check' style='color:red'></i> There seems to be a network issue. Please reach out to us at support@ciruitverse.org");
        }
    });
}
>>>>>>> f0224ad5
<|MERGE_RESOLUTION|>--- conflicted
+++ resolved
@@ -566,7 +566,6 @@
     $('#exitView').append(markUp);
 }
 
-<<<<<<< HEAD
 /** 
     Fills the elements that can be displayed in the subcircuit, in the subcircuit menu
 **/
@@ -618,7 +617,7 @@
 
     });
 } 
-=======
+
 function postUserIssue(message) {
     $.ajax({
         url: '/simulator/post_issue',
@@ -636,5 +635,4 @@
             $('#result').html("<i class='fa fa-check' style='color:red'></i> There seems to be a network issue. Please reach out to us at support@ciruitverse.org");
         }
     });
-}
->>>>>>> f0224ad5
+}