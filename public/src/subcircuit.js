/* eslint-disable import/no-cycle */
import Scope, { scopeList, switchCircuit } from "./circuit";
import CircuitElement from "./circuitElement";
import simulationArea from "./simulationArea";
import { scheduleBackup, checkIfBackup } from "./data/backupCircuit";
import {
    scheduleUpdate,
    updateSimulationSet,
    updateCanvasSet,
    updateSubcircuitSet,
} from "./engine";
import { loadScope } from "./data/load";
import { showError } from "./utils";

import Node, { findNode } from "./node";
import { fillText } from "./canvasApi";
import { colors } from "./themer/themer";
/**
 * Function to load a subcicuit
 * @category subcircuit
 */
export function loadSubCircuit(savedData, scope) {
    new SubCircuit(savedData.x, savedData.y, scope, savedData.id, savedData);
}

/**
 * Prompt to create subcircuit, shows list of circuits which dont depend on the current circuit
 * @param {Scope=} scope
 * @category subcircuit
 */
export function createSubCircuitPrompt(scope = globalScope) {
    console.log("hey");
    $("#insertSubcircuitDialog").empty();
    let flag = true;
    for (id in scopeList) {
        if (!scopeList[id].checkDependency(scope.id)) {
            flag = false;
            $("#insertSubcircuitDialog").append(
                `<label class="option"><input type="radio" name="subCircuitId" value="${id}" />${scopeList[id].name}</label>`
            );
        }
    }
<<<<<<< HEAD
    if (flag) $('#insertSubcircuitDialog').append('<p>Looks like there are no other circuits which doesn\'t have this circuit as a dependency. Create a new one!</p>');
    $('#insertSubcircuitDialog').dialog({
        resizable:false,
=======
    if (flag)
        $("#insertSubcircuitDialog").append(
            "<p>Looks like there are no other circuits which doesn't have this circuit as a dependency. Create a new one!</p>"
        );
    $("#insertSubcircuitDialog").dialog({
>>>>>>> f90d6861
        maxHeight: 350,
        width: 250,
        maxWidth: 250,
        minWidth: 250,
        buttons: !flag
            ? [
                  {
                      text: "Insert SubCircuit",
                      click() {
                          if (!$("input[name=subCircuitId]:checked").val())
                              return;
                          simulationArea.lastSelected = new SubCircuit(
                              undefined,
                              undefined,
                              globalScope,
                              $("input[name=subCircuitId]:checked").val()
                          );
                          $(this).dialog("close");
                      },
                  },
              ]
            : [],
    });
}

/**
 * @class
 * @extends CircuitElement
 * @param {number} x - x coord of subcircuit
 * @param {number} y - y coord of subcircuit
 * @param {Scope=} scope - the circuit in which subcircuit has been added
 * @param {string} id - the id of the subcircuit scope
 * @param {JSON} savedData - the saved data
 * @category subcircuit
 */
export default class SubCircuit extends CircuitElement {
    constructor(
        x,
        y,
        scope = globalScope,
        id = undefined,
        savedData = undefined
    ) {
        super(x, y, scope, "RIGHT", 1); // super call
        this.objectType = "SubCircuit";
        this.scope.SubCircuit.push(this);
        this.id = id || prompt("Enter Id: ");
        this.directionFixed = true;
        this.fixedBitWidth = true;
        this.savedData = savedData;
        this.inputNodes = [];
        this.outputNodes = [];
        this.localScope = new Scope();
        var subcircuitScope = scopeList[this.id]; // Scope of the subcircuit
        // Error handing
        if (subcircuitScope == undefined) {
            // if no such scope for subcircuit exists
            showError(
                `SubCircuit : ${
                    (savedData && savedData.title) || this.id
                } Not found`
            );
        } else if (!checkIfBackup(subcircuitScope)) {
            // if there is no input/output nodes there will be no backup
            showError(
                `SubCircuit : ${
                    (savedData && savedData.title) || subcircuitScope.name
                } is an empty circuit`
            );
        } else if (subcircuitScope.checkDependency(scope.id)) {
            // check for cyclic dependency
            showError("Cyclic Circuit Error");
        }
        // Error handling, cleanup
        if (
            subcircuitScope == undefined ||
            subcircuitScope.checkDependency(scope.id) ||
            !checkIfBackup(subcircuitScope)
        ) {
            if (savedData) {
                for (var i = 0; i < savedData.inputNodes.length; i++) {
                    scope.allNodes[savedData.inputNodes[i]].deleted = true;
                }
                for (var i = 0; i < savedData.outputNodes.length; i++) {
                    scope.allNodes[savedData.outputNodes[i]].deleted = true;
                }
            }
            return;
        }

        if (this.savedData != undefined) {
            updateSubcircuitSet(true);
            scheduleUpdate();
            this.version = this.savedData.version || "1.0";

            this.id = this.savedData.id;
            for (var i = 0; i < this.savedData.inputNodes.length; i++) {
                this.inputNodes.push(
                    this.scope.allNodes[this.savedData.inputNodes[i]]
                );
                this.inputNodes[i].parent = this;
                this.inputNodes[i].layout_id =
                    subcircuitScope.Input[i].layoutProperties.id;
            }
            for (var i = 0; i < this.savedData.outputNodes.length; i++) {
                this.outputNodes.push(
                    this.scope.allNodes[this.savedData.outputNodes[i]]
                );
                this.outputNodes[i].parent = this;
                this.outputNodes[i].layout_id =
                    subcircuitScope.Output[i].layoutProperties.id;
            }
            if (this.version == "1.0") {
                // For backward compatibility
                this.version = "2.0";
                this.x -= subcircuitScope.layout.width / 2;
                this.y -= subcircuitScope.layout.height / 2;
                for (var i = 0; i < this.inputNodes.length; i++) {
                    this.inputNodes[i].x =
                        subcircuitScope.Input[i].layoutProperties.x;
                    this.inputNodes[i].y =
                        subcircuitScope.Input[i].layoutProperties.y;
                    this.inputNodes[i].leftx = this.inputNodes[i].x;
                    this.inputNodes[i].lefty = this.inputNodes[i].y;
                }
                for (var i = 0; i < this.outputNodes.length; i++) {
                    this.outputNodes[i].x =
                        subcircuitScope.Output[i].layoutProperties.x;
                    this.outputNodes[i].y =
                        subcircuitScope.Output[i].layoutProperties.y;
                    this.outputNodes[i].leftx = this.outputNodes[i].x;
                    this.outputNodes[i].lefty = this.outputNodes[i].y;
                }
            }

            if (this.version == "2.0") {
                this.leftDimensionX = 0;
                this.upDimensionY = 0;
                this.rightDimensionX = subcircuitScope.layout.width;
                this.downDimensionY = subcircuitScope.layout.height;
            }

            this.nodeList.extend(this.inputNodes);
            this.nodeList.extend(this.outputNodes);
        } else {
            this.version = "2.0";
        }

        this.data = JSON.parse(scheduleBackup(subcircuitScope));
        this.buildCircuit(); // load the localScope for the subcircuit
        this.makeConnections(); // which will be wireless
    }

    /**
     * actually make all connection but are invisible so
     * it seems like the simulation is happening in other
     * Scope but it actually is not.
     */
    makeConnections() {
        for (let i = 0; i < this.inputNodes.length; i++) {
            this.localScope.Input[i].output1.connectWireLess(
                this.inputNodes[i]
            );
            this.localScope.Input[i].output1.subcircuitOverride = true;
        }

        for (let i = 0; i < this.outputNodes.length; i++) {
            this.localScope.Output[i].inp1.connectWireLess(this.outputNodes[i]);
            this.outputNodes[i].subcircuitOverride = true;
        }
    }

    /**
     * Function to remove wireless connections
     */
    removeConnections() {
        for (let i = 0; i < this.inputNodes.length; i++) {
            this.localScope.Input[i].output1.disconnectWireLess(
                this.inputNodes[i]
            );
        }

        for (let i = 0; i < this.outputNodes.length; i++) {
            this.localScope.Output[i].inp1.disconnectWireLess(
                this.outputNodes[i]
            );
        }
    }

    /**
     * loads the subcircuit and draws all the nodes
     */
    buildCircuit() {
        var subcircuitScope = scopeList[this.id];
        loadScope(this.localScope, this.data);
        this.lastUpdated = this.localScope.timeStamp;
        updateSimulationSet(true);
        updateCanvasSet(true);

        if (this.savedData == undefined) {
            this.leftDimensionX = 0;
            this.upDimensionY = 0;
            this.rightDimensionX = subcircuitScope.layout.width;
            this.downDimensionY = subcircuitScope.layout.height;
            console.log(subcircuitScope.Output.length);
            for (var i = 0; i < subcircuitScope.Output.length; i++) {
                var a = new Node(
                    subcircuitScope.Output[i].layoutProperties.x,
                    subcircuitScope.Output[i].layoutProperties.y,
                    1,
                    this,
                    subcircuitScope.Output[i].bitWidth
                );
                a.layout_id = subcircuitScope.Output[i].layoutProperties.id;
                console.log(a.absX(), a.absY());
                this.outputNodes.push(a);
            }
            for (var i = 0; i < subcircuitScope.Input.length; i++) {
                var a = new Node(
                    subcircuitScope.Input[i].layoutProperties.x,
                    subcircuitScope.Input[i].layoutProperties.y,
                    0,
                    this,
                    subcircuitScope.Input[i].bitWidth
                );
                a.layout_id = subcircuitScope.Input[i].layoutProperties.id;
                console.log(a.absX(), a.absY());
                this.inputNodes.push(a);
            }
        }
    }

    // Needs to be deprecated, removed
    reBuild() {
        // new SubCircuit(x = this.x, y = this.y, scope = this.scope, this.id);
        // this.scope.backups = []; // Because all previous states are invalid now
        // this.delete();
        // showMessage('Subcircuit: ' + subcircuitScope.name + ' has been reloaded.');
    }

    /**
     * rebuilds the subcircuit if any change to localscope is made
     */
    reBuildCircuit() {
        this.data = JSON.parse(scheduleBackup(scopeList[this.id]));
        this.localScope = new Scope();
        loadScope(this.localScope, this.data);
        this.lastUpdated = this.localScope.timeStamp;
        this.scope.timeStamp = this.localScope.timeStamp;
    }

    reset() {
        this.removeConnections();

        var subcircuitScope = scopeList[this.id];

        for (var i = 0; i < subcircuitScope.SubCircuit.length; i++) {
            subcircuitScope.SubCircuit[i].reset();
        }

        if (
            subcircuitScope.Input.length == 0 &&
            subcircuitScope.Output.length == 0
        ) {
            showError(
                `SubCircuit : ${subcircuitScope.name} is an empty circuit`
            );
            this.delete();
            this.scope.backups = [];
            return;
        }

        subcircuitScope.layout.height = subcircuitScope.layout.height;
        subcircuitScope.layout.width = subcircuitScope.layout.width;
        this.leftDimensionX = 0;
        this.upDimensionY = 0;
        this.rightDimensionX = subcircuitScope.layout.width;
        this.downDimensionY = subcircuitScope.layout.height;

        var temp_map_inp = {};
        for (var i = 0; i < subcircuitScope.Input.length; i++) {
            temp_map_inp[subcircuitScope.Input[i].layoutProperties.id] = [
                subcircuitScope.Input[i],
                undefined,
            ];
        }
        for (var i = 0; i < this.inputNodes.length; i++) {
            if (temp_map_inp.hasOwnProperty(this.inputNodes[i].layout_id)) {
                temp_map_inp[this.inputNodes[i].layout_id][1] = this.inputNodes[
                    i
                ];
            } else {
                this.scope.backups = [];
                this.inputNodes[i].delete();
                this.nodeList.clean(this.inputNodes[i]);
            }
        }

        for (id in temp_map_inp) {
            if (temp_map_inp[id][1]) {
                if (
                    temp_map_inp[id][0].layoutProperties.x ==
                        temp_map_inp[id][1].x &&
                    temp_map_inp[id][0].layoutProperties.y ==
                        temp_map_inp[id][1].y
                ) {
                    temp_map_inp[id][1].bitWidth = temp_map_inp[id][0].bitWidth;
                } else {
                    this.scope.backups = [];
                    temp_map_inp[id][1].delete();
                    this.nodeList.clean(temp_map_inp[id][1]);
                    temp_map_inp[id][1] = new Node(
                        temp_map_inp[id][0].layoutProperties.x,
                        temp_map_inp[id][0].layoutProperties.y,
                        0,
                        this,
                        temp_map_inp[id][0].bitWidth
                    );
                    temp_map_inp[id][1].layout_id = id;
                }
            }
        }

        this.inputNodes = [];
        for (var i = 0; i < subcircuitScope.Input.length; i++) {
            var input =
                temp_map_inp[subcircuitScope.Input[i].layoutProperties.id][0];
            if (temp_map_inp[input.layoutProperties.id][1]) {
                this.inputNodes.push(
                    temp_map_inp[input.layoutProperties.id][1]
                );
            } else {
                var a = new Node(
                    input.layoutProperties.x,
                    input.layoutProperties.y,
                    0,
                    this,
                    input.bitWidth
                );
                a.layout_id = input.layoutProperties.id;
                this.inputNodes.push(a);
            }
        }

        var temp_map_out = {};
        for (var i = 0; i < subcircuitScope.Output.length; i++) {
            temp_map_out[subcircuitScope.Output[i].layoutProperties.id] = [
                subcircuitScope.Output[i],
                undefined,
            ];
        }
        for (var i = 0; i < this.outputNodes.length; i++) {
            if (temp_map_out.hasOwnProperty(this.outputNodes[i].layout_id)) {
                temp_map_out[
                    this.outputNodes[i].layout_id
                ][1] = this.outputNodes[i];
            } else {
                this.outputNodes[i].delete();
                this.nodeList.clean(this.outputNodes[i]);
            }
        }

        for (id in temp_map_out) {
            if (temp_map_out[id][1]) {
                if (
                    temp_map_out[id][0].layoutProperties.x ==
                        temp_map_out[id][1].x &&
                    temp_map_out[id][0].layoutProperties.y ==
                        temp_map_out[id][1].y
                ) {
                    temp_map_out[id][1].bitWidth = temp_map_out[id][0].bitWidth;
                } else {
                    temp_map_out[id][1].delete();
                    this.nodeList.clean(temp_map_out[id][1]);
                    temp_map_out[id][1] = new Node(
                        temp_map_out[id][0].layoutProperties.x,
                        temp_map_out[id][0].layoutProperties.y,
                        1,
                        this,
                        temp_map_out[id][0].bitWidth
                    );
                    temp_map_out[id][1].layout_id = id;
                }
            }
        }

        this.outputNodes = [];
        for (var i = 0; i < subcircuitScope.Output.length; i++) {
            var output =
                temp_map_out[subcircuitScope.Output[i].layoutProperties.id][0];
            if (temp_map_out[output.layoutProperties.id][1]) {
                this.outputNodes.push(
                    temp_map_out[output.layoutProperties.id][1]
                );
            } else {
                var a = new Node(
                    output.layoutProperties.x,
                    output.layoutProperties.y,
                    1,
                    this,
                    output.bitWidth
                );
                a.layout_id = output.layoutProperties.id;
                this.outputNodes.push(a);
            }
        }

        if (subcircuitScope.timeStamp > this.lastUpdated) {
            this.reBuildCircuit();
        }

        this.localScope.reset();

        this.makeConnections();
    }

    click() {
        // this.id=prompt();
    }

    /**
     * adds all local scope inputs to the global scope simulation queue
     */
    addInputs() {
        for (let i = 0; i < subCircuitInputList.length; i++) {
            for (
                let j = 0;
                j < this.localScope[subCircuitInputList[i]].length;
                j++
            ) {
                simulationArea.simulationQueue.add(
                    this.localScope[subCircuitInputList[i]][j],
                    0
                );
            }
        }
        for (let j = 0; j < this.localScope.SubCircuit.length; j++) {
            this.localScope.SubCircuit[j].addInputs();
        }
    }

    isResolvable() {
        if (CircuitElement.prototype.isResolvable.call(this)) {
            return true;
        }
        return false;
    }

    dblclick() {
        switchCircuit(this.id);
    }

    saveObject() {
        var data = {
            x: this.x,
            y: this.y,
            id: this.id,
            inputNodes: this.inputNodes.map(findNode),
            outputNodes: this.outputNodes.map(findNode),
            version: this.version,
        };
        return data;
    }

    /**
     * not used because for now everythiing is added onto the globalscope
     */
    resolve() {
        // deprecated
        // var subcircuitScope = this.localScope;//scopeList[this.id];
        // // this.scope.pending.clean(this); // To remove any pending instances
        // // return;
        //
        // for (i = 0; i < subcircuitScope.Input.length; i++) {
        //     subcircuitScope.Input[i].state = this.inputNodes[i].value;
        // }
        //
        // for (i = 0; i < subcircuitScope.Input.length; i++) {
        //     simulationArea.simulationQueue.add(subcircuitScope.Input[i]);
        // }
        // play(subcircuitScope);
        //
        // for (i = 0; i < subcircuitScope.Output.length; i++) {
        //     this.outputNodes[i].value = subcircuitScope.Output[i].inp1.value;
        // }
        // for (i = 0; i < subcircuitScope.Output.length; i++) {
        //     this.scope.stack.push(this.outputNodes[i]);
        // }
    }

    isResolvable() {
        return false;
    }

    verilogName() {
        return verilog.fixName(scopeList[this.id].name);
    }

    /**
     * determines where to show label
     */
    determine_label(x, y) {
        if (x == 0) return ["left", 5, 5];
        if (x == scopeList[this.id].layout.width) return ["right", -5, 5];
        if (y == 0) return ["center", 0, 13];
        return ["center", 0, -6];
    }

    customDraw() {
        var subcircuitScope = scopeList[this.id];

        var ctx = simulationArea.context;

        ctx.lineWidth = globalScope.scale * 3;
        ctx.strokeStyle = colors["stroke"]; // ("rgba(0,0,0,1)");
        ctx.fillStyle = colors["fill"];
        var xx = this.x;
        var yy = this.y;
        ctx.beginPath();

        ctx.textAlign = "center";
        ctx.fillStyle = "black"; //colors['text_alt'];
        if (this.version == "1.0") {
            fillText(
                ctx,
                subcircuitScope.name,
                xx,
                yy - subcircuitScope.layout.height / 2 + 13,
                11
            );
        } else if (this.version == "2.0") {
            if (subcircuitScope.layout.titleEnabled) {
                fillText(
                    ctx,
                    subcircuitScope.name,
                    subcircuitScope.layout.title_x + xx,
                    yy + subcircuitScope.layout.title_y,
                    11
                );
            }
        } else {
            console.log(this.version);
        }

        for (var i = 0; i < subcircuitScope.Input.length; i++) {
            if (!subcircuitScope.Input[i].label) continue;
            var info = this.determine_label(
                this.inputNodes[i].x,
                this.inputNodes[i].y
            );
            ctx.textAlign = info[0];
            fillText(
                ctx,
                subcircuitScope.Input[i].label,
                this.inputNodes[i].x + info[1] + xx,
                yy + this.inputNodes[i].y + info[2],
                12
            );
        }

        for (var i = 0; i < subcircuitScope.Output.length; i++) {
            if (!subcircuitScope.Output[i].label) continue;
            var info = this.determine_label(
                this.outputNodes[i].x,
                this.outputNodes[i].y
            );
            ctx.textAlign = info[0];
            fillText(
                ctx,
                subcircuitScope.Output[i].label,
                this.outputNodes[i].x + info[1] + xx,
                yy + this.outputNodes[i].y + info[2],
                12
            );
        }
        ctx.fill();
        // console.log("input",this.inputNodes)
        // console.log("oput",this.outputNodes)
        for (let i = 0; i < this.outputNodes.length; i++) {
            this.outputNodes[i].draw();
        }
        for (let i = 0; i < this.inputNodes.length; i++) {
            this.inputNodes[i].draw();
        }
    }
}

SubCircuit.prototype.centerElement = true; // To center subcircuit when new<|MERGE_RESOLUTION|>--- conflicted
+++ resolved
@@ -40,17 +40,9 @@
             );
         }
     }
-<<<<<<< HEAD
     if (flag) $('#insertSubcircuitDialog').append('<p>Looks like there are no other circuits which doesn\'t have this circuit as a dependency. Create a new one!</p>');
     $('#insertSubcircuitDialog').dialog({
         resizable:false,
-=======
-    if (flag)
-        $("#insertSubcircuitDialog").append(
-            "<p>Looks like there are no other circuits which doesn't have this circuit as a dependency. Create a new one!</p>"
-        );
-    $("#insertSubcircuitDialog").dialog({
->>>>>>> f90d6861
         maxHeight: 350,
         width: 250,
         maxWidth: 250,
