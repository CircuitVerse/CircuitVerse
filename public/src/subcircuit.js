--- conflicted
+++ resolved
@@ -40,23 +40,15 @@
             );
         }
     }
-<<<<<<< HEAD
     if (flag)
         $("#insertSubcircuitDialog").append(
             "<p>Looks like there are no other circuits which doesn't have this circuit as a dependency. Create a new one!</p>"
         );
     $("#insertSubcircuitDialog").dialog({
+        resizable:false,
         maxHeight: 800,
         width: 450,
         maxWidth: 800,
-=======
-    if (flag) $('#insertSubcircuitDialog').append('<p>Looks like there are no other circuits which doesn\'t have this circuit as a dependency. Create a new one!</p>');
-    $('#insertSubcircuitDialog').dialog({
-        resizable:false,
-        maxHeight: 350,
-        width: 250,
-        maxWidth: 250,
->>>>>>> 7670d76d
         minWidth: 250,
         buttons: !flag
             ? [
