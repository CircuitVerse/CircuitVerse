--- conflicted
+++ resolved
@@ -43,26 +43,6 @@
         fullView();
     });
 
-<<<<<<< HEAD
-=======
-    $('#projectName').on('click',() => {
-        simulationArea.lastSelected = globalScope.root;
-        setTimeout(() => {
-            document.getElementById("projname").select();
-        }, 100);
-    });
-    /* Makes tabs reordering possible by making them sortable */
-    $("#tabsBar").sortable({
-        containment: 'parent',
-        items: '> div',
-        revert: false,
-        opacity: 0.5,
-        tolerance: 'pointer',
-        placeholder: 'placeholder',
-        forcePlaceholderSize: true,
-    });
-
->>>>>>> 4d86e673
     document.getElementById('simulationArea').addEventListener('mousedown', (e) => {
         simulationArea.mouseDown = true;
 
