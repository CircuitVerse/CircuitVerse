--- conflicted
+++ resolved
@@ -10,11 +10,8 @@
 #
 # It's strongly recommended that you check this file into your version control system.
 
-<<<<<<< HEAD
-ActiveRecord::Schema[7.0].define(version: 2024_09_14_122916) do
-=======
+
 ActiveRecord::Schema[7.0].define(version: 2024_06_19_134023) do
->>>>>>> 5eaffc5e
   # These are extensions that must be enabled in order to support this database
   enable_extension "plpgsql"
 
@@ -497,16 +494,12 @@
     t.string "educational_institute"
     t.boolean "subscribed", default: true
     t.string "locale"
-<<<<<<< HEAD
-    t.jsonb "submission_history", default: [], array: true
     t.boolean "public", default: true
     t.boolean "question_bank_moderator", default: false
-=======
     t.string "confirmation_token"
     t.datetime "confirmed_at"
     t.datetime "confirmation_sent_at"
     t.string "unconfirmed_email"
->>>>>>> 5eaffc5e
     t.index ["email"], name: "index_users_on_email", unique: true
     t.index ["reset_password_token"], name: "index_users_on_reset_password_token", unique: true
   end
