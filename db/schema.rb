--- conflicted
+++ resolved
@@ -10,11 +10,7 @@
 #
 # It's strongly recommended that you check this file into your version control system.
 
-<<<<<<< HEAD
-ActiveRecord::Schema[7.0].define(version: 2025_07_30_084559) do
-=======
 ActiveRecord::Schema[8.0].define(version: 2025_08_31_010356) do
->>>>>>> 3a1854df
   # These are extensions that must be enabled in order to support this database
   enable_extension "pg_catalog.plpgsql"
 
