--- conflicted
+++ resolved
@@ -10,12 +10,7 @@
 #
 # It's strongly recommended that you check this file into your version control system.
 
-<<<<<<< HEAD
 ActiveRecord::Schema[7.0].define(version: 2022_07_21_044222) do
-=======
-ActiveRecord::Schema.define(version: 2022_04_30_120750) do
-
->>>>>>> 31c9ec0e
   # These are extensions that must be enabled in order to support this database
   enable_extension "plpgsql"
 
