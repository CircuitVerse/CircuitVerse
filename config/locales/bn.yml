bn:
  edit: "সম্পাদনা"
  show: "দেখান"
  delete: "মুছে ফেলুন"
  view: "দেখুন"
  launch_simulator: "সিমুলেটর চালু করুন"
  email_us_heading: "আমাদের ইমেইল করুন"
  join_at_slack_heading: "আমাদের সাথে চ্যাট করুন"
  join_at_slack_description: "Slack চ্যানেল"
  welcome_back_text: "ডিজিটাল সার্কিট ইউনিভার্স এ আপনাকে স্বাগতম!"
  save: "সংরক্ষণ করুন"
  back: "পিছনে যান"
  login: "লগ ইন"
  sign_up: "সাইন আপ"
  sign_out: "সাইন আউট"
  assignment: "অ্যাসাইনমেন্ট"
  launch: "শুরু করুন"
  fork: "ফর্ক"
  more: "আরও"
  submit: "জমা দিন"
  features_heading: "বৈশিষ্ট্যসমূহ"
  features_description: "ড্র্যাগ-এন্ড-ড্রপ, কপি/পেস্ট, জুম এবং আরও অনেক কিছু সহ একটি আধুনিক এবং স্বজ্ঞাত ইউজার ইন্টারফেসের সাথে দ্রুত এবং সহজে সার্কিট ডিজাইন করুন।"
  add_members: "সদস্য যোগ করুন"
  add_mentors: "মেন্টর যোগ করুন"
  remove: "সরান"
  reopen: "পুনরায় খুলুন"
  close: "বন্ধ করুন"
  not_available: "উপলব্ধ নয়"
  not_entered: "প্রবেশ করা হয়নি"
  enter_email: "ইমেইল লিখুন"
  enter_password: "পাসওয়ার্ড লিখুন"
  enter_name: "নাম লিখুন"
<<<<<<< HEAD
  google: "গুগল"
  facebook: "ফেসবুক"
  github: "গিথুব"
=======
  registration_blocked: "সাইন আপ বর্তমানে অক্ষম আছে"
>>>>>>> cef3e135
  # Used in distance_of_time_in_words(), distance_of_time_in_words_to_now(), time_ago_in_words()
  datetime:
    distance_in_words:
      half_a_minute: "আধা মিনিট"
      less_than_x_seconds:
        one: "1 সেকেন্ড" # default was: "less than 1 second"
        other: "%{count} সেকেন্ড" # default was: "less than %{count} seconds"
      x_seconds:
        one: "1 সেকেন্ড"
        other: "%{count} সেকেন্ড"
      less_than_x_minutes:
        one: "1 মিনিট" # default was: "less than a minute"
        other: "%{count} মিনিট" # default was: "less than %{count} minutes"
      x_minutes:
        one: "1 মিনিট"
        other: "%{count} মিনিট"
      about_x_hours:
        one: "1 ঘন্টা" # default was: "about 1 hour"
        other: "%{count} ঘন্টা" # default was: "about %{count} hours"
      x_days:
        one: "1 দিন"
        other: "%{count} দিন"
      about_x_months:
        one: "1 মাস" # default was: "about 1 month"
        other: "%{count} মাস" # default was: "about %{count} months"
      x_months:
        one: "1 মাস"
        other: "%{count} মাস"
      about_x_years:
        one: "1 বছর" # default was: "about 1 year"
        other: "%{count} বছর" # default was: "about %{count} years"
      over_x_years:
        one: "1 বছর" # default was: "over 1 year"
        other: "%{count} বছর" # default was: "over %{count} years"
      almost_x_years:
        one: "1 বছর" # default was: "almost 1 year"
        other: "%{count} বছর" # default was: "almost %{count} years"<|MERGE_RESOLUTION|>--- conflicted
+++ resolved
@@ -30,13 +30,10 @@
   enter_email: "ইমেইল লিখুন"
   enter_password: "পাসওয়ার্ড লিখুন"
   enter_name: "নাম লিখুন"
-<<<<<<< HEAD
   google: "গুগল"
   facebook: "ফেসবুক"
   github: "গিথুব"
-=======
   registration_blocked: "সাইন আপ বর্তমানে অক্ষম আছে"
->>>>>>> cef3e135
   # Used in distance_of_time_in_words(), distance_of_time_in_words_to_now(), time_ago_in_words()
   datetime:
     distance_in_words:
