en:
  circuitverse:
    contribute:
      title: "CircuitVerse - Contribute"
      main_heading: "CONTRIBUTE"
      main_description: "Learn about the awesome people behind CircuitVerse"
      submain_description:
        "CircuitVerse aims to be free forever and we promise that we will not run ads!
        The project is open source and to ensure its continued development and maintenance we need your support."
      contribute_at_github_heading: "Contribute to Open Source"
      contribute_at_github_description: "Github"
      how_to_support_heading: "How to Support?"
      student_card:
        main_heading: "I am a Student"
        item1_text: "Create amazing circuits and share on the platform"
        item2_text_html: "Dive into the world of Logic Design, with our <a class='anchor-text' href='https://learn.circuitverse.org' target='_blank'>Interactive Book</a>"
        item3_text: "Introduce the platform to your buddies, design circuits, and have them featured!"
      teacher_card:
        main_heading: "I am a Teacher"
        item1_text: "Introduce the platform to your students"
        item2_text: "Promote the platform within your circles"
        item3_text: "Create exciting educational content using CircuitVerse"
      developer_card:
        main_heading: "I am a Developer"
        item1_text: "Contribute to the open source project"
        item2_text: "Add new features to the CircuitVerse project"
        item3_text: "Find and fix bugs to the CircuitVerse project"
      donate_via_opencollective: "Donate through Open Collective"
    examples:
      title: "CircuitVerse - Examples"
      main_heading: "EXAMPLES"
      main_description: "Learn and get inspired from the best examples and users"
    index:
      title: "CircuitVerse - Online Digital Logic Circuit Simulator"
      main_heading: "Dive into the world of Logic Circuits for free!"
      main_heading_html: "Dive into the world of <span>Logic Circuits</span>"
      main_description: "From simple gates to complex sequential circuits, plot timing diagrams, automatic circuit generation, explore standard ICs, and much more"
      free_and_open_source: "Free & Open Source"
      learn_logic_design: "Learn Logic Design"
<<<<<<< HEAD
      explore_circuits: "Explore Circuits"
=======
      explore_tutorials: "Explore Tutorials"
>>>>>>> 7f00fc0e
      for_teachers: "For Teachers"
      for_contributors: "For Contributors"
      home_hero_image_alt: "Digital circuit diagram illustration featuring logic gates and connections"
      features:
        badge_content: "Powerful Features"
        everything_you_need_heading: "Everything you need to design circuits"
        main_heading: "Features"
        main_description: "Design circuits quickly and easily with a modern and intuitive user interface with drag-and-drop, copy/paste, zoom, and more"
        item1_heading: "Export High-Resolution Images"
        item1_text: "Export high-resolution images in multiple formats including SVG"
        item2_heading: "Combinational Analysis"
        item2_text: "Automatically generate circuits from truth tables"
        item3_heading: "Testbench & Timing Diagram"
        item3_text: "Test your circuit using a testbench and validate its behavior with a timing diagram"
        item4_heading: "Embed in Blogs"
        item4_text: "Easily embed your circuits into blogs and websites using HTML5 iFrames, ensuring seamless sharing and integration"
        item5_heading: "Use Sub circuits"
        item5_text: "Create subcircuits once and use them repeatedly. For easier and more structured design"
        item6_heading: "Multi Bit Buses and components"
        item6_text: "CircuitVerse supports multi bit-wires, this means circuit design is easier, faster, and uncluttered"
      stats:
        badge_content: "Community Stats"
        heading: "Join Our Growing Community"
        description: "CircuitVerse has empowered thousands of learners, educators, and engineers worldwide to explore and master digital circuit design"
        circuits_created: "Circuits Created"
        users: "Users"
        universities: "Universities"
        countries: "Countries"
    teachers:
      title: "CircuitVerse - Teachers"
      main_heading: "TEACHERS"
      main_description: "CircuitVerse has been designed to be very easy to use in class. The platform has features to assist teachers in class and assignments."
      benefits: "Benefits"
      create_group_heading: "Create Groups and add your students"
      post_assignment_heading: "Post Assignments"
      grade_assignment_heading: "Grading assignments"
      use_interactive_circuit_heading: "Use Interactive Circuits in your Blogs, Study Materials, or PowerPoint presentations"
      create_group_description: "You can create groups and add your students to them! If students are already registered with CircuitVerse they will be added automatically. If they are not registered with CircuitVerse yet, an invitation will be sent to register. Once they register, they will be added automatically."
      post_assignment_description: "To create an assignment, simply click the add new assignment button. Give the details of the assignment and the deadline. The assignment will automatically close at the deadline. Students cannot continue their assignment unless the teacher reopens the assignment again."
      grade_assignment_description: "Grade assignments very easily with the in build preview. Simply select the student, to his/her assignment work."
      use_interactive_circuit_description: "Make sure the project is public. Click on embed, to get the embed HTML5 code, then simply embed the circuit. You may need to use a PowerPoint plugin like Live Slides to embed the live Circuit."
    tos:
      title: "CircuitVerse - Terms of Service"
      main_heading: "Terms of Service"
      user_agreement:
        main_heading: "1. User Agreement"
        description1_html: "1.1 These Terms of Use constitute an agreement between you and the CircuitVerse Team that governs your use of <a href='https://CircuitVerse.org/'>CircuitVerse.org</a>. The CircuitVerse Team comprises of circuitverse maintainers. Please read the Terms of Use carefully. By using CircuitVerse you affirm that you have read, understood, and accepted the terms and conditions in the Terms of Use. If you do not agree with any of these conditions, please do not use CircuitVerse."
        description2_html: "1.2 Your privacy is important to us. Please read our <a href='https://CircuitVerse.org/privacy'>Privacy Policy</a>, which identifies how the CircuitVerse Team uses, collects, and stores the information it collects through the Services. By using CircuitVerse, you additionally agree that you are comfortable with CircuitVerse&#39;s Privacy Policy."
        description3: "1.3 CircuitVerse is open to children and adults of all ages, and we ask that you keep this in mind when using the CircuitVerse services."
        description4_html: "1.4 The CircuitVerse Team may change the Terms of Use from time to time. You can always find the latest version of the Terms of Use at <a href='https://CircuitVerse.org/tos'>https://CircuitVerse.org/tos</a>. Your continued use of the Services constitutes your acceptance of any changes to or revisions of the Terms of Use."
      account_creation:
        main_heading: "2. Account Creation and Maintenance"
        description1_html: "2.1 In order to use some features of the Services, you will need to register with CircuitVerse and create an account. Creating an account is optional, but without an account, you will not be able to save or publish projects or comments on CircuitVerse. When registering for a personal account, you will be asked to provide certain personal information, such as your email address, gender, birth month and year, and country. Please see CircuitVerse&#39;s <a href='https://CircuitVerse.org/privacy'>Privacy Policy</a> for CircuitVerse&#39;s data retention and usage policies."
        description2: "2.2 You are responsible for keeping your password secret and your account secure. You are solely responsible for any use of your account, even if your account is used by another person. If any use of your account violates the Terms of Service, your account may be suspended or deleted."
        description3: "2.3 You may not use another person's CircuitVerse account without permission."
        description4_html: "2.4 If you have reason to believe that your account is no longer secure (for example, in the event of a loss, theft, or unauthorized disclosure of your password), promptly change your password. If you cannot access your account to change your password, notify us at <a href='mailto:support@CircuitVerse.org'>support@CircuitVerse.org</a>."
      usage_rule:
        main_heading: "3. Rules of Usage"
        description1: "3.1 The CircuitVerse Team supports freedom of expression. However, CircuitVerse is intended for a wide audience, and some content is inappropriate for the CircuitVerse community. You may not use the CircuitVerse service in any way, that:"
        list1_item1: "Promotes bigotry, discrimination, hatred, or violence against any individual or group;"
        list1_item2: "Threatens, harasses, or intimidates any other person, whether that person is a CircuitVerse user or not;"
        list1_item3: "Contains foul language or personal attacks;"
        list1_item4: "Contains sexually explicit or graphically violent material;"
        list1_item5: "Provides instructions on how to commit illegal activities or obtain illegal products;"
        list1_item6: "Except in connection with organizing CircuitVerse events, asks any other user for personally identifying information, contact information, or passwords; or"
        list1_item7: "Exposes any others person's personally identifying information, contact information, or passwords without that person's permission."
        description2: "3.2 You agree to comply with all applicable laws and regulations when you use CircuitVerse. You may not use CircuitVerse in any unlawful way, including to harass, stalk, or defame any other person."
        description3: "3.3 You may not impersonate, imitate, or pretend to be somebody else when using the Services."
        description4: "3.4 You agree not to use CircuitVerse in any way intended to disrupt the service, gain unauthorized access to the service, or interfere with any other user's ability to use the service. Prohibited activities include, but are not limited to:"
        list2_item1: "Posting content deliberately designed to crash the CircuitVerse website or editor;"
        list2_item2: "Linking to pages containing viruses or malware;"
        list2_item3: "Using administrator passwords or pretending to be an administrator;"
        list2_item4: 'Repeatedly posting the same material, or "spamming";'
        list2_item5: 'Using alternate accounts or organizing voting groups to manipulate site statistics, such as purposely trying to get on the "What the Community is Loving/Remixing" rows of the front page.'
      user_content_licensing:
        main_heading: "4. User-Generated Content and Licensing"
        description1: '4.1 For the purposes of the Terms of Use, "user-generated content" includes any projects, comments, forum posts, or links to third-party websites that a user submits to CircuitVerse.'
        description2: "4.2 The CircuitVerse Team encourages everyone to foster creativity by freely sharing knowledge in any form. However, we also understand the need for individuals and companies to protect their intellectual property rights. You are responsible for making sure you have the necessary rights, licenses, or permission for any user-generated content you submit to CircuitVerse."
        description3_html: "4.3 All user-generated content you submit to CircuitVerse is licensed to and through CircuitVerse under the <a href='https://creativecommons.org/licenses/by-sa/2.0/'>Creative Commons Attribution-ShareAlike 2.0 license</a>. This allows others to view and fork your content. This license also allows the CircuitVerse Team to display, distribute, and reproduce your content on the CircuitVerse website, through social media channels, and elsewhere. If you do not want to license your content under this license, then do not share it on CircuitVerse."
        description4: "4.4 In addition to reviewing reported user-generated content, the CircuitVerse Team reserves the right, but is not obligated, to monitor all uses of the CircuitVerse service. The CircuitVerse Team may edit, move, or delete any content that violates the Terms of Use or Community Guidelines, without notice."
        description5: "4.6 All user-generated content is provided as-is. The CircuitVerse Team makes no warranties about the accuracy or reliability of any user-generated content available through CircuitVerse or vet or verify information posted in connection with said events. The CircuitVerse Team does not endorse any views, opinions, or advice expressed in user-generated content. You agree to relieve the CircuitVerse Team of any and all liability arising from your user-generated content."
      site_content_licensing:
        main_heading: "5. CircuitVerse Content and Licensing"
        description1: '5.1 Except for any user-generated content, the CircuitVerse Team owns and retains all rights in and to the CircuitVerse code, the design, functionality, and architecture of CircuitVerse, and any software or content provided through CircuitVerse (collectively "the CircuitVerse IP"). If you want to use CircuitVerse in a way that is not allowed by these Terms of Use, you must first contact the CircuitVerse Team. Except for any rights explicitly granted under these Terms of Use, you are not granted any rights in and to any CircuitVerse IP.'
      dmca:
        main_heading: "6. Digital Millennium Copyright Act (DMCA)"
        description1_html: "6.1 If you are a copyright holder and believe that content on CircuitVerse violates your rights, you may send a mail to <a href='mailto:support@CircuitVerse.org'>support@CircuitVerse.org</a>.&nbsp;"
        description2_html: "6.2 If you are a CircuitVerse user and you believe that your content did not constitute a copyright violation and was taken down in error, you may send a notification to <a href='mailto:support@CircuitVerse.org'>support@CircuitVerse.org</a>. Please include:"
        list_item1: "Your CircuitVerse username and email address;"
        list_item2: "The specific content you believe was taken down in error; and"
        list_item3: 'A brief statement of why you believe there was no copyright violation (e.g., the content was not copyrighted, you had permission to use the content, or your use of the content was a "fair use").'
      account_related:
        main_heading: "7. Suspension and Termination of Accounts"
        description1: "7.1 CircuitVerse has the right to suspend your account for violations of the Terms of Use or Community Guidelines. Repeat violators may have their accounts deleted. The CircuitVerse Team reserves the sole right to determine what constitutes a violation of the Terms of Use or Community Guidelines. The CircuitVerse Team also reserves the right to terminate any account used to circumvent prior enforcement of the Terms of Use."
        description2_html: "7.2 If you want to delete or temporarily disable your account, please email <a href='mailto:support@CircuitVerse.org'>support@CircuitVerse.org</a>."
      third_party_website:
        main_heading: "8. Third-Party Websites"
        description1: "8.1 Content on CircuitVerse, including user-generated content, may include links to third-party websites. The CircuitVerse Team is not capable of reviewing or managing third-party websites and assumes no responsibility for the privacy practices, content, or functionality of third-party websites. You agree to relieve the CircuitVerse Team of any and all liability arising from third-party websites."
      indemnification:
        main_heading: "9. Indemnification"
        description1: 'You agree to indemnify the CircuitVerse Team, the CircuitVerse Foundation, and all their affiliates, employees, faculty members, fellows, students, agents, representatives, third-party service providers, and members of their governing boards (all of which are "CircuitVerse Entities"), and to defend and hold each of them harmless, from any and all claims and liabilities (including attorneys'' fees) arising out of or related to your breach of the Terms of Service or your use of CircuitVerse.'
        description2: "For federal government agencies, provisions in the Terms of Use relating to Indemnification shall not apply to your Official Use, except to the extent expressly authorized by federal law. For state and local government agencies in the United States, Terms of Use relating to Indemnification shall apply to your Official Use only to the extent authorized by the laws of your jurisdiction."
      warranty_related:
        main_heading: "10. Disclaimer of Warranty"
        description1: 'You acknowledge that you are using CircuitVerse at your own risk. CircuitVerse is provided "as is," and the CircuitVerse Entities hereby expressly disclaim any and all warranties, express and implied, including but not limited to any warranties of accuracy, reliability, title, merchantability, non-infringement, fitness for a particular purpose or any other warranty, condition, guarantee or representation, whether oral, in writing or in electronic form, including but not limited to the accuracy or completeness of any information contained therein or provided by CircuitVerse. Without limiting the foregoing, the CircuitVerse Entities disclaim any and all warranties, express and implied, regarding user-generated content. The CircuitVerse Entities and their third-party service providers do not represent or warrant that access to CircuitVerse will be uninterrupted or that there will be no failures, errors or omissions or loss of transmitted information, or that no viruses will be transmitted through CircuitVerse services.'
      liability_related:
        main_heading: "11. Limitation of Liability"
        description1: "The CircuitVerse Entities shall not be liable to you or any third parties for any direct, indirect, special, consequential, or punitive damages of any kind, regardless of the type of claim or the nature of the cause of action, even if the CircuitVerse Team has been advised of the possibility of such damages. Without limiting the foregoing, the CircuitVerse Entities shall have no liability to you or any third parties for damages or harms arising out of user-generated content"
      choice_of_language:
        main_heading: "14. Choice of Language"
        description1: "If the CircuitVerse Team provides you with a translation of the English language version of these Terms of Use, the Privacy Policy, or any other policy, then you agree that the translation is provided for informational purposes only and does not modify the English language version. In the event of a conflict between a translation and the English version, the English version will govern."
      no_waiver:
        main_heading: "15. No Waiver"
        description1: "No waiver of any term of these Terms of Use shall be deemed a further or continuing waiver of such term or any other term, and the CircuitVerse Team's failure to assert any right or provision under these Terms of Use shall not constitute a waiver of such right or provision."<|MERGE_RESOLUTION|>--- conflicted
+++ resolved
@@ -37,11 +37,8 @@
       main_description: "From simple gates to complex sequential circuits, plot timing diagrams, automatic circuit generation, explore standard ICs, and much more"
       free_and_open_source: "Free & Open Source"
       learn_logic_design: "Learn Logic Design"
-<<<<<<< HEAD
+      explore_tutorials: "Explore Tutorials"
       explore_circuits: "Explore Circuits"
-=======
-      explore_tutorials: "Explore Tutorials"
->>>>>>> 7f00fc0e
       for_teachers: "For Teachers"
       for_contributors: "For Contributors"
       home_hero_image_alt: "Digital circuit diagram illustration featuring logic gates and connections"
