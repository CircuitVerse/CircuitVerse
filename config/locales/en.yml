# Files in the config/locales directory are used for internationalization
# and are automatically loaded by Rails. If you want to use locales other
# than English, add the necessary files in this directory.
#
# To use the locales, use `I18n.t`:
#
#     I18n.t 'hello'
#
# In views, this is aliased to just `t`:
#
#     <%= t('hello') %>
#
# To use a different locale, set it with `I18n.locale`:
#
#     I18n.locale = :es
#
# This would use the information in config/locales/es.yml.
#
# The following keys must be escaped otherwise they will not be retrieved by
# the default I18n backend:
#
# true, false, on, off, yes, no
#
# Instead, surround them with single quotes.
#
# en:
#   'true': 'foo'
#
# To learn more, please read the Rails Internationalization guide
# available at http://guides.rubyonrails.org/i18n.html.

en:
  hello: "Hello world"
  edit: "Edit"
  delete: "Delete"
  view: "View"
  launch_simulator: "Launch Simulator"
  email_us_heading: "Email us at"
  join_at_slack_heading: "Join and chat with us at"
  join_at_slack_description: "Slack Channel"
  welcome_back_text: "Welcome back to the Digital Circuit Universe!"
  save: "Save"
  back: "Back"
  login: "Login"
  sign_up: "Sign Up"
  assignment: "Assignment"
  launch: "Launch"
  fork: "Fork"
  more: "More"
<<<<<<< HEAD
=======
  features_heading: "Features"
  features_description: "Design circuits quickly and easily with a modern and intuitive user interface with drag-and-drop, copy/paste, zoom and more."
>>>>>>> 0e68b603

# Used in distance_of_time_in_words(), distance_of_time_in_words_to_now(), time_ago_in_words()
  datetime:
    distance_in_words:
      half_a_minute: "half a minute"
      less_than_x_seconds:
        one:   "1 second" # default was: "less than 1 second"
        other: "%{count} seconds" # default was: "less than %{count} seconds"
      x_seconds:
        one:   "1 second"
        other: "%{count} seconds"
      less_than_x_minutes:
        one:   "a minute" # default was: "less than a minute"
        other: "%{count} minutes" # default was: "less than %{count} minutes"
      x_minutes:
        one:   "1 minute"
        other: "%{count} minutes"
      about_x_hours:
        one:   "1 hour" # default was: "about 1 hour"
        other: "%{count} hours" # default was: "about %{count} hours"
      x_days:
        one:   "1 day"
        other: "%{count} days"
      about_x_months:
        one:   "1 month" # default was: "about 1 month"
        other: "%{count} months" # default was: "about %{count} months"
      x_months:
        one:   "1 month"
        other: "%{count} months"
      about_x_years:
        one:   "1 year" # default was: "about 1 year"
        other: "%{count} years" # default was: "about %{count} years"
      over_x_years:
        one:   "1 year" # default was: "over 1 year"
        other: "%{count} years" # default was: "over %{count} years"
      almost_x_years:
        one:   "1 year" # default was: "almost 1 year"
        other: "%{count} years" # default was: "almost %{count} years"<|MERGE_RESOLUTION|>--- conflicted
+++ resolved
@@ -47,11 +47,8 @@
   launch: "Launch"
   fork: "Fork"
   more: "More"
-<<<<<<< HEAD
-=======
   features_heading: "Features"
   features_description: "Design circuits quickly and easily with a modern and intuitive user interface with drag-and-drop, copy/paste, zoom and more."
->>>>>>> 0e68b603
 
 # Used in distance_of_time_in_words(), distance_of_time_in_words_to_now(), time_ago_in_words()
   datetime:
