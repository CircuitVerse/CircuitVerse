--- conflicted
+++ resolved
@@ -40,14 +40,11 @@
       placeholders:
         users: "Search for users"
         projects: "Search for projects"
-<<<<<<< HEAD
     project:
       show_more: "Show More"
-=======
       options:
         users: "Users"
         projects: "Projects"
->>>>>>> 55870e6d
   # Used in distance_of_time_in_words(), distance_of_time_in_words_to_now(), time_ago_in_words()
   datetime:
     distance_in_words:
