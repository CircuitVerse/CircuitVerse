--- conflicted
+++ resolved
@@ -27,21 +27,14 @@
   close: "Close"
   not_available: "N.A."
   not_entered: "Not Entered"
-<<<<<<< HEAD
   enter_email: "Email"
   enter_password: "Password"
   enter_name: "Name"
   google: "Google"
   facebook: "Facebook"
   github: "Github"
-# Used in distance_of_time_in_words(), distance_of_time_in_words_to_now(), time_ago_in_words()
-=======
-  enter_email: "Enter Email"
-  enter_password: "Enter Password"
-  enter_name: "Enter Name"
   registration_blocked: "Sign up is Currently disabled"
   # Used in distance_of_time_in_words(), distance_of_time_in_words_to_now(), time_ago_in_words()
->>>>>>> cef3e135
   datetime:
     distance_in_words:
       half_a_minute: "half a minute"
