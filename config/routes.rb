Rails.application.routes.draw do
  resources :collaborations
  mount RailsAdmin::Engine => '/admin', as: 'rails_admin'

  require 'sidekiq/web'

  authenticate :user, lambda { |u| u.admin? } do
    mount Sidekiq::Web => '/sidekiq'
  end

  # resources :assignment_submissions
  resources :group_members ,only: [:create,:destroy]
  resources :groups do
    resources :assignments
  end

  resources :custom_mails, only: %i[index new create edit show update]
  get '/custom_mails/send_mail/:id', to: 'custom_mails#send_mail', as: 'send_custom_mail'
  get '/custom_mails/send_mail_to_self/:id', to: 'custom_mails#send_mail_self', as: 'send_custom_mail_self'

  # grades
  scope '/grades' do
    post '/', to: 'grades#create', as: 'grades'
    delete '/', to: 'grades#destroy'
    get '/to_csv/:assignment_id', to: 'grades#to_csv', as: 'grades_to_csv'
  end

  get "/404", to: "errors#not_found"
  get "/422", to: "errors#unacceptable"
  get "/500", to: "errors#internal_error"

  get '/search', to: "search#search"

  resources :about, only: :index
<<<<<<< HEAD
=======
  resources :privacy, only: :index
>>>>>>> 3c3412c2

  scope '/groups' do
    get '/:group_id/assignments/:id/reopen', to: 'assignments#reopen', as: 'reopen_group_assignment'
    get '/:group_id/assignments/:id/start', to: 'assignments#start', as: 'assignment_start'
  end
  resources :stars , only: [:create, :destroy]

  resources :featured_circuits, only: [:index, :create]
  delete '/featured_circuits', to: 'featured_circuits#destroy'


  devise_for :users, controllers: {registrations: 'users/registrations', :omniauth_callbacks => "users/omniauth_callbacks"}


  #Logix web pages resources
  root 'logix#index'
  get  '/gettingStarted', to:'logix#gettingStarted'
  get  '/examples', to:'logix#examples'
  get  '/features', to:'logix#features'
<<<<<<< HEAD
  get  '/privacy', to:'logix#privacy'
=======
>>>>>>> 3c3412c2
  get  '/tos', to:'logix#tos'
  get  '/teachers', to:'logix#teachers'
  get  '/contribute', to:'logix#contribute'

  #users

  notify_to :users, controller: 'users/notifications'

  scope '/users' do
    get '/', to: 'welcome#all_user_index', as: 'all_users'
    get '/:id/profile', to: 'users/logix#profile', as: 'profile'
    get '/:id/profile/edit', to: 'users/logix#edit', as: 'profile_edit'
    patch '/:id/update', to: 'users/logix#update', as: 'profile_update'
    get '/:id/groups', to: 'users/logix#groups', as: 'user_groups'
    get '/:id/', to: 'users/logix#index', as: 'user_projects'
    get '/:id/favourites', to: 'users/logix#favourites', as: 'user_favourites'
    get '/educational_institute/typeahead/:query' => 'users/logix#typeahead_educational_institute'
    get '/:id/notifications', to: 'users/notifications#index', as: 'notifications'
  end

  post '/push/subscription/new', to: 'push_subscription#create'
  post '/push/test', to: 'push_subscription#test'

  #projects
  scope '/projects' do
    get '/create_fork/:id', to: 'projects#create_fork',as: 'create_fork_project'
    get '/change_stars/:id', to: 'projects#change_stars', as: 'change_stars'
    get 'tags/:tag', to: 'projects#get_projects', as: 'tag'
  end

  mount Commontator::Engine => '/commontator'

  #simulator
  scope '/simulator' do
    get '/:id', to: 'simulator#show', as: 'simulator'
    get '/edit/:id', to: 'simulator#edit', as: 'simulator_edit'
    post '/get_data', to: 'simulator#get_data'
    post '/update_data', to: 'simulator#update'
    post '/update_image', to: 'simulator#update_image'
    post '/create_data', to: 'simulator#create'
    get '/', to: 'simulator#new', as: 'simulator_new'
    get '/embed/:id', to: 'simulator#embed', as: 'simulator_embed'
  end
  # get 'simulator/embed_cross/:id', to: 'simulator#embed_cross', as: 'simulator_embed_cross'


  resources :users do
    resources :projects, only: [:show, :edit, :update, :new, :create, :destroy]
  end

  #redirects
  get '/facebook', to: redirect('https://www.facebook.com/CircuitVerse')
  get '/twitter', to: redirect('https://www.twitter.com/CircuitVerse')
  get '/slack', to: redirect('https://join.slack.com/t/circuitverse-team/shared_invite/enQtNjc4MzcyNDE5OTA3LTdjYTM5NjFiZWZlZGI2MmU1MmYzYzczNmZlZDg5MjYxYmQ4ODRjMjQxM2UyMWI5ODUzODQzMDU2ZDEzNjI4NmE')
  get '/discord', to: redirect('https://discord.gg/8G6TpmM')
  get '/github', to: redirect('https://github.com/CircuitVerse')
  get '/learn', to: redirect('https://learn.circuitverse.org')
  get '/docs', to: redirect('https://docs.circuitverse.org')

  # get 'comments/create_reply/:id', to: 'comments#create_reply', as: 'reply_comment'
  # For details on the DSL available within this file, see http://guides.rubyonrails.org/routing.html
end<|MERGE_RESOLUTION|>--- conflicted
+++ resolved
@@ -32,10 +32,7 @@
   get '/search', to: "search#search"
 
   resources :about, only: :index
-<<<<<<< HEAD
-=======
   resources :privacy, only: :index
->>>>>>> 3c3412c2
 
   scope '/groups' do
     get '/:group_id/assignments/:id/reopen', to: 'assignments#reopen', as: 'reopen_group_assignment'
@@ -55,10 +52,6 @@
   get  '/gettingStarted', to:'logix#gettingStarted'
   get  '/examples', to:'logix#examples'
   get  '/features', to:'logix#features'
-<<<<<<< HEAD
-  get  '/privacy', to:'logix#privacy'
-=======
->>>>>>> 3c3412c2
   get  '/tos', to:'logix#tos'
   get  '/teachers', to:'logix#teachers'
   get  '/contribute', to:'logix#contribute'
