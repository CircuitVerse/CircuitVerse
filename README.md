--- conflicted
+++ resolved
@@ -11,145 +11,17 @@
 ## Community
 We would love to hear from you! We communicate on the following platforms:
 
-<<<<<<< HEAD
-- Ruby Version: ruby-2.6.5
-- Rails Version: Rails 6.0.1
-- PostgreSQL Version: 9.5
-
-## Cloning Instructions
-
-- `git clone https://github.com/CircuitVerse/CircuitVerse.git` this repository
-- `cd CircuitVerse`
-
-**Note :** If you want to contribute, first fork the original repository and clone the forked repository into your local machine followed by ```cd``` into the directory.
-
-```sh
-git clone https://github.com/<username>/CircuitVerse.git
-cd CircuitVerse
-```
-
-## Setup Instructions
-
-Please go through the [Contribution Guidelines](CONTRIBUTING.md) before going forward with any development. This helps us keep the process streamlined and results in better PRs.
-
-**Note:** You might want to use the docker instructions if you do not want to setup your own environment.
-
-* Install ruby using RVM, use ruby-2.6.5
-* Install bundler : `gem install bundler`
-* Install Dependencies: `bundle install`
-* Configure your DB in config/database.yml, copy config/database.example.yml (Note : check for postgres password and update it in place of "postgres")
-* Create database: `rails db:create`
-* Run Migrations: `rails db:migrate`
-* At this point, local development can be started with ```rails s -b 127.0.0.1 -p 8080```
-
-### Additional setup instructions
-[Yarn](https://yarnpkg.com/lang/en/) is a package manager for the JavaScript ecosystem.
-CircuitVerse uses Yarn for frontend package and asset management.
-
-If you encounter the following error,
-```
-Error: File to import not found or unreadable: bootstrap/scss/bootstrap.scss
-```
-run `yarn` to install frontend dependencies.
-
-Additional software:
-* Install imagemagick
-* Start Redis server process.
-* To start sidekiq: `bundle exec sidekiq -e development -q default -q mailers -d -L tmp/sidekiq.log` (In development)
-
-## Running Tests
-
-Ensure all tests are passing locally before making a pull request. To run tests :
-* `bundle exec rspec` or `bin/rake spec:all`
-
-**Note:** To pass Systems Tests you need [Chrome Browser](https://www.google.com/chrome/browser/desktop/index.html) installed.
-
-## Docker Instructions
-
-* Install docker and docker-compose
-* Run: `docker-compose up`
-
-If you need to rebuild, run this before `docker-compose up`
-```
-docker-compose down
-docker-compose build --no-cache
-```
-
-### Setup in cloud
-You can use gitpod to develop CircuitVerse in the cloud by following the steps mentioned [Here](https://github.com/CircuitVerse/CircuitVerse/wiki/Development-on-Gitpod)
-
-[![Open in Gitpod](https://gitpod.io/button/open-in-gitpod.svg)](https://gitpod.io/#https://github.com/CircuitVerse/CircuitVerse)
-
-Pull Requests can be created by following these [Steps](https://github.com/CircuitVerse/CircuitVerse/wiki/Pull-Requests-using-Gitpod)
-
-## Adding Environment Variables
-* Make the following changes in your Google, Facebook, Github app:
-1.  If you are running the application locally, update the site url field with ``http://localhost:8080`` and callback url field with ``http://localhost:3000/users/auth/(google or facebook or github)/callback``.
-2.  If you are running the application in gitpod, update the site url field with ``gitpod url`` and callback url field with ```gitpod url/users/auth/(google or facebook or github)/callback``.
-* Configure your env in .env, copy .env.example ( Note: check for the ``id`` and ``secret`` in your Google, Facebook, Github app and update it in its respective place. )
-* After adding environment variables run ``dotenv rails server`` to start the application.
-## Developer Instructions
-Developers can quickly get started by setting up the dev environment using the instructions above. To seed the database with some sample data, run 'bundle exec rake db:seed'. The admin credentials after seeding will be as follows:
-```
-User: Admin
-Email: admin@circuitverse.org
-Password: password
-```
-
-For debugging include `binding.pry` anywhere inside the code to open the `pry` console.
-
-## Additional setup instructions for Ubuntu
-Additional instructions can be found [here](https://www.howtoforge.com/tutorial/ubuntu-ruby-on-rails/) and there are some extra notes for single user installations:
-
-- If you are facing difficulties installing RVM, most probably it is because of an older version of rvm shipped with Ubuntu's desktop edition and updating the same resolves the problem.
-- [Run Terminal as a login shell](https://rvm.io/integration/gnome-terminal/) so ruby and rails will be available.
-
-  Removing RVM
-  ```
-  sudo apt-get --purge remove ruby-rvm` <br />
-  sudo rm -rf /usr/share/ruby-rvm /etc/rvmrc /etc/profile.d/rvm.sh
-  ```
-  Installing new version of RVM
-  ```
-  curl -L https://get.rvm.io |
-  bash -s stable --ruby --autolibs=enable --auto-dotfiles
-  ```
-- If you are facing errors running the `rails db:create` ensure that the socket file(i.e mysql.sock) is present in that location.   Some possible locations where it might be present is `/run/mysqld/mysqld.sock`  or `/var/lib/mysql/mysql.sock` and mention the exact location.
-
-
-## Production Specific Instructions
-
-```
-bundle install --with pg --without development test
-RAILS_ENV=production bundle exec rake assets:precompile
-bundle exec sidekiq -e production -q default -q mailers -d -L tmp/sidekiq.log` (In production)
-```
-=======
 [![Slack](https://img.shields.io/badge/chat-on_slack-purple.svg?style=for-the-badge&logo=slack)](https://join.slack.com/t/circuitverse-team/shared_invite/enQtNjc4MzcyNDE5OTA3LTdjYTM5NjFiZWZlZGI2MmU1MmYzYzczNmZlZDg5MjYxYmQ4ODRjMjQxM2UyMWI5ODUzODQzMDU2ZDEzNjI4NmE)
 [![Discord](https://img.shields.io/badge/chat-on_discord-blue.svg?style=for-the-badge&logo=discord)](https://discord.gg/95x8H7b)
->>>>>>> 942401a2
 
 ## Code of Conduct
 We follow the [Code of Conduct](code-of-conduct.md) of the [CircuitVerse](https://circuitverse.org) Community.
 
-<<<<<<< HEAD
-This repository contains the [Code of Conduct](./code-of-conduct.md) of [CircuitVerse](https://circuitverse.org) Community.
-
-## CircuitVerse Community
-
-We would love to hear from you :smile:
-Here are links to our communication channels:
-
-[![Slack](https://img.shields.io/badge/chat-on_slack-pink.svg)](https://join.slack.com/t/circuitverse-team/shared_invite/enQtNjc4MzcyNDE5OTA3LTdjYTM5NjFiZWZlZGI2MmU1MmYzYzczNmZlZDg5MjYxYmQ4ODRjMjQxM2UyMWI5ODUzODQzMDU2ZDEzNjI4NmE) Channel on Slack.
-
-[![Discord](https://img.shields.io/discord/552660710232948749.svg)](https://discord.gg/95x8H7b) Channel on Discord (official fan communication). Thanks to [@jbox1](https://github.com/jbox144) for this initiative.
-=======
 ## Setup
 [See `SETUP.md` for more information on setup](SETUP.md)
 
 ## Contributing
 [See `CONTRIBUTING.md` for more information on contributing](CONTRIBUTING.md)
->>>>>>> 942401a2
 
 ## Required Software
 (See [setup](SETUP.md) for more information on setup.)
