Fixed issue[#5168](https://github.com/CircuitVerse/CircuitVerse/issues/5168)

Feature request for having an option for translating Non-English comments to English comments.
NOTE: The current API is hosted from my end on github codespace,
the current implementation of the translation feature utilizes a temporary LibreTranslate API hosted on a GitHub Codespace. This setup is only intended for testing and development purposes.

<<<<<<< HEAD
## API Details
Endpoint: <TRANSLATE_API_ENDPOINT>
=======
API Details
Endpoint: Configure `TRANSLATE_API_ENDPOINT` in your environment (see Configuration section)
>>>>>>> 7ec2796c
Purpose: Provides translation of comments from various languages to English.
Limitations:
This API setup is not stable or permanent.
It is hosted on a Codespace, which might not always be available.


## Configuration
To configure the translation API endpoint for production:

Set the TRANSLATE_API_ENDPOINT environment variable:
TRANSLATE_API_ENDPOINT=https://your-production-api-endpoint.com/translate

or simple use shell to enter 

export TRANSLATE_API_ENDPOINT=https://your-production-api-endpoint.com/translate

# Action Required for production or long-term usage:
Replace this temporary API endpoint with a more stable solution, such as:
Self-hosted LibreTranslate (Docker setup recommended).
Third-party API (e.g., Google Translate).
But make sure to update the translate method in CommentsController to use the environment variable.<|MERGE_RESOLUTION|>--- conflicted
+++ resolved
@@ -4,13 +4,8 @@
 NOTE: The current API is hosted from my end on github codespace,
 the current implementation of the translation feature utilizes a temporary LibreTranslate API hosted on a GitHub Codespace. This setup is only intended for testing and development purposes.
 
-<<<<<<< HEAD
-## API Details
-Endpoint: <TRANSLATE_API_ENDPOINT>
-=======
 API Details
 Endpoint: Configure `TRANSLATE_API_ENDPOINT` in your environment (see Configuration section)
->>>>>>> 7ec2796c
 Purpose: Provides translation of comments from various languages to English.
 Limitations:
 This API setup is not stable or permanent.
