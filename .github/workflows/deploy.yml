--- conflicted
+++ resolved
@@ -42,11 +42,8 @@
       - name: Deploy with kamal
         run: |
           kamal lock release
-<<<<<<< HEAD
-=======
           kamal accessory boot yosys2digitaljs-server || true
           kamal traefik boot || true
->>>>>>> 6858cc4a
           kamal redeploy -vvvv --skip_push
         env:
           RAILS_SERVE_STATIC_FILES: true
