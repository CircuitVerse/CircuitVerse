name: "Ruby on Rails CI"
on:
  [push, pull_request, workflow_dispatch]
jobs:
  test:
    runs-on: ubuntu-latest
    services:
      postgres:
        image: postgres:11-alpine
        ports:
          - "5432:5432"
        env:
          POSTGRES_DB: rails_test
          POSTGRES_USER: rails
          POSTGRES_PASSWORD: password
      redis:
        image: redis:alpine
        ports: ["6379:6379"]
        options: --entrypoint redis-server
    env:
      RAILS_ENV: test
      DATABASE_URL: "postgres://rails:password@localhost:5432/rails_test"
        
    steps:
      - name: Checkout code
        uses: actions/checkout@v3
      - name: Install Ruby and gems
        uses: ruby/setup-ruby@v1 # v1.115.3
        with:
          bundler-cache: true
      - uses: actions/setup-node@v3
        with:
          node-version: '14'
          cache: 'yarn'
      - run: yarn install --frozen-lockfile  --immutable
      - name: Set up database schema
        run: bin/rails db:schema:load
      - name: Run data migration tasks
<<<<<<< HEAD
        run: |
          gem install rails
          rails data:migrate
=======
        run: bin/rails data:migrate
>>>>>>> 057697e1
      - name: Build assets
        run: yarn run build
      - name: Configure keys
        run: |
          openssl genrsa -out config/private.pem 2048
          openssl rsa -in config/private.pem -outform PEM -pubout -out config/public.pem
      - name: Run tests
        run: bundle exec rspec

  lint:
    runs-on: ubuntu-latest
    steps:
      - name: Checkout code
        uses: actions/checkout@v3
      - name: Install Ruby and gems
        uses: ruby/setup-ruby@v1 # v1.115.3
        with:
          bundler-cache: true
      - name: Security audit dependencies
        run:  bundle exec bundler-audit --update
      - name: Lint Ruby files
        run: bundle exec rubocop --parallel<|MERGE_RESOLUTION|>--- conflicted
+++ resolved
@@ -36,13 +36,7 @@
       - name: Set up database schema
         run: bin/rails db:schema:load
       - name: Run data migration tasks
-<<<<<<< HEAD
-        run: |
-          gem install rails
-          rails data:migrate
-=======
         run: bin/rails data:migrate
->>>>>>> 057697e1
       - name: Build assets
         run: yarn run build
       - name: Configure keys
