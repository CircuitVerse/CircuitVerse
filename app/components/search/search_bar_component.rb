--- conflicted
+++ resolved
@@ -9,18 +9,13 @@
     resource: nil,
     query: nil,
     sort_by: nil,
-<<<<<<< HEAD
     sort_direction: nil,
     countries: nil,
     current_filters: nil
-=======
-    sort_direction: nil
->>>>>>> c2a697ba
   )
     super
     @resource = resource
     @query = query
-<<<<<<< HEAD
     @sort_by = sort_by || default_sort_by
     @sort_direction = sort_direction || default_sort_direction
     @countries = countries || []
@@ -63,26 +58,10 @@
         }
       }
     }
-=======
-    @sort_by = sort_by || DEFAULT_SORT_BY
-    @sort_direction = sort_direction || DEFAULT_SORT_DIRECTION
->>>>>>> c2a697ba
   end
 
-  attr_reader :resource, :query, :sort_by, :sort_direction
+  private
 
-  def all_sorting_options
-    {
-      "Users" => sorting_options_for_users,
-      "Projects" => sorting_options_for_projects
-    }.freeze
-  end
-
-  def resource_options
-    RESOURCE_OPTIONS
-  end
-
-<<<<<<< HEAD
     attr_reader :resource, :query, :sort_by, :sort_direction, :countries, :current_filters
 
     def resource_options
@@ -101,37 +80,6 @@
         "Users" => I18n.t("components.search_bar.options.users"),
         "Projects" => I18n.t("components.search_bar.options.projects")
       }
-=======
-  def placeholders
-    {
-      "Users" => I18n.t("components.search_bar.placeholders.users"),
-      "Projects" => I18n.t("components.search_bar.placeholders.projects")
-    }.freeze
-  end
-
-  def option_labels
-    {
-      "Users" => I18n.t("components.search_bar.options.users"),
-      "Projects" => I18n.t("components.search_bar.options.projects")
-    }.freeze
-  end
-
-  private
-
-    def sorting_options_for_users
-      [
-        { value: "created_at", label: I18n.t("components.search_bar.sorting.users.join_date") }.freeze,
-        { value: "total_circuits", label: I18n.t("components.search_bar.sorting.users.total_circuits") }.freeze
-      ].freeze
-    end
-
-    def sorting_options_for_projects
-      [
-        { value: "created_at", label: I18n.t("components.search_bar.sorting.projects.created_date") }.freeze,
-        { value: "views", label: I18n.t("components.search_bar.sorting.projects.views") }.freeze,
-        { value: "stars", label: I18n.t("components.search_bar.sorting.projects.stars") }.freeze
-      ].freeze
->>>>>>> c2a697ba
     end
 
     def sorting_options_for_users
