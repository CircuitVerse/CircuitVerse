<div id="projectModal"
     class="modal fade"
     role="dialog"
     aria-labelledby="projectModalLabel"
     aria-modal="true">
  <div class="modal-dialog">
    <div class="modal-content">
<<<<<<< HEAD
      <div class="modal-header d-flex align-items-center">
        <h4 id="projectModalLabel" class="modal-title flex-grow-1 text-center">
          <%= t("users.circuitverse.preview_project") %>
=======
      <div class="modal-header">
        <h4 id="projectModalLabel" class="modal-title">
          <%= t("user.circuitverse.preview_project", default: "Preview Project") %>
>>>>>>> 10236bad
        </h4>
        <button type="button"
                class="btn-close ms-auto"
                data-bs-dismiss="modal"
                aria-label="<%= t('contest.close') %>"></button>
      </div>

      <div class="modal-body">
        <div class="ratio ratio-4x3 feature feature-preview users-iframe-container">
          <iframe src=""
                  id="project-iframe-preview"
                  webkitAllowFullScreen
                  mozAllowFullScreen
                  allowFullScreen></iframe>
        </div>
      </div>

      <div class="modal-footer">
        <%= link_to t("more", default: "More"),
                    "#",
                    class: "btn primary-button",
                    id: "project-more-button",
                    target: "_blank" %>
      </div>
    </div>
  </div>
</div><|MERGE_RESOLUTION|>--- conflicted
+++ resolved
@@ -5,15 +5,9 @@
      aria-modal="true">
   <div class="modal-dialog">
     <div class="modal-content">
-<<<<<<< HEAD
       <div class="modal-header d-flex align-items-center">
         <h4 id="projectModalLabel" class="modal-title flex-grow-1 text-center">
-          <%= t("users.circuitverse.preview_project") %>
-=======
-      <div class="modal-header">
-        <h4 id="projectModalLabel" class="modal-title">
           <%= t("user.circuitverse.preview_project", default: "Preview Project") %>
->>>>>>> 10236bad
         </h4>
         <button type="button"
                 class="btn-close ms-auto"
