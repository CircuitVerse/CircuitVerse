# frozen_string_literal: true

# rubocop:disable Metrics/ClassLength

require "pg_search"
class Project < ApplicationRecord
  extend FriendlyId
  friendly_id :name, use: %i[slugged history]
  self.ignored_columns = ["data"]

  validates :name, length: { minimum: 1 }
  validates :slug, uniqueness: true

  belongs_to :author, class_name: "User"
  has_many :forks, class_name: "Project", foreign_key: "forked_project_id", dependent: :nullify
  belongs_to :forked_project, class_name: "Project", optional: true
  has_many :stars, dependent: :destroy
  has_many :user_ratings, through: :stars, dependent: :destroy, source: "user"
  belongs_to :assignment, optional: true

  has_noticed_notifications model_name: "NoticedNotification"
  has_many :noticed_notifications, through: :author
  has_many :collaborations, dependent: :destroy
  has_many :collaborators, source: "user", through: :collaborations
  has_many :taggings, dependent: :destroy
  has_many :tags, through: :taggings
  mount_uploader :image_preview, ImagePreviewUploader
  has_one :featured_circuit
  has_one :grade, dependent: :destroy
  has_one :project_datum, dependent: :destroy
  has_many :notifications, as: :notifiable

  scope :public_and_not_forked,
        -> { where(project_access_type: "Public", forked_project_id: nil) }

  scope :open, -> { where(project_access_type: "Public") }

  scope :by, ->(author_id) { where(author_id: author_id) }

  include PgSearch::Model
  accepts_nested_attributes_for :project_datum
  pg_search_scope :text_search, against: %i[name description], associated_against: {
    tags: :name
  }, using: {
    tsearch: {
      dictionary: "english", tsvector_column: "searchable"
    }
  }

  trigger.before(:insert, :update) do
    "tsvector_update_trigger(
        searchable, 'pg_catalog.english', description, name
      );"
  end

  searchable do
    text :name

    text :description

    text :author do
      author.name
    end

    text :tags do
      tags.map(&:name)
    end
  end

  after_update :check_and_remove_featured

  self.per_page = 6

  acts_as_commontable
  # after_commit :send_mail, on: :create

  def increase_views(user)
    increment!(:view) if user.nil? || (user.id != author_id)
  end

  # returns true if starred, false if unstarred
  def toggle_star(user)
    star = Star.find_by(user_id: user.id, project_id: id)
    if star.nil?
      @star = Star.create!(user_id: user.id, project_id: id)
      true
    else
      star.destroy!
      false
    end
  end

  def fork(user)
    forked_project = dup
    forked_project.build_project_datum.data = project_datum&.data
    forked_project.image_preview = image_preview
    forked_project.update!(
      view: 1, author_id: user.id, forked_project_id: id, name: name
    )
    @project = Project.find(id)
<<<<<<< HEAD
    if @project.author != user
      ForkNotification.with(user_id: user.id, project_id: @project.id, webpush_type: "fork").deliver_later(@project.author)
=======
    if @project.author != user # rubocop:disable Style/IfUnlessModifier
      ForkNotification.with(user: user, project: @project).deliver_later(@project.author)
>>>>>>> c161d5a7
    end
    forked_project
  end

  def send_mail
    if forked_project_id.nil?
      UserMailer.new_project_email(author, self).deliver_later if project_submission == false
    elsif project_submission == false
      UserMailer.forked_project_email(author, forked_project, self).deliver_later
    end
  end

  def project_notifiable_path
    user_project_path(forked_project.author, forked_project)
  end

  def self.tagged_with(name)
    Tag.find_by!(name: name).projects
  end

  def tag_list
    tags.map(&:name).join(", ")
  end

  def tag_list=(names)
    self.tags = names.split(",").map(&:strip).uniq.map do |n|
      Tag.where(name: n.strip).first_or_create!
    end
  end

  def public?
    project_access_type == "Public"
  end

  def featured?
    project_access_type == "Public" && FeaturedCircuit.exists?(project_id: id)
  end

  validate :check_validity
  validate :clean_description

  private

    def check_validity
      if (project_access_type != "Private") && !assignment_id.nil?
        errors.add(:project_access_type, "Assignment has to be private")
      end
    end

    def clean_description
      profanity_filter = LanguageFilter::Filter.new matchlist: :profanity
      return nil unless profanity_filter.match? description

      errors.add(
        :description,
        "contains inappropriate language: #{profanity_filter.matched(description).join(', ')}"
      )
    end

    def check_and_remove_featured
      if saved_change_to_project_access_type? && saved_changes["project_access_type"][1] != "Public"
        FeaturedCircuit.find_by(project_id: id)&.destroy
      end
    end

    def should_generate_new_friendly_id?
      # FIXME: Remove extra query once production data is resolved
      name_changed? || Project.where(slug: slug).count > 1
    end
end
# rubocop:enable Metrics/ClassLength<|MERGE_RESOLUTION|>--- conflicted
+++ resolved
@@ -98,13 +98,8 @@
       view: 1, author_id: user.id, forked_project_id: id, name: name
     )
     @project = Project.find(id)
-<<<<<<< HEAD
-    if @project.author != user
-      ForkNotification.with(user_id: user.id, project_id: @project.id, webpush_type: "fork").deliver_later(@project.author)
-=======
     if @project.author != user # rubocop:disable Style/IfUnlessModifier
-      ForkNotification.with(user: user, project: @project).deliver_later(@project.author)
->>>>>>> c161d5a7
+      ForkNotification.with(user: user, project: @project, webpush_type: "fork").deliver_later(@project.author)
     end
     forked_project
   end
