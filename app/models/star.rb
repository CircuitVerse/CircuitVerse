# frozen_string_literal: true

class Star < ApplicationRecord
  belongs_to :user
  belongs_to :project
  after_create_commit :notify_recipient
  before_destroy :cleanup_notification
  has_many :notifications, as: :notifiable, dependent: :destroy
  has_noticed_notifications model_name: "NoticedNotification"

  private

    def notify_recipient
      return if user.id == project.author_id

<<<<<<< HEAD
      StarNotification.with(user_id: user.id, project_id: project.id, webpush_type: "star").deliver_later(project.author)
=======
      StarNotification.with(user: user, project: project).deliver_later(project.author)
>>>>>>> c161d5a7
    end

    def cleanup_notification
      notifications_as_star.destroy_all
    end
end<|MERGE_RESOLUTION|>--- conflicted
+++ resolved
@@ -13,11 +13,7 @@
     def notify_recipient
       return if user.id == project.author_id
 
-<<<<<<< HEAD
-      StarNotification.with(user_id: user.id, project_id: project.id, webpush_type: "star").deliver_later(project.author)
-=======
-      StarNotification.with(user: user, project: project).deliver_later(project.author)
->>>>>>> c161d5a7
+      StarNotification.with(user: user, project: project, webpush_type: "star").deliver_later(project.author)
     end
 
     def cleanup_notification
