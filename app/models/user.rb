--- conflicted
+++ resolved
@@ -74,23 +74,10 @@
   after_commit :send_welcome_mail, on: :create
   after_commit :create_members_from_invitations, on: :create
 
-<<<<<<< HEAD
-  has_attached_file :profile_picture, styles: { medium: "205X240#", thumb: "100x100>" },
-                                      default_url: ":style/Default.jpg"
-  # @return [String]
-  attr_accessor :remove_picture
-
-  # Mirror and backfill uploads
-  has_one_attached :avatar
-
-  # validations for user
-  validates_attachment_content_type :profile_picture, content_type: %r{\Aimage/.*\z}
-
-  before_validation { profile_picture.clear && avatar.purge if remove_picture == "1" }
-=======
   has_one_attached :profile_picture
   before_validation { profile_picture.purge if remove_picture == "1" }
->>>>>>> fe7314f3
+
+  attr_accessor :remove_picture
 
   validates :name, presence: true, format: { without: /\A["!@#$%^&]*\z/,
                                              message: "can only contain letters and spaces" }
