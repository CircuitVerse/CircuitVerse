--- conflicted
+++ resolved
@@ -75,11 +75,9 @@
 
   has_attached_file :profile_picture, styles: { medium: "205X240#", thumb: "100x100>" },
                                       default_url: ":style/Default.jpg"
-<<<<<<< HEAD
   # @return [String]
   attr_accessor :remove_picture
-=======
->>>>>>> 9213884a
+
 
   # Mirror and backfill uploads
   has_one_attached :avatar
