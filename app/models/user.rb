# frozen_string_literal: true

class User < ApplicationRecord
  mailkick_user
  require "pg_search"
  include SimpleDiscussion::ForumUser
  validates :email, undisposable: { message: "Sorry, but we do not accept your mail provider." }
  self.ignored_columns += %w[profile_picture_file_name profile_picture_content_type profile_picture_file_size profile_picture_updated_at]

  self.ignored_columns += %w[profile_picture_file_name profile_picture_content_type profile_picture_file_size profile_picture_updated_at]
  # Include default devise modules. Others available are:
  # :confirmable, :lockable, :timeoutable and :omniauthable
  has_many :projects, foreign_key: "author_id", dependent: :destroy
  has_many :stars
  has_many :rated_projects, through: :stars, dependent: :destroy, source: "project"
  has_many :groups_owned, class_name: "Group", foreign_key: "primary_mentor_id", dependent: :destroy
  devise :database_authenticatable, :registerable, :recoverable, :rememberable, :trackable,
         :validatable, :omniauthable, :saml_authenticatable, omniauth_providers: %i[google_oauth2 facebook github gitlab]

  # has_many :assignments, foreign_key: 'mentor_id', dependent: :destroy
  has_many :group_members, dependent: :destroy
  has_many :groups, through: :group_members
  has_many :grades
  acts_as_commontator

  has_many :collaborations, dependent: :destroy
  has_many :collaborated_projects, source: "project", through: :collaborations

  has_many :pending_invitations, foreign_key: :email, primary_key: :email

  # noticed configuration
  has_many :noticed_notifications, as: :recipient, dependent: :destroy

  # Multiple push_subscriptions over many devices
  has_many :push_subscriptions, dependent: :destroy

  before_destroy :purge_profile_picture
<<<<<<< HEAD

=======
>>>>>>> 8a934078
  after_commit :send_welcome_mail, on: :create
  after_commit :create_members_from_invitations, on: :create

  has_one_attached :profile_picture
  before_validation { profile_picture.purge if remove_picture == "1" }

  attr_accessor :remove_picture

  validates :name, presence: true, format: { without: /\A["!@#$%^&]*\z/,
                                             message: "can only contain letters and spaces" }

  validates :email, presence: true, format: /\A[^@,\s]+@[^@,\s]+\.[^@,\s]+\z/

  scope :subscribed, -> { where(subscribed: true) }

  include PgSearch::Model

  pg_search_scope :text_search, against: %i[name educational_institute country]

  searchable do
    text :name
    text :educational_institute
    text :country
  end

  def create_members_from_invitations
    pending_invitations.reload.each do |invitation|
      GroupMember.where(group_id: invitation.group.id, user_id: id).first_or_create
      invitation.destroy
    end
  end

  def self.from_omniauth(access_token)
    data = access_token.info
    user = User.where(email: data["email"]).first
    name = data["name"] || data["nickname"]
    # Uncomment the section below if you want users to be created if they don't exist
    user ||= User.create(name: name,
                         email: data["email"],
                         password: Devise.friendly_token[0, 20],
                         provider: access_token.provider,
                         uid: access_token.uid)
    user
  end

  def self.from_oauth(oauth_user, provider)
    User.create(
      name: oauth_user["name"],
      email: oauth_user["email"],
      password: Devise.friendly_token[0, 20],
      provider: provider,
      uid: oauth_user["id"] || oauth_user["sub"]
    )
  end

  def flipper_id
    "User:#{id}"
  end

  def moderator?
    admin?
  end

  def send_devise_notification(notification, *args)
    devise_mailer.send(notification, self, *args).deliver_later
  end

  private

    def send_welcome_mail
      UserMailer.welcome_email(self).deliver_later
    end

    def purge_profile_picture
      profile_picture.purge if profile_picture.attached?
    end
end<|MERGE_RESOLUTION|>--- conflicted
+++ resolved
@@ -35,10 +35,6 @@
   has_many :push_subscriptions, dependent: :destroy
 
   before_destroy :purge_profile_picture
-<<<<<<< HEAD
-
-=======
->>>>>>> 8a934078
   after_commit :send_welcome_mail, on: :create
   after_commit :create_members_from_invitations, on: :create
 
