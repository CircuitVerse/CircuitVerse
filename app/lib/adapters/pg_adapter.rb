--- conflicted
+++ resolved
@@ -6,17 +6,15 @@
 
     def search_project(relation, query_params)
       results = if query_params[:q].present?
+      results = if query_params[:q].present?
         relation.text_search(query_params[:q])
       else
         Project.public_and_not_forked
       end.includes(:tags, :author)
 
-<<<<<<< HEAD
       # Apply filters
       results = apply_project_filters(results, query_params)
 
-=======
->>>>>>> c2a697ba
       # Apply sorting
       results = apply_project_sorting(results, query_params)
 
@@ -25,17 +23,15 @@
 
     def search_user(relation, query_params)
       results = if query_params[:q].present?
+      results = if query_params[:q].present?
         relation.text_search(query_params[:q])
       else
         User.all
       end
 
-<<<<<<< HEAD
       # Apply filters
       results = apply_user_filters(results, query_params)
 
-=======
->>>>>>> c2a697ba
       # Apply sorting
       results = apply_user_sorting(results, query_params)
 
@@ -73,7 +69,6 @@
           relation # No sorting applied
         end
       end
-<<<<<<< HEAD
 
       def apply_project_filters(relation, query_params)
         # Filter by tags if provided
@@ -104,7 +99,5 @@
 
         relation
       end
-=======
->>>>>>> c2a697ba
   end
 end