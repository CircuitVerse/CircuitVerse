--- conflicted
+++ resolved
@@ -42,13 +42,8 @@
   def new
     @assignment = Assignment.new
     @assignment.group_id = params[:group_id]
-<<<<<<< HEAD
-    @assignment.deadline = Time.zone.now + 1.week
+    @assignment.deadline = 1.week.from_now
     authorize @assignment, :mentor_access?
-=======
-    @assignment.deadline = 1.week.from_now
-    authorize @assignment, :admin_access?
->>>>>>> 0c7d9aab
   end
 
   # GET /assignments/1/edit
