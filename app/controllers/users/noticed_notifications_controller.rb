--- conflicted
+++ resolved
@@ -8,19 +8,13 @@
     @unread = NoticedNotification.where(recipient: current_user).newest_first.unread
   end
 
-  def mark_as_read
+  def mark_as_read # robocop:disable Metrics/MethodLength
     notification = NoticedNotification.find(params[:notification_id])
     notification.update(read_at: Time.zone.now)
     answer = NotifyUser.new(params).call
     case answer.type
-<<<<<<< HEAD
     when "new_group"
       redirect_to group_path(answer.first_param)
-    when "new_assignment"
-      redirect_to group_assignment_path(answer.first_param, answer.second)
-    else
-      redirect_to user_project_path(answer.first_param, answer.second)
-=======
     when "new_assignment"
       redirect_to group_assignment_path(answer.first_param, answer.second)
     when "star", "fork"
@@ -31,7 +25,6 @@
       redirect_to simple_discussion.forum_thread_path(answer.first_param)
     else
       redirect_to root_path
->>>>>>> bfe87da3
     end
   end
 
