--- conflicted
+++ resolved
@@ -22,14 +22,14 @@
     redirect_to notifications_path(current_user)
   end
 
-<<<<<<< HEAD
+
   def delete_all_notifications
     NoticedNotification.where(recipient: current_user).destroy_all
     redirect_to notifications_path(current_user)
-=======
+  end
+
   def read_all_notifications
     NoticedNotification.where(recipient: current_user, read_at: nil).update_all(read_at: Time.zone.now) # rubocop:disable Rails/SkipsModelValidations
     redirect_back(fallback_location: root_path)
->>>>>>> a92acd5f
   end
 end