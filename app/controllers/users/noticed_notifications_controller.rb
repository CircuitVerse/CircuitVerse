# frozen_string_literal: true

class Users::NoticedNotificationsController < ApplicationController
  before_action :authenticate_user!

  def index
    @notifications = NoticedNotification.where(recipient: current_user).newest_first
    @unread = NoticedNotification.where(recipient: current_user).newest_first.unread
  end

  def mark_as_read
    notification = NoticedNotification.find(params[:notification_id])
    notification.update(read_at: Time.zone.now)
<<<<<<< HEAD
    answer = NotifyUser.new(notification_id: params[:notification_id]).call
    return redirect_to group_assignment_path(answer.first_param, answer.second) if answer.type == "new_assignment"

    redirect_to user_project_path(answer.first_param, answer.second)
=======
    answer = NotifyUser.new(params).call
    case answer.type
    when "new_assignment"
      redirect_to group_assignment_path(answer.first_param, answer.second)
    when "star", "fork"
      redirect_to user_project_path(answer.first_param, answer.second)
    when "forum_comment"
      redirect_to simple_discussion.forum_thread_path(answer.first_param, anchor: "forum_post_#{answer.second}")
    when "forum_thread"
      redirect_to simple_discussion.forum_thread_path(answer.first_param)
    else
      redirect_to root_path
    end
>>>>>>> b0729a9a
  end

  def mark_all_as_read
    NoticedNotification.where(recipient: current_user, read_at: nil).update_all(read_at: Time.zone.now) # rubocop:disable Rails/SkipsModelValidations
    redirect_to notifications_path(current_user)
  end

  def read_all_notifications
    NoticedNotification.where(recipient: current_user, read_at: nil).update_all(read_at: Time.zone.now) # rubocop:disable Rails/SkipsModelValidations
    redirect_back(fallback_location: root_path)
  end
end<|MERGE_RESOLUTION|>--- conflicted
+++ resolved
@@ -11,13 +11,7 @@
   def mark_as_read
     notification = NoticedNotification.find(params[:notification_id])
     notification.update(read_at: Time.zone.now)
-<<<<<<< HEAD
     answer = NotifyUser.new(notification_id: params[:notification_id]).call
-    return redirect_to group_assignment_path(answer.first_param, answer.second) if answer.type == "new_assignment"
-
-    redirect_to user_project_path(answer.first_param, answer.second)
-=======
-    answer = NotifyUser.new(params).call
     case answer.type
     when "new_assignment"
       redirect_to group_assignment_path(answer.first_param, answer.second)
@@ -30,7 +24,6 @@
     else
       redirect_to root_path
     end
->>>>>>> b0729a9a
   end
 
   def mark_all_as_read
