# frozen_string_literal: true

class Users::RegistrationsController < Devise::RegistrationsController
  before_action :configure_sign_up_params, only: [:create]
<<<<<<< HEAD
  before_action :configure_account_update_params, only: [:update]
  respond_to :html, :js
=======
  invisible_captcha only: [:create, :update], honeypot: :subtitle unless Rails.env.test?
>>>>>>> 75462c8b
  # before_action :configure_account_update_params, only: [:update]

  # GET /resource/sign_up
  # def new
  #   super
  # end

  # POST /resource
  # def create
  #   super
  # end

  # GET /resource/edit
  # def edit
  #   super
  # end

  # PUT /resource
  # def update
  #   super
  # end

  # DELETE /resource
  # def destroy
  #   super
  # end

  # GET /resource/cancel
  # Forces the session data which is usually expired after sign
  # in to be expired now. This is useful if the user wants to
  # cancel oauth signing in/up in the middle of the process,
  # removing all OAuth session data.
  # def cancel
  #   super
  # end

  protected

  # If you have extra params to permit, append them to the sanitizer.
  def configure_sign_up_params
    devise_parameter_sanitizer.permit(:sign_up, keys: %i[name age])
  end

  # If you have extra params to permit, append them to the sanitizer.
  def configure_account_update_params
    devise_parameter_sanitizer.permit(:account_update, keys: [:accepted_privacy_policy])
  end

  def update_resource(resource, params)
    resource.update_without_password(params)
  end

  # If you have extra params to permit, append them to the sanitizer.
  # def configure_account_update_params
  #   devise_parameter_sanitizer.permit(:account_update, keys: [:attribute])
  # end

  # The path used after sign up.
  # def after_sign_up_path_for(resource)
  #   super(resource)
  # end

  # The path used after sign up for inactive accounts.
  # def after_inactive_sign_up_path_for(resource)
  #   super(resource)
  # end
end<|MERGE_RESOLUTION|>--- conflicted
+++ resolved
@@ -2,12 +2,9 @@
 
 class Users::RegistrationsController < Devise::RegistrationsController
   before_action :configure_sign_up_params, only: [:create]
-<<<<<<< HEAD
   before_action :configure_account_update_params, only: [:update]
   respond_to :html, :js
-=======
   invisible_captcha only: [:create, :update], honeypot: :subtitle unless Rails.env.test?
->>>>>>> 75462c8b
   # before_action :configure_account_update_params, only: [:update]
 
   # GET /resource/sign_up
