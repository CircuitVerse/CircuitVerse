--- conflicted
+++ resolved
@@ -113,11 +113,7 @@
   end
 
   def verilog_cv
-<<<<<<< HEAD
-    url = "http://127.0.0.1:3040/getJSON"
-=======
     url = ENV.fetch("YOSYS_PATH", "http://127.0.0.1:3040") + "/getJSON"
->>>>>>> c258a1bc
     response = HTTP.post(url, json: { code: params[:code] })
     render json: response.to_s, status: response.code
   end
