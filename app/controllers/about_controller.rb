--- conflicted
+++ resolved
@@ -46,12 +46,9 @@
     ]
 
     @mentors = [
-<<<<<<< HEAD
-        { name: "Priyansh Agrawal", img: "https://avatars.githubusercontent.com/u/127022024?v=4", link: "https://github.com/priyanshagra" },
-=======
+      { name: "Priyansh Agrawal", img: "https://avatars.githubusercontent.com/u/127022024?v=4", link: "https://github.com/priyanshagra" },
       { name: "Malavi Pande", img: "https://avatars.githubusercontent.com/u/112646623?v=4", link: "https://github.com/Malavi1" },
       { name: "Subham Kumar", img: "https://avatars.githubusercontent.com/u/99977240?v=4", link: "https://github.com/subhamkumarr" }
->>>>>>> bc83662e
     ]
 
     @alumni = [
