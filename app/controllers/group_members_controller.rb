# frozen_string_literal: true

class GroupMembersController < ApplicationController
  before_action :set_group_member, only: %i[update destroy]
  before_action :check_access, only: %i[update destroy]
  before_action :authenticate_user!

  # GET /group_members
  # GET /group_members.json
  # def index
  #   @group_members = GroupMember.all
  # end
  #
  # # GET /group_members/1
  # # GET /group_members/1.json
  # def show
  # end
  #
  # # GET /group_members/new
  # def new
  #   @group_member = GroupMember.new
  # end

  # GET /group_members/1/edit
  # def edit
  # end

  # POST /group_members
  # POST /group_members.json
  def create
    dummy = GroupMember.new
    dummy.group_id = group_member_params[:group_id]
    authorize dummy, :primary_mentor?

    @group = Group.find(group_member_params[:group_id])
    is_mentor = false
    is_mentor = group_member_params[:mentor] == "true" if group_member_params[:mentor]
    group_member_emails = group_member_params[:emails].grep(Devise.email_regexp)

    present_members = User.where(id: @group.group_members.pluck(:user_id)).pluck(:email)
    newly_added = group_member_emails - present_members - [current_user&.email]
<<<<<<< HEAD
    
=======
>>>>>>> e3b057fc
    newly_added.each do |email|
      email = email.strip
      user = User.find_by(email: email)
      if user.nil?
        PendingInvitation.where(group_id: @group.id, email: email).first_or_create
        # @group.pending_invitations.create(email:email)
      else
        GroupMember.where(group_id: @group.id, user_id: user.id, mentor: is_mentor).first_or_create

        # group_member = @group.group_members.new
        # group_member.user_id = user.id
        # group_member.save
      end
    end

    notice = Utils.mail_notice(group_member_params[:emails], group_member_emails, newly_added)

    respond_to do |format|
      format.html do
        redirect_to group_path(@group),
                    notice: Utils.mail_notice(group_member_params[:emails], group_member_emails,
                                              newly_added)
      end
    end
    # redirect_to group_path(@group)
    # @group_member = GroupMember.new(group_member_params)
    #
    # respond_to do |format|
    #   if @group_member.save
    #     format.html { redirect_to group_path(@group_member.group), notice: 'Group member was successfully created.' }
    #     format.json { render :show, status: :created, location: @group_member }
    #   else
    #     format.html { render :new }
    #     format.json { render json: @group_member.errors, status: :unprocessable_entity }
    #   end
    # end
  end

  # PATCH/PUT /group_members/1
  # PATCH/PUT /group_members/1.json
  # Only used to add or remove mentorship
  def update
    @group_member.update(group_member_update_params)
    respond_to do |format|
      format.html do
        redirect_to group_path(@group_member.group),
                    notice: "Group member was successfully updated."
      end
      format.json { head :no_content }
    end
  end

  # DELETE /group_members/1
  # DELETE /group_members/1.json
  def destroy
    @group_member.destroy
    respond_to do |format|
      format.html do
        redirect_to group_path(@group_member.group),
                    notice: "Group member was successfully removed."
      end
      format.json { head :no_content }
    end
  end

  private

    # Use callbacks to share common setup or constraints between actions.
    def set_group_member
      @group_member = GroupMember.find(params[:id])
    end

    # Never trust parameters from the scary internet, only allow the white list through.
    def group_member_params
      params.require(:group_member).permit(:group_id, :user_id, :mentor, emails: [])
    end

    # Using different params for update
    # Using group_member_params could result in changing the group_id
    # which would allow changing users of arbitrary groups since
    # the check_access happens before the group is changed and passes
    def group_member_update_params
      params.require(:group_member).permit(:mentor)
    end

    def check_access
      authorize @group_member, :primary_mentor?
    end
end<|MERGE_RESOLUTION|>--- conflicted
+++ resolved
@@ -39,10 +39,6 @@
 
     present_members = User.where(id: @group.group_members.pluck(:user_id)).pluck(:email)
     newly_added = group_member_emails - present_members - [current_user&.email]
-<<<<<<< HEAD
-    
-=======
->>>>>>> e3b057fc
     newly_added.each do |email|
       email = email.strip
       user = User.find_by(email: email)
