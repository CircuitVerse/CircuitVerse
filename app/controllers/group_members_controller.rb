--- conflicted
+++ resolved
@@ -38,12 +38,8 @@
     group_member_emails = group_member_params[:emails].grep(Devise.email_regexp)
 
     present_members = User.where(id: @group.group_members.pluck(:user_id)).pluck(:email)
-<<<<<<< HEAD
     present_invited_members = @group.pending_invitations.pluck(:email)
-    newly_added = group_member_emails - present_members - present_invited_members
-=======
-    newly_added = group_member_emails - present_members - [current_user&.email]
->>>>>>> 6c94da76
+    newly_added = group_member_emails - present_members - present_invited_members - [current_user&.email]
     newly_added.each do |email|
       email = email.strip
       user = User.find_by(email: email)
