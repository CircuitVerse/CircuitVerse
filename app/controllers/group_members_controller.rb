class GroupMembersController < ApplicationController
  before_action :set_group_member, only: [:show, :edit, :update, :destroy]
  before_action :check_access, only: [:edit,:update,:destroy]
  before_action :authenticate_user!

  # GET /group_members
  # GET /group_members.json
  # def index
  #   @group_members = GroupMember.all
  # end
  #
  # # GET /group_members/1
  # # GET /group_members/1.json
  # def show
  # end
  #
  # # GET /group_members/new
  # def new
  #   @group_member = GroupMember.new
  # end

  # GET /group_members/1/edit
  # def edit
  # end

  # POST /group_members
  # POST /group_members.json
  def create
    dummy = GroupMember.new
    dummy.group_id = group_member_params[:group_id]
    authorize dummy, :mentor?

    @group = Group.find(group_member_params[:group_id])

    group_member_emails = Utils.parse_mails(group_member_params[:emails])

    present_members = User.where(id: @group.group_members.pluck(:user_id)).pluck(:email)
    newly_added = group_member_emails - present_members

    newly_added.each do |email|
      email = email.strip
      user = User.find_by(email: email)
      if user.nil?
        PendingInvitation.where(group_id:@group.id,email:email).first_or_create
        # @group.pending_invitations.create(email:email)
      else
        GroupMember.where(group_id:@group.id,user_id:user.id).first_or_create

        # group_member = @group.group_members.new
        # group_member.user_id = user.id
        # group_member.save
      end

    end

    notice = Utils.mail_notice(group_member_params[:emails], group_member_emails, newly_added)

    respond_to do |format|
      format.html { redirect_to group_path(@group), notice: Utils.mail_notice(group_member_params[:emails], group_member_emails, newly_added)
}
    end
    # redirect_to group_path(@group)
    # @group_member = GroupMember.new(group_member_params)
    #
    # respond_to do |format|
    #   if @group_member.save
    #     format.html { redirect_to group_path(@group_member.group), notice: 'Group member was successfully created.' }
    #     format.json { render :show, status: :created, location: @group_member }
    #   else
    #     format.html { render :new }
    #     format.json { render json: @group_member.errors, status: :unprocessable_entity }
    #   end
    # end
  end

  # PATCH/PUT /group_members/1
  # PATCH/PUT /group_members/1.json
  # def update
  #   respond_to do |format|
  #     if @group_member.update(group_member_params)
  #       format.html { redirect_to @group_member, notice: 'Group member was successfully updated.' }
  #       format.json { render :show, status: :ok, location: @group_member }
  #     else
  #       format.html { render :edit }
  #       format.json { render json: @group_member.errors, status: :unprocessable_entity }
  #     end
  #   end
  # end

  # DELETE /group_members/1
  # DELETE /group_members/1.json
  def destroy
    @group_member.destroy
    respond_to do |format|
<<<<<<< HEAD
      format.html { redirect_to group_path(@group_member.group), 
      notice: 'Group member was successfully removed.' }
=======
      format.html { redirect_to group_path(@group_member.group),
         notice: "Group member was successfully removed." }
>>>>>>> 131433b8
      format.json { head :no_content }
    end
  end

  private
    # Use callbacks to share common setup or constraints between actions.
    def set_group_member
      @group_member = GroupMember.find(params[:id])
    end

    # Never trust parameters from the scary internet, only allow the white list through.
    def group_member_params
      params.require(:group_member).permit(:group_id, :user_id,:emails)
    end


    def check_access
      authorize @group_member, :mentor?
    end
end<|MERGE_RESOLUTION|>--- conflicted
+++ resolved
@@ -92,13 +92,8 @@
   def destroy
     @group_member.destroy
     respond_to do |format|
-<<<<<<< HEAD
       format.html { redirect_to group_path(@group_member.group), 
       notice: 'Group member was successfully removed.' }
-=======
-      format.html { redirect_to group_path(@group_member.group),
-         notice: "Group member was successfully removed." }
->>>>>>> 131433b8
       format.json { head :no_content }
     end
   end
