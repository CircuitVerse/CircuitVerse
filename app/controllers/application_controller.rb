--- conflicted
+++ resolved
@@ -26,11 +26,7 @@
 
   def switch_locale(&)
     logger.debug "* Accept-Language: #{request.env['HTTP_ACCEPT_LANGUAGE']}"
-<<<<<<< HEAD
-    locale = params[:locale]&.to_sym || current_user&.locale || extract_locale_from_accept_language_header
-=======
     locale = params[:locale]&.to_sym || current_user&.locale&.to_sym || extract_locale_from_accept_language_header
->>>>>>> e897716f
     locale = I18n.default_locale unless I18n.available_locales.include?(locale)
     logger.debug "* Locale set to '#{locale}'"
     I18n.with_locale(locale, &)
