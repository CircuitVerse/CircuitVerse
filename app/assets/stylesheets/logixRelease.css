@media only screen and (max-width: 480px) {
  /* For mobile phones: */
  [class*="display-4"] {
    padding-top:10px;
  }
}

p {
    text-align: justify;
}

.feature {
    border: 1px solid rgba(0, 0, 0, 0.125);
    padding: 1.25rem;
    border-radius: 0.25em;
}

.gif-box {
    position: absolute;
    text-align: center;
    top: 50%;
}

img {
    max-width: 100%;
}

.noSelect {
    -moz-user-select: none;
    -webkit-user-select: none;
    -ms-user-select: none;
    user-select: none;
    -o-user-select: none;
}

.pointerCursor {
    cursor: pointer;
}

.defaultCursor {
    cursor: default;
}

#assignment-grade-form {
    display: inline-block;
    width: 100%;
}

#assignment-grade-grade {
    flex: 1;
}

#assignment-grade-remarks {
    flex: 1;
}

.error {
    color: red;
}

.grade-container {
    margin-top: 10px;
}

.bold {
    font-weight: 600;
}

.grade-show-container {
    margin-top: 17px;
}

.grade-form-help {
    margin-top: 5px;
    font-size: 12px;
}

.assignment-grade-inputs {
    display: flex;
    width: 100%;
}

a.btn.btn-outline-primary {
    margin-top: 10px;
}

a.btn.btn-outline-danger {
    margin-top: 10px;
}

#error_explanation {
    color: red;
    background: #f0f0f0;
    border: 1px solid #86181d;
    padding: 4px;
}

#error_explanation h2 {
    font-size: 1.25rem;
}

.pagination .page-link {
    white-space: nowrap;
}

@media (max-width: 992px) {
    .pagination-cont {
        overflow-x: auto;
        padding: 0;
    }

    .pagination {
        overflow-x: visible;
        max-width: none;
        display: block;
        padding: 0;
        white-space: nowrap;
    }

    .pagination > * {
        display: inline-block;
        margin: 0;
        margin-left: -4px;
    }
}
a.btn.btn-outline-primary {
    margin-top: 10px;
}

a.btn.btn-outline-danger {
    margin-top: 10px;
}

<<<<<<< HEAD
.btn-favourite{
    display: inline;
    float:right;
}

.username{
  display: inline;
  margin-left: 10px;
}

.card-userprojects{
  border: 2px solid $green;
  margin-top: 2rem;
  border-radius: 0;
}

.card-header-userprojects{
  background-color: $green;
  color: $white;
}

.card-footer-userprojects{
  border-top: 1.5px solid $green;
  background-color: $white;
}
.cardname{
  display: inline;
}

.modal-header-userprojects{
  background-color: $green;
  color: $white;
}

.modal-footer-userprojects{
  border: 0px;
}

.close-modal{
  color: $white;
  opacity: 1;
}

.feature-preview{
    border: 2px solid $green;
    padding: 1.25rem;
    border-radius: 0.25em;
}

.btn-userprojects{
  background-color: $green;
  color: white;
  margin: 2px;
=======
/* New UI */
.card-contribute{
  display: inline-block;
  width: 300px;
  border: 0px;
  margin-top: 30px;
  margin-bottom: 30px;
}

.cardimage-contribute{
  width: 150px;
  height: 150px;
}

.cardbody-contribute > h3{
  text-align: center;
}
.cardbody-contribute > ul{
  text-align: left;
}

.contribute-pay {
  display: inline-block;
  width: 200px;
  height: 100px;
  margin-top: 50px;
  margin-left: 30px;
  margin-right: 30px;
  margin-bottom: 40px;
  text-align: center;
}

.contribute-pay > p{
  font-weight: 550;
}

.patreon{
  border: 1.5px solid black;
  border-radius: 8px;
  padding: 4px;
  box-shadow: 3px 3px 6px $shadow-black
}
.patreon > img{
  width: 160px;
  height: 70px;
>>>>>>> 87282b20
}<|MERGE_RESOLUTION|>--- conflicted
+++ resolved
@@ -131,7 +131,7 @@
     margin-top: 10px;
 }
 
-<<<<<<< HEAD
+/* New UI */
 .btn-favourite{
     display: inline;
     float:right;
@@ -185,8 +185,7 @@
   background-color: $green;
   color: white;
   margin: 2px;
-=======
-/* New UI */
+
 .card-contribute{
   display: inline-block;
   width: 300px;
@@ -231,5 +230,4 @@
 .patreon > img{
   width: 160px;
   height: 70px;
->>>>>>> 87282b20
 }