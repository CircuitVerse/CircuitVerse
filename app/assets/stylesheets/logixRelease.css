@media only screen and (max-width: 480px) {
  /* For mobile phones: */
  [class*="display-4"] {
    padding-top:10px;
  }
}

p {
    text-align: justify;
}

.feature {
    border: 1px solid rgba(0, 0, 0, 0.125);
    padding: 1.25rem;
    border-radius: 0.25em;
}

.gif-box {
    position: absolute;
    text-align: center;
    top: 50%;
}

img {
    max-width: 100%;
}

.noSelect {
    -moz-user-select: none;
    -webkit-user-select: none;
    -ms-user-select: none;
    user-select: none;
    -o-user-select: none;
}

.pointerCursor {
    cursor: pointer;
}

.defaultCursor {
    cursor: default;
}

#assignment-grade-form {
    display: inline-block;
    width: 100%;
}

#assignment-grade-grade {
    flex: 1;
}

#assignment-grade-remarks {
    flex: 1;
}

.error {
    color: red;
}

.grade-container {
    margin-top: 10px;
}

.bold {
    font-weight: 600;
}

.grade-show-container {
    margin-top: 17px;
}

.grade-form-help {
    margin-top: 5px;
    font-size: 12px;
}

.assignment-grade-inputs {
    display: flex;
    width: 100%;
}

a.btn.btn-outline-primary {
    margin-top: 10px;
}

a.btn.btn-outline-danger {
    margin-top: 10px;
}

#error_explanation {
    color: red;
    background: #f0f0f0;
    border: 1px solid #86181d;
    padding: 4px;
}

#error_explanation h2 {
    font-size: 1.25rem;
}

.pagination .page-link {
    white-space: nowrap;
}

@media (max-width: 992px) {
    .pagination-cont {
        overflow-x: auto;
        padding: 0;
    }

    .pagination {
        overflow-x: visible;
        max-width: none;
        display: block;
        padding: 0;
        white-space: nowrap;
    }

    .pagination > * {
        display: inline-block;
        margin: 0;
        margin-left: -4px;
    }
}
a.btn.btn-outline-primary {
    margin-top: 10px;
}

a.btn.btn-outline-danger {
    margin-top: 10px;
}

<<<<<<< HEAD
.heading-profile {
  margin-top: 40px;
  margin-bottom: 40px;
}

#profile-details {
  padding-top: 30px;
}

#profile-details > p {
  font-size: 20px;
}

.profile-background {
  background-color: #fcfcfc;
  padding: 10px 0 25px 0;
  max-width: 900px;
  margin-left: auto;
  margin-right: auto;
=======
/* New UI */
.card-contribute{
  display: inline-block;
  width: 300px;
  border: 0px;
  margin-top: 30px;
  margin-bottom: 30px;
}

.cardimage-contribute{
  width: 150px;
  height: 150px;
}

.cardbody-contribute > h3{
  text-align: center;
}
.cardbody-contribute > ul{
  text-align: left;
}

.contribute-pay {
  display: inline-block;
  width: 200px;
  height: 100px;
  margin-top: 50px;
  margin-left: 30px;
  margin-right: 30px;
  margin-bottom: 40px;
  text-align: center;
}

.contribute-pay > p{
  font-weight: 550;
}

.patreon{
  border: 1.5px solid black;
  border-radius: 8px;
  padding: 4px;
  box-shadow: 3px 3px 6px $shadow-black
}
.patreon > img{
  width: 160px;
  height: 70px;
>>>>>>> 87282b20
}<|MERGE_RESOLUTION|>--- conflicted
+++ resolved
@@ -131,7 +131,7 @@
     margin-top: 10px;
 }
 
-<<<<<<< HEAD
+/* New UI */
 .heading-profile {
   margin-top: 40px;
   margin-bottom: 40px;
@@ -151,8 +151,8 @@
   max-width: 900px;
   margin-left: auto;
   margin-right: auto;
-=======
-/* New UI */
+}
+
 .card-contribute{
   display: inline-block;
   width: 300px;
@@ -197,5 +197,4 @@
 .patreon > img{
   width: 160px;
   height: 70px;
->>>>>>> 87282b20
 }