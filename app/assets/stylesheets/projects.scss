--- conflicted
+++ resolved
@@ -1,54 +1,19 @@
-<<<<<<< HEAD
-//new project page
-.newproject-container {
-  border: 1px solid $card-border-grey;
-=======
 
 //newproject-editproject
 .projects-new-container {
   border: 1px solid $form-border-grey;
   margin-top: 20px;
->>>>>>> 153116ae
   max-width: 80%;
   padding-bottom: 20px;
   padding-top: 20px;
 }
 
-<<<<<<< HEAD
-.newproject-form-container {
-=======
 .projects-form-container {
->>>>>>> 153116ae
   margin-left: auto;
   margin-right: auto;
   max-width: 75%;
 }
 
-<<<<<<< HEAD
-.newproject-checkbox {
-  max-width: 260px;
-}
-
-.newproject-checkbox-label {
-  h6 {
-    display: inline-block;
-    margin-bottom: 0;
-    margin-right: 10px;
-  }
-}
-
-.newproject-tag-field {
-  h6 {
-    display: inline-block;
-  }
-}
-
-.newproject-heading-no-margin {
-  margin-bottom: 0;
-}
-
-.newproject-warning {
-=======
 .projects-primary-checkpoint {
   max-width: 260px;
 }
@@ -64,7 +29,6 @@
 }
 
 .projects-type-field-warning {
->>>>>>> 153116ae
   display: block;
   padding-bottom: 15px;
   padding-top: 0;
@@ -72,16 +36,6 @@
 
 //breakpoints
 @media (max-width: 400px) {
-<<<<<<< HEAD
-  .newproject-container {
-    max-width: 95%;
-  }
-
-  .newproject-form-container {
-    max-width: 90%;
-  }
-}
-=======
   .projects-new-container {
     max-width: 95%;
   }
@@ -258,5 +212,4 @@
     margin-top: 5px;
   }
 }
-//project details ends
->>>>>>> 153116ae
+//project details ends