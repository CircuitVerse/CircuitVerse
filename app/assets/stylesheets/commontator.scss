.comments-container {
  margin-top: 70px;
}

.comments-status {
  display: inline-block;
  margin-bottom: 20px;
}

.actions {
  display: block;
  margin-top: 10px;
  min-width: 150px;
  text-align: right;
}

.comments-comment {
  background-color: $card-green;
  margin-top: 15px;
  padding: 10px 20px;

  form{
    border: 1px solid $form-input-gray;
    padding: 8px;
    border-radius: 8px;
    display: flex;
    flex-direction: column;
  }
}

.avatar {
  img {
    height: 60px;
    padding: 10px 10px 10px 0;
    width: 50px;
  }
}

.votes {
  display: inline-block;
  width: 60px;
}

.upvote,
.downvote {
  display: block;
}

.vote-count {
  display: block;
  margin-bottom: 5px;
  margin-top: 5px;
}

.timestamp {
  opacity: .7;
}

.body {
  display: block;
  width: 100%;
}

.comments-field {
<<<<<<< HEAD
  border-bottom: 1px solid $form-input-gray;
  border-radius: 0;

  &:focus-within{
    border-bottom: 1px solid $form-input-green;
  }

  textarea {
    border: 0;
    border-radius: 4px;
=======
  border: 1px solid $secondary-green;
  border-radius: 0;

  textarea {
    border: 0;
    border-radius: 0;
>>>>>>> 508bf303
    padding: 10px;

    &:focus {
      box-shadow: 0 0 0 .3rem $form-input-focus-green;
      outline: 0;
      box-shadow: 0 0 0 2px $form-input-focus-green;
    }
  }
}

.edit-action {
  background-color: $mini-button-blue;
  border-radius: 50%;
  height: 35px;
  margin: 5px;
  width: 35px;

  img {
    height: 20px;
    margin-left: -5px;
    margin-top: -5px;
    width: 20px;
  }
}

.delete-action {
  background-color: $primary-red;
  border-radius: 50%;
  height: 35px;
  margin: 5px;
  width: 35px;

  img {
    height: 15px;
    margin-left: -3px;
    margin-top: -5px;
    width: 15px;
  }
}

.new-comment {
  display: block;
  form {
    display: flex;
    flex-direction: column;
    border: 1px solid $form-input-gray;
    border-radius: 8px;
    padding: 8px;
    &:focus-within {
      border: 1px solid $form-input-green;
      box-shadow: 0px 0px 10px $form-input-green;
    }
  }
}

//breakpoints
@media(max-width: 400px){
  .comments-comment {
    margin: 5px;
    padding: 10px;
  }

  .actions {
    margin-top: 0;
  }

  .comments-field {
    margin-top: 40px;
  }
}<|MERGE_RESOLUTION|>--- conflicted
+++ resolved
@@ -62,7 +62,6 @@
 }
 
 .comments-field {
-<<<<<<< HEAD
   border-bottom: 1px solid $form-input-gray;
   border-radius: 0;
 
@@ -73,19 +72,10 @@
   textarea {
     border: 0;
     border-radius: 4px;
-=======
-  border: 1px solid $secondary-green;
-  border-radius: 0;
-
-  textarea {
-    border: 0;
-    border-radius: 0;
->>>>>>> 508bf303
     padding: 10px;
 
     &:focus {
-      box-shadow: 0 0 0 .3rem $form-input-focus-green;
-      outline: 0;
+g      outline: 0;
       box-shadow: 0 0 0 2px $form-input-focus-green;
     }
   }
