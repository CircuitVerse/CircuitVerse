//buttons
.button-primary {
  background-color: $green;
  border-radius: 4px;
  color: $white;
  margin: 5px;
  transition: all .3s ease 0s;

  &:hover {
    background-color: $teal;
    box-shadow: 0 8px 15px $shadow-black;
    color: $white;
    transform: translateY(-7px);
  }
}

.button-secondary {
  background-color: $white;
  border: 1.5px solid $teal;
  border-radius: 4px;
  color: $black;
  height: 30px;
  margin: 5px;
  padding: 0 5px 6px;
  text-decoration: none;

  img {
    height: 20px;
    padding-bottom: 2px;
    padding-right: 2px;
    width: 20px;
  }
}

.button-mini-edit {
  border-radius: 4px;
  color: $white;
  height: 32px;
  margin: 5px;
  padding: 3px 5px;
  text-decoration: none;
  width: 85px;
}

//cards
.card-small-social {
  background-color: $card-green;
  box-shadow: 0 2px 7px $shadow-black;
  display: inline-block;
  height: 89px;
  margin: 50px 7px 40px;
  opacity: .89;
  padding: 15px;
  transition: box-shadow .2s ease-in;
  width: 300px;

  &:hover {
    box-shadow: 0 7px 7px $shadow-black;
  }
}

.card-small-social-image {
  float: left;
}

//checkpoints
.checkpoint-primary {
  background-color: $shadow-grey;
  bottom: 0;
  display: inline-block;
  height: 25px;
  margin-top: 15px;
  position: absolute;
  width: 25px;

  &::after {
    content: '';
    display: none;
    position: absolute;
  }
}

.checkpoint-primary-container {
  cursor: pointer;
  display: block;
  font-size: 22px;
  position: relative;

  input {
    height: 0;
    opacity: 0;
    position: absolute;
    width: 0;
  }

  input:checked ~ .checkpoint-primary {
    background-color: $green;

    &::after {
      border: solid $white;
      border-width: 0 3px 3px 0;
      display: block;
      height: 12px;
      left: 9px;
      top: 5px;
      transform: rotate(45deg);
      width: 8px;
    }
  }
}

.background-card {
  background-color: $card-grey;
  margin: 15px;
  min-width: 230px;
  padding: 15px;
}

//errors
.error-explanation {
  background: $error-red;
  border-radius: 4px;
  color: $error-red-font;
  font-size: 18px;
  font-weight: 500;
  padding: 15px;

  li {
    text-align: left;
  }
}

//form elements
.form-input {
  background-color: $white;
  border: 1px solid $green;
  border-radius: 0;
  height: 40px;
}

//modals
.custom-modal-dialog {
  border-radius: 4px;
  box-shadow: none;
  padding-right: 0;
}

.custom-modal-header {
  background-color: $green;
  border: 1px solid $green;
  box-shadow: none;
  height: 65px;
  width: 499px;

  .modal-title {
    color: $white;
  }

  .close {
    color: $white;
    opacity: 1;
  }
}

//breakpoints
@media (max-width:$small-display) {
  .about-button-primary-container {
    text-align: center;
  }

  .card-small-social {
    width: 230px;
  }

  .card-small-social-image {
    display: none;
  }
}

@media (max-width: 768px) {
  .background-card {
    margin: auto;
  }
}

@media (max-width: 400px) {
  .button-mini-edit {
    margin: 2px;
  }
}


//final styles
//buttons
.primary-button {
  background-color: $primary-green;
  border-radius: 4px;
  color: $white;
  margin: 5px;
  transition: all .3s ease 0s;

  &:hover {
    background-color: $secondary-green;
    box-shadow: 0 8px 15px $shadow-black;
    color: $white;
    transform: translateY(-7px);
  }
}

.primary-delete-button {
  background-color: $primary-red;
  border-radius: 4px;
  color: $white;
  margin: 5px;
  transition: all .3s ease 0s;

  &:hover {
    background-color: $secondary-red;
    box-shadow: 0 8px 15px $shadow-black;
    color: $white;
    transform: translateY(-7px);
  }
}

.secondary-button {
  background-color: $white;
  border: 1.5px solid $secondary-green;
  border-radius: 4px;
  color: $black;
  height: 30px;
  margin: 5px;
  padding: 0 5px 6px;
  text-decoration: none;

  img {
    height: 20px;
    padding-bottom: 2px;
    padding-right: 2px;
    width: 20px;
  }
}

.mini-button {
  border-radius: 4px;
  color: $white;
  height: 32px;
  margin: 5px;
  padding: 3px 5px;
  text-decoration: none;
  width: 85px;
}

//cards
.social-card {
  background-color: $card-green;
  box-shadow: 0 2px 7px $shadow-black;
  display: inline-block;
  height: 89px;
  margin: 50px 7px 40px;
  opacity: .89;
  padding: 15px;
  transition: box-shadow .2s ease-in;
  width: 300px;

  &:hover {
    box-shadow: 0 7px 7px $shadow-black;
  }
}

.social-card-image {
  float: left;
}

<<<<<<< HEAD
//forms
.form-container {
  margin-left: auto;
  margin-right: auto;
  max-width: 75%;
  text-align: left;
=======
//modals
.primary-modal-dialog {
  border-radius: 4px;
  box-shadow: none;
  padding-right: 0;
}

.primary-modal-header {
  background-color: $primary-green;
  border: 1px solid $primary-green;
  box-shadow: none;

  .modal-title {
    color: $white;
  }

  .close {
    color: $white;
    opacity: 1;
  }
}

.secondary-modal-header {
  background-color: $primary-red;
  border: 1px solid $primary-red;
  box-shadow: none;

  .modal-title {
    color: $white;
  }

  .close {
    color: $white;
    opacity: 1;
  }
}

@media (max-width: 400px) {
  .primary-modal-dialog {
    max-width: 100%;
  }
}

//form elements
.form-input {
  background-color: $white;
  border: 1px solid $secondary-green;
  border-radius: 0;
  height: 40px;
  max-width: 100%;
}

//errors
.error-message {
  background: $error-red;
  border-radius: 4px;
  color: $primary-red;
  font-size: 18px;
  font-weight: 500;
  padding: 15px;

  li {
    text-align: left;
  }
}

.alert-success {
  margin-top: 10px;
}

//checkpoints
.primary-checkpoint {
  background-color: $shadow-grey;
  bottom: 0;
  display: inline-block;
  height: 25px;
  margin-top: 15px;
  position: absolute;
  width: 25px;

  &::after {
    content: '';
    display: none;
    position: absolute;
  }
}

.primary-checkpoint-container {
  cursor: pointer;
  display: block;
  font-size: 22px;
  position: relative;

  input {
    height: 0;
    opacity: 0;
    position: absolute;
    width: 0;
  }

  h6 {
    display: inline-block;
    margin-bottom: 0;
    margin-right: 10px;
  }

  input:checked ~ .primary-checkpoint {
    background-color: $primary-green;

    &::after {
      border: solid $white;
      border-width: 0 3px 3px 0;
      display: block;
      height: 12px;
      left: 9px;
      top: 5px;
      transform: rotate(45deg);
      width: 8px;
    }
  }
}

//tags
.search-tag {
  background-color: $teal;
  border-radius: 4px;
  color: $white;
  font-weight: 500;
  padding: 5px;

  &:hover {
    color: $white;
  }
>>>>>>> 153116ae
}<|MERGE_RESOLUTION|>--- conflicted
+++ resolved
@@ -271,14 +271,14 @@
   float: left;
 }
 
-<<<<<<< HEAD
 //forms
 .form-container {
   margin-left: auto;
   margin-right: auto;
   max-width: 75%;
   text-align: left;
-=======
+}
+
 //modals
 .primary-modal-dialog {
   border-radius: 4px;
@@ -403,7 +403,7 @@
 
 //tags
 .search-tag {
-  background-color: $teal;
+  background-color: $secondary-green;
   border-radius: 4px;
   color: $white;
   font-weight: 500;
@@ -412,5 +412,4 @@
   &:hover {
     color: $white;
   }
->>>>>>> 153116ae
 }