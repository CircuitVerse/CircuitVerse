--- conflicted
+++ resolved
@@ -51,19 +51,11 @@
   box-shadow: 0px 2px 7px $shadow-black;
   opacity: 0.89;
   height: 89px;
-<<<<<<< HEAD
   width: 300px;
   margin-top: 15px;
   margin-left: 7px;
   margin-right: 7px;
   margin-bottom: 15px;
-=======
-  margin-top: 50px;
-  margin-left: 7px;
-  margin-right: 7px;
-  margin-bottom: 40px;
-  width: 300px;
->>>>>>> 16c8b965
   padding: 15px;
   cursor: pointer;
   transition: box-shadow 0.2s ease-in;
