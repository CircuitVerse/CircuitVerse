.about-social-anchor {
  color: $black;
  text-decoration: none;

  &:hover {
    color: $black;
    text-decoration: none;
  }

  p {
    text-align: center;
  }
}

.about-contributors-section {
  align-items: center;
  display: flex;
  flex-wrap: wrap;
  margin-top: 30px;
  min-width: 100%;
  justify-content: center;
}

.about-contributor {
  height: 100px;
  padding: 10px;
  width: 100px;
}

.about-contributor-image {
<<<<<<< HEAD
  border: 2px solid $green;
=======
  border: 2px solid $primary-green;
>>>>>>> 033bf488
  border-radius: 50%;
  transition: all .3s ease-in;
  width: 100%;

  &:hover {
    transform: translateY(-4px);
  }
}

<<<<<<< HEAD
.about-button-contribute {
=======
.about-primary-button {
>>>>>>> 033bf488
  margin-top: 20px;
  padding: 12px 30px;
}

<<<<<<< HEAD
@media (max-width: 576px) {
  .about-card-social-1 {
=======
//breakpoints
@media (max-width: 576px) {
  .about-social-card-1 {
>>>>>>> 033bf488
    margin-top: 50px;
  }
}

@media (max-width: 768px) {
<<<<<<< HEAD
  .about-card-social-1 {
    margin-bottom: 10px;
  }

  .about-card-social-2 {
=======
  .about-social-card-1 {
    margin-bottom: 10px;
  }

  .about-social-card-2 {
>>>>>>> 033bf488
    margin-top: 10px;
  }
}<|MERGE_RESOLUTION|>--- conflicted
+++ resolved
@@ -28,11 +28,7 @@
 }
 
 .about-contributor-image {
-<<<<<<< HEAD
-  border: 2px solid $green;
-=======
   border: 2px solid $primary-green;
->>>>>>> 033bf488
   border-radius: 50%;
   transition: all .3s ease-in;
   width: 100%;
@@ -42,41 +38,24 @@
   }
 }
 
-<<<<<<< HEAD
-.about-button-contribute {
-=======
 .about-primary-button {
->>>>>>> 033bf488
   margin-top: 20px;
   padding: 12px 30px;
 }
 
-<<<<<<< HEAD
-@media (max-width: 576px) {
-  .about-card-social-1 {
-=======
 //breakpoints
 @media (max-width: 576px) {
   .about-social-card-1 {
->>>>>>> 033bf488
     margin-top: 50px;
   }
 }
 
 @media (max-width: 768px) {
-<<<<<<< HEAD
-  .about-card-social-1 {
-    margin-bottom: 10px;
-  }
-
-  .about-card-social-2 {
-=======
   .about-social-card-1 {
     margin-bottom: 10px;
   }
 
   .about-social-card-2 {
->>>>>>> 033bf488
     margin-top: 10px;
   }
 }