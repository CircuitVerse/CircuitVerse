--- conflicted
+++ resolved
@@ -38,39 +38,23 @@
   }
 }
 
-<<<<<<< HEAD
-.about-button-contribute {
-=======
 .about-primary-button {
->>>>>>> 97312b81
   margin-top: 20px;
   padding: 12px 30px;
 }
 
 @media (max-width: 576px) {
-<<<<<<< HEAD
-  .about-card-social-1 {
-=======
   .about-social-card-1 {
->>>>>>> 97312b81
     margin-top: 50px;
   }
 }
 
 @media (max-width: 768px) {
-<<<<<<< HEAD
-  .about-card-social-1 {
-    margin-bottom: 10px;
-  }
-
-  .about-card-social-2 {
-=======
   .about-social-card-1 {
     margin-bottom: 10px;
   }
 
   .about-social-card-2 {
->>>>>>> 97312b81
     margin-top: 10px;
   }
 }