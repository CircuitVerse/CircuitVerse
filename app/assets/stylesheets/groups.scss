//group details
.groups-editname-primary-button {
  margin-bottom: 20px;
}

.group-mentor-heading {
  font-weight: normal;
}

.null-text {
  color: $iframe-container-grey;
  font-weight: normal;
  margin-top: 10px;
}

.groups-row {
  justify-content: space-between;
  padding-top: 65px;
}

.groups-primary-button {
  padding: 12px 35px;
}

.groups-members-scroll-row {
  max-height: 525px;
  max-width: 1108px;
  overflow-y: auto;
}

.groups-table {
  border-collapse: collapse;
}

.groups-table-rows {
  background-color: $card-green;
  border: 1px solid $secondary-green;
  margin: 10px 10px 20px;
  padding-bottom: 20px;
  padding-top: 15px;
}

.groups-assignment-details {
  display: inline-block;
  margin-top: 15px;
}

.groups-expanded-assignment-name {
  margin-left: 8px;
  max-width: 180px;
  overflow: hidden;
  text-overflow: ellipsis;
}

.groups-assignment-date {
  padding-top: 15px;

  p {
    margin-bottom: 0;
  }
}

.groups-assignment-button-container {
  min-width: 190px;
}

.groups-copy-lms-credentials-button {
  margin-left: 5;
  padding: 2px 6px;
}

.groups-view-mini-button {
  background-color: $primary-green;
  cursor: pointer;
  font-size: 15px;
  margin: 25px 5px 10px;
  padding: 4px 8px 6px;

  &:hover {
    color: $white;
    text-decoration: none;
  }
}

.groups-reopen-mini-button {
  background-color: $mini-button-blue;
  cursor: pointer;
  font-size: 15px;
  margin: 10px 5px;
  padding: 4px 8px 6px;

  &:hover {
    color: $white;
    text-decoration: none;
  }
}

.groups-close-mini-button {
  background-color: $primary-red;
  cursor: pointer;
  font-size: 15px;
  margin: 10px 5px;
  padding: 4px 8px 6px;

  &:hover {
    color: $white;
    text-decoration: none;
  }
}

.groups-delete-mini-button {
  background-color: $primary-red;
  cursor: pointer;
  font-size: 15px;
  margin: 10px 5px;
  padding: 4px 8px 6px;

  &:hover {
    color: $white;
    text-decoration: none;
  }
}

.groups-no-assignment-submission-text {
  display: inline-block;
  margin-top: 3px;
}

.groups-expanded-empty-table-row {
  border: 0;
  height: 20px;
  line-height: normal;
  padding: 20px;
}

.groups-collapsed-table {
  display: none;
  padding: 15px;
}

.groups-collapsed-table-head {
  min-width: 90px;
  vertical-align: top;
}

.groups-collapsed-assignment-name {
  max-width: 150px;
  overflow: hidden;
  text-overflow: ellipsis;
}

.groups-collapsed-empty-table-row {
  border: 0;
  height: 10px;
  line-height: normal;
  padding: 20px;
}

.groups-members-card-container {
  padding: 5px;
}

.groups-members-card {
  background-color: $card-green;
  border: 1px solid $secondary-green;
  display: inline-block;
  height: 100px;
  margin: 18px 10px;
  padding: 0 15px;
  width: 350px;
}

.groups-members-card-viewer {
  background-color: $card-green;
  border: 1px solid $secondary-green;
  display: inline-block;
  height: 70px;
  margin: 10px;
  padding: 15px;
  width: 200px;
  white-space: nowrap;
}

.groups-members-card-details {
  padding-right: 0;
  padding-top: 5px;
  text-align: left;

  i {
    margin-right: 10px;
    margin-top: 20px;
    padding-bottom: 20px;
  }
}

.groups-members-card-details-non-admin {
  align-items: center;
  display: flex;
  padding-top: 0;
  
  i {
    margin-right: 15px;
    padding-bottom: 0;
  }

  .groups-members-card-name-container {
    height: auto;
  }
}

.groups-members-card-details-non-admin {
  &:hover {
    .tooltiptext {
      left: 21%;
      opacity: 1;
      visibility: visible;
    }
  }
}

.groups-members-card-avatar {
  img {
<<<<<<< HEAD
    height: 50px;
    margin-bottom: 10px;
    width: 50px;
    border-radius: 50%;
    transform: translate(-5px,5px);
=======
    height: 60px;
    padding: 10px 0 8px;
    transform: translateX(-5px);
>>>>>>> 6653a2ec
    transition: all .5s;
    width: 40px;

<<<<<<< HEAD
    &:hover{
      transform: scale(2);
=======
    &:hover {
      transform: scale(2.25);
>>>>>>> 6653a2ec
    }
  }
}

.groups-members-card-name-container {
  display: inline-block;
  height: 30px;
  max-width: 92px;
  overflow: hidden;
  padding-top: 1px;
  text-overflow: ellipsis;
  vertical-align: middle;
  white-space: nowrap;
}

.groups-members-card-name {
  color: $black;
  font-size: 20px;

  &:hover {
    color: $black;
    text-decoration: none;
  }
}

.groups-members-card-email {
  color: $black;
  font-size: 15px;
  max-width: 175px;
  overflow: hidden;
  text-overflow: ellipsis;
}

.groups-members-card-button {
  margin-right: 0;
  padding: 0 0 15px;
  text-align: right;
  transition: padding-top .2s ease-in;

  &:hover {
    padding-top: 11px;
  }
}

.group-invite-link-text {
  border: 1.5px solid $secondary-green;
  font-size: 12px;
  text-align: left;
}

//breakpoints
@media (max-width: 1200px) {
  .groups-members-scroll-row {
    max-width: 930px;
  }

  .groups-members-card {
    width: 320px;
  }
}

@media (max-width: 992px) {
  .groups-members-scroll-row {
    max-width: 680px;
  }
}

@media (max-width: 768px) {
  .groups-table-heading {
    display: none;
  }

  .groups-expanded-table {
    display: none;
  }

  .groups-collapsed-table {
    display: block;
  }

  .groups-back-button-container {
    margin-left: 10px;
  }
}

@media (max-width: 500px) {
  .groups-collapsed-table {
    padding: 10px 5px;
  }

  .groups-collapsed-table-head {
    min-width: 70px;
  }

  .groups-row {
    display: block;
    text-align: center;
  }

  .groups-members-card {
    margin: 10px 0;
    width: 310px;
  }
}
//group details ends

//newgroup-editgroup
.groups-center-image {
  margin-bottom: 15px;
  margin-top: 30px;
  max-height: 400px;
  max-width: 90%;
}

.groups-background-card {
  margin-top: 50px;
  max-width: 80%;
  padding-bottom: 70px;
  padding-top: 40px;
}

.groups-form-text-container {
  padding-left: 40px;
  text-align: left;
}

.groups-input-group {
  width: 80%;
}

.groups-form-primary-button {
  margin-left: 0;
  padding-left: 30px;
  padding-right: 30px;
}

.groups-form-anchor-text {
  margin-left: 10px;
}

//breakpoints
@media (max-width: 1000px) {
  .groups-form-text-container {
    padding-left: 15px;
  }
}

@media (max-width: 991px) and (min-width: 720px) {
  .groups-center-image {
    margin-top: 80px;
  }
}

@media (max-width:400px) {
  .groups-form-primary-button {
    padding-left: 10px;
    padding-right: 10px;
  }

  .groups-form-text-container {
    margin-left: 10px;
    padding-left: 20px;
  }

  .groups-background-card {
    margin-left: 0;
    padding-left: 10px;
  }

  .groups-form-anchor-text {
    margin-left: 2px;
  }
}
//newgroup-editgroup ends

//groups
.groups-add-primary-button {
  margin-top: 20px;
  padding: 10px 40px;
}

.groups-card {
  background-color: $card-grey;
  border-radius: 4px;
  box-shadow: 0 2px 7px $shadow-black;
  display: flex;
  margin: 15px 0;
  padding: 10px 0;
}

.groups-mentor-card {
  align-items: center;
  border-top: 10px solid $primary-green;
  flex-direction: column;
}

.groups-mentor-card-name {
  font-size: 28px;
  font-weight: 500;
  height: 60px;
  max-width: 250px;
  overflow: hidden;
  padding-top: 15px;
  text-overflow: ellipsis;
}

.groups-mentor-card-mini-buttons {
  align-items: center;
  display: flex;
  flex-direction: row;
  justify-content: center;
  padding-bottom: 15px;
}

.groups-mentor-card-view-mini-button {
  background: $primary-green;
  transition: transform .2s ease-in;
  width: 95px;

  img {
    height: 20px;
    padding-bottom: 2px;
    width: 20px;
  }

  &:hover {
    color: $white;
    text-decoration: none;
    transform: translateY(-4px);
  }
}

.groups-mentor-card-edit-mini-button {
  background: $mini-button-blue;
  transition: transform .2s ease-in;
  width: 95px;

  img {
    height: 20px;
    padding-bottom: 2px;
    width: 20px;
  }

  &:hover {
    color: $white;
    text-decoration: none;
    transform: translateY(-4px);
  }
}

.groups-mentor-card-delete-mini-button {
  background: $primary-red;
  transition: transform .2s ease-in;
  width: 100px;

  img {
    height: 20px;
    padding-bottom: 2px;
    width: 20px;
  }

  &:hover {
    color: $white;
    text-decoration: none;
    transform: translateY(-4px);
  }
}

@media (max-width: 1200px) and (min-width: 970px) {
  .groups-card {
    width: 315px;
  }
}

.groups-member-card {
  align-items: center;
  border-left: 10px solid $primary-green;
  flex-direction: row;
  justify-content: space-around;
}

.groups-member-card-name {
  max-width: 175px;
}

.groups-member-card-details {
  display: flex;
  flex-direction: column;
  justify-content: center;
}

.groups-member-card-button {
  margin-top: 20px;
  padding: 5px 10px;
}

.groups-lms-modal {
  .link-text {
    display: inline;
  }
}

.groups-members-card {

  .row {
    flex-wrap: nowrap;
  }

  .group-member-button-container {
    width: 100%;

    .groups-mentor-card-mini-buttons {
      display: flex;
      flex-direction: column;
    }

    .mini-button {
      width: 142px;
    }

    .groups-reopen-mini-button {
      margin: 0;
    }
  }
}
//groups ends<|MERGE_RESOLUTION|>--- conflicted
+++ resolved
@@ -220,27 +220,16 @@
 
 .groups-members-card-avatar {
   img {
-<<<<<<< HEAD
     height: 50px;
     margin-bottom: 10px;
     width: 50px;
     border-radius: 50%;
     transform: translate(-5px,5px);
-=======
-    height: 60px;
-    padding: 10px 0 8px;
-    transform: translateX(-5px);
->>>>>>> 6653a2ec
     transition: all .5s;
     width: 40px;
 
-<<<<<<< HEAD
     &:hover{
       transform: scale(2);
-=======
-    &:hover {
-      transform: scale(2.25);
->>>>>>> 6653a2ec
     }
   }
 }
