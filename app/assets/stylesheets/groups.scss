//editgroup
.editgroup-image {
  margin-bottom: 15px;
  margin-top: 30px;
  max-height: 400px;
  max-width: 90%;
}

.editgroup-background-card {
  margin-top: 50px;
  max-width: 80%;
  padding-bottom: 70px;
  padding-top: 40px;
}

.editgroup-form-text {
  padding-left: 40px;
  text-align: left;
<<<<<<< HEAD
}

.editgroup-form-input {
  padding-left: 10px;
  width: 80%;
}

.editgroup-button-primary {
  margin-left: 0;
  padding-left: 30px;
  padding-right: 30px;
}

.editgroup-anchor-text {
  margin-left: 10px;
}
//editgroup ends

//groups
.groups-button-primary {
  margin-top: 20px;
  padding: 10px 40px;
}

.groups-card {
  background-color: $card-grey;
  border-radius: 4px;
  box-shadow: 0 2px 7px $shadow-black;
  display: flex;
  margin: 15px 0;
  padding: 10px 0;
}

.groups-mentor-card {
  align-items: center;
  border-top: 10px solid $green;
  flex-direction: column;
  // justify-content: center;
}

.groups-mentor-card-name {
  font-size: 28px;
  font-weight: 500;
  padding-top: 15px;
}

.groups-mentor-card-buttons {
  align-items: center;
  display: flex;
  flex-direction: row;
  justify-content: center;
  padding-bottom: 15px;
}

.groups-mentor-card-button-edit {
  background: $seablue;
  transition: transform .2s ease-in;
  width: 75px;

  img {
    height: 20px;
    padding-bottom: 2px;
    width: 20px;
  }

  &:hover {
    color: $white;
    text-decoration: none;
    transform: translateY(-4px);
  }
}

.groups-mentor-card-button-delete {
  background: $error-red-font;
  transition: transform .2s ease-in;

  img {
    height: 20px;
    padding-bottom: 2px;
    width: 20px;
  }

  &:hover {
    color: $white;
    text-decoration: none;
    transform: translateY(-4px);
  }
}

.groups-mentor-card-button-view {
  background: $green;
  transition: transform .2s ease-in;
  width: 75px;

  img {
    height: 20px;
    padding-bottom: 2px;
    width: 20px;
  }

  &:hover {
    color: $white;
    text-decoration: none;
    transform: translateY(-4px);
  }
}

.groups-member-card {
  align-items: center;
  border-left: 10px solid $green;
  flex-direction: row;
  justify-content: space-around;
}

.groups-member-card-details {
  display: flex;
  flex-direction: column;
  justify-content: center;
}

.groups-member-card-button {
  margin-top: 20px;
}
//groups ends

//breakpoints
@media (max-width: 1000px) {
  .editgroup-form-text {
    padding-left: 15px;
  }
}

@media (max-width: 400px) {
  .editgroup-anchor-text {
    margin-left: 2px;
  }
}

@media (max-width: 991px) and (min-width: 720px) {
  .editgroup-image {
    margin-top: 80px;
  }
}

@media (max-width:400px) {
  .editgroup-button-primary {
    padding-left: 10px;
    padding-right: 10px;
  }

  .editgroup-form-text {
    margin-left: 10px;
    padding-left: 20px;
  }

  .editgroup-background-card {
    margin-left: 0;
    padding-left: 10px;

  }
}

//to be removed
.row-group {
  margin-left: auto;
  margin-right: auto;
  max-width: 1344px;
  text-align: center;
=======
>>>>>>> c596cc30
}

.editgroup-form-input {
  padding-left: 10px;
  width: 80%;
}

.editgroup-button-primary {
  margin-left: 0;
  padding-left: 30px;
  padding-right: 30px;
}

.editgroup-anchor-text {
  margin-left: 10px;
}
//editgroup ends

.heading-group {
  color: $black;
  margin-top: 30px;
}

.btn-group {
  background-color: $green;
  border-radius: 40px;
  color: $white;
  margin: 10px;
  padding: 10px 40px;

  &:hover {
    text-decoration: none;
  }
}

.card-group {
  background-color: $card-grey;
  border-radius: 4px;
  box-shadow: 0 2px 7px $shadow-black;
  display: flex;
  margin: 15px 0;
  padding: 10px;
}


.mentor-card-group {
  align-items: center;
  border-top: 10px solid $teal;
  flex-direction: column;
  justify-content: center;
}

.group-name {
  font-size: 30px;
  font-weight: bold;
}

.group-member-count {
  font-size: 18px;
}

.group-input-name {
  border: 1px solid $green;
  border-radius: 0;
}

.btn-card {
  align-items: center;
  border-radius: 2px;
  color: $black;
  display: flex;
  flex-direction: row;
  font-size: x-small;
  justify-content: center;
  margin: 5px;
  padding: 5px;
  width: 75px;

  &:hover {
    text-decoration: none;
  }
}


.btn-mentor-group {
  align-items: center;
  display: flex;
  flex-direction: row;
  justify-content: space-around;
  padding: 10px;
}

.btn-view {
  border: 2px solid $green;

  &:hover {
    background-color: $green;
    color: $white;
  }
}

.btn-edit {
  border: 2px solid $blue;

  &:hover {
    background-color: $blue;
    color: $white;
  }
}

.btn-delete {
  border: 2px solid $danger;

  &:hover {
    background-color: $danger;
    color: $white;
  }
}

.in-card-group {
  align-items: center;
  border-left: 10px solid $teal;
  flex-direction: row;
  justify-content: space-around;
}



.in-card-view {
  background-color: $teal;
  border-radius: 2px;
  color: $white;
  margin: 10px;
  padding: 2px 15px;

  &:hover {
    background-color: $white;
    color: $teal;
    text-decoration: none;
  }
<<<<<<< HEAD
=======
}

.group-name {
  font-size: 30px;
  font-weight: bold;
}

.group-member-count {
  font-size: 18px;
}

.group-input-name {
  border: 1px solid $green;
  border-radius: 0;
}

//breakpoints
@media (max-width: 1000px) {
  .editgroup-form-text {
    padding-left: 15px;
  }
}

@media (max-width: 400px) {
  .editgroup-anchor-text {
    margin-left: 2px;
  }
}

@media (max-width: 991px) and (min-width: 720px) {
  .editgroup-image {
    margin-top: 80px;
  }
}

@media (max-width:400px) {
  .editgroup-button-primary {
    padding-left: 10px;
    padding-right: 10px;
  }

  .editgroup-form-text {
    margin-left: 10px;
    padding-left: 20px;
  }

  .editgroup-background-card {
    margin-left: 0;
    padding-left: 10px;

  }
}

//to be removed
.row-group {
  margin-left: auto;
  margin-right: auto;
  max-width: 1344px;
  text-align: center;
>>>>>>> c596cc30
}<|MERGE_RESOLUTION|>--- conflicted
+++ resolved
@@ -16,7 +16,6 @@
 .editgroup-form-text {
   padding-left: 40px;
   text-align: left;
-<<<<<<< HEAD
 }
 
 .editgroup-form-input {
@@ -185,8 +184,6 @@
   margin-right: auto;
   max-width: 1344px;
   text-align: center;
-=======
->>>>>>> c596cc30
 }
 
 .editgroup-form-input {
@@ -327,8 +324,6 @@
     color: $teal;
     text-decoration: none;
   }
-<<<<<<< HEAD
-=======
 }
 
 .group-name {
@@ -388,5 +383,4 @@
   margin-right: auto;
   max-width: 1344px;
   text-align: center;
->>>>>>> c596cc30
 }