// Home page New UI
.row-homepage {
  margin-bottom: 40px;
  margin-top: 70px;
}

.btn-homepage {
  background-color: $green;
  border-radius: 36px;
  color: $white;
  padding: 7px 20px;
  text-align: center;
}

.a-homepage {
  color: $teal;
  margin-left: 15px;
  text-decoration: underline;
}

.a-homepage:hover {
  color: $green;
  text-decoration: none;
}

.btn-homepage2 {
  border: 2px solid $teal;
  border-radius: 5px;
  margin: 10px;

  &:hover {
    box-shadow: 0 7px 7px $shadow-black;
  }
}

.row-homepage-middle {
  margin-left: auto;
  margin-right: auto;
  margin-top: 30px;
  text-align: center;
}

.card-homepage {
  border: 0;
  display: inline-block;
  margin-bottom: 30px;
  margin-top: 30px;
  max-width: 350px;
}

.card-homepage-example {
  border: 1px solid $green;
  border-radius: 0;
  display: inline-block;
  margin-bottom: 30px;
  margin-top: 30px;
}

.card-img-homepage-example {
  max-height: 160px;
}

.homepage-example-p {
  display: inline-block;
  float: left;
  font-weight: 600;
  margin-top: 10px;
}

.homepage-example-button {
  float: right;
  margin-bottom: 15px;
}

.card-footer-homepage-example {
  background-color: $white;
}

.row-featured-examples {
  background-color: $green;
}

.btn-right {
  float: right;
}

.homepage-cover {
  margin-bottom: 15px;
  margin-top: 30px;
  max-height: 700px;
  max-width: 100%;
}

@media (max-width:765px) {
<<<<<<< HEAD
  .row1 {
    display: flex;
    justify-content: center;
}
=======
  .button-homepage {
    display: flex;
    justify-content: center;
    margin-bottom: 25px;
  }
}

@media (max-width:765px) {
  .btn-homepage2 {
    margin-left: 18px;
    margin-right: 18px;
  }
>>>>>>> 4872e6f5
}<|MERGE_RESOLUTION|>--- conflicted
+++ resolved
@@ -92,12 +92,6 @@
 }
 
 @media (max-width:765px) {
-<<<<<<< HEAD
-  .row1 {
-    display: flex;
-    justify-content: center;
-}
-=======
   .button-homepage {
     display: flex;
     justify-content: center;
@@ -110,5 +104,4 @@
     margin-left: 18px;
     margin-right: 18px;
   }
->>>>>>> 4872e6f5
 }