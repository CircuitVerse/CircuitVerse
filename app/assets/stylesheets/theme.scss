// Bootstrap theming
// Ref: https://getbootstrap.com/docs/4.0/getting-started/theming/

$green: #42b983;
$teal: #026e57;
$gray-100: #f9fffc;
$lightgrey: #fafafa;
$slight-gray: #707070;
$slightblack: #fcfcfc;
$shadow-black: #00000029;
<<<<<<< HEAD
$black: #000;
=======
$black: #000000;
$white: #fff;
>>>>>>> 95c7202f
$primary: $green;
$secondary: $gray-100;
$border-radius: .3rem;
$font-familiy-sans-serif: 'Open Sans', 'Noto Sans';
$input-btn-focus-width: .2rem;
$color-hover: $green;
$active-background: #fff;
$active-border: $teal;
$button-border-color: #2f8875;
$link-color: #0082ff;
$iframeborder:  rgba(0, 0, 0, .125);
$featurepostborder: #cbcbcb;
$blue: #009dff;
$danger: #c21d1d;
$green-border: #bcdbd3;
$red: #ff5959;
$mint-green: #71cac8;
$pure-white: #fff;
$webkit-text-fill-color: #1c1c1c;
$border-bottom: #42b983;
$error-explanation-bg: #f0f0f0;
$error-explanation-border: #86181d;
$feature-border: rgba(0, 0, 0, .125);
$editor-bg: #56c292;
$box-shadow: rgba(0, 0, 0, .1);<|MERGE_RESOLUTION|>--- conflicted
+++ resolved
@@ -8,12 +8,8 @@
 $slight-gray: #707070;
 $slightblack: #fcfcfc;
 $shadow-black: #00000029;
-<<<<<<< HEAD
-$black: #000;
-=======
 $black: #000000;
 $white: #fff;
->>>>>>> 95c7202f
 $primary: $green;
 $secondary: $gray-100;
 $border-radius: .3rem;
