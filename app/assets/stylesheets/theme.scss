// Bootstrap theming
// Ref: https://getbootstrap.com/docs/4.0/getting-started/theming/

//colors
$navbar-dark: #343a40;
$card-green: #f9fffc;
$green: #42b983;
$shadow-grey: #d5d5d5;
$card-grey: #fcfcfc;
$error-red: #fae3e3;
$error-red-font: #ff5959;
$teal: #026e57;
$lightgrey: #fafafa;
$slight-gray: #707070;
$teal: #026e57;
$lightgrey: #fafafa;
$slight-gray: #707070;
$error-red-font: #ff5959;
$slightblack: #fcfcfc;
$shadow-black: #00000029;
$black: #000000;
$white: #fff;
$primary: $green;
$secondary: $card-green;
$border-radius: .3rem;
$font-familiy-sans-serif: 'Open Sans', 'Noto Sans';
$input-btn-focus-width: .2rem;
$color-hover: $green;
$active-background: white;
$active-border: $teal;
$button-border-color: #2f8875;
$link-color: #0082ff;
$iframeborder:  rgba(0, 0, 0, .125);
$featurepostborder: #cbcbcb;
$blue: #009dff;
$danger: #c21d1d;
$green-border: #bcdbd3;
$mint-green: #71cac8;
$pure-white: #fff;

//sizes
$small-display: 400px;
<<<<<<< HEAD

//to be removed
$gray-100: #f9fffc;
$slightblack: #fcfcfc;
$red: #ff5959;
=======
$gray-100: #f9fffc;
>>>>>>> da728ea8
<|MERGE_RESOLUTION|>--- conflicted
+++ resolved
@@ -40,12 +40,8 @@
 
 //sizes
 $small-display: 400px;
-<<<<<<< HEAD
 
 //to be removed
 $gray-100: #f9fffc;
 $slightblack: #fcfcfc;
 $red: #ff5959;
-=======
-$gray-100: #f9fffc;
->>>>>>> da728ea8
