// Bootstrap theming
// Ref: https://getbootstrap.com/docs/4.0/getting-started/theming/

//colors
$seablue: #42b9b6;
$navbar-dark: #343a40;
$card-green: #f9fffc;
$green: #42b983;
$shadow-grey: #d5d5d5;
$error-red: #fae3e3;
$error-red-font: #ff5959;
$teal: #026e57;
$lightgrey: #fafafa;
$card-border-grey: #f2f2f2;
$slight-gray: #707070;
$member-card-green: #f8fffc;
$slightblack: #fcfcfc;
$seablue: #42b9b6;
$shadow-black: #00000029;
$black: #000000;
$white: #fff;
$star-yellow: #ffb60a;
$primary: $green;
$secondary: $card-green;
$border-radius: .3rem;
$font-familiy-sans-serif: 'Open Sans', 'Noto Sans';
$input-btn-focus-width: .2rem;
$color-hover: $green;
$active-background: white;
$active-border: $teal;
$button-border-color: #2f8875;
$link-color: #0082ff;
$iframeborder:  rgba(0, 0, 0, .125);
$featurepostborder: #cbcbcb;
$blue: #009dff;
$danger: #c21d1d;
$green-border: #bcdbd3;
$mint-green: #71cac8;
$pure-white: #fff;
$error-red-font: #ff5959;

//final colors
$black: #000000;
$white: #fff;
$primary-green: #42b983;
$secondary-green: #026e57;
$primary-red: #ff5959;
$secondary-red: #c21d1d;
$card-green: #f9fffc;
$shadow-black: #00000029;
$card-grey: #fcfcfc;
$error-red: #fae3e3;
$navbar-dark-grey: #343a40;
$footer-dark-grey: #1c1c1c;
$mini-button-blue: #42b9b6;
$form-border-grey: #f2f2f2;
$iframe-container-grey: #707070;
$project-card-grey: #fafafa;
$star-yellow: #ffb60a;
$search-yellow: #ffff00;

//sizes
$small-display: 400px;

//to be removed
$gray-100: #f9fffc;
$slightblack: #fcfcfc;
<<<<<<< HEAD
$red: #ff5959;
=======
$red: #ff5959;
$dark-grey: #1c1c1c;
>>>>>>> babc0df5
<|MERGE_RESOLUTION|>--- conflicted
+++ resolved
@@ -65,9 +65,5 @@
 //to be removed
 $gray-100: #f9fffc;
 $slightblack: #fcfcfc;
-<<<<<<< HEAD
 $red: #ff5959;
-=======
-$red: #ff5959;
-$dark-grey: #1c1c1c;
->>>>>>> babc0df5
+$dark-grey: #1c1c1c;