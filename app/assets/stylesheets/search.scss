<<<<<<< HEAD
.search-match {
  background-color: $search-yellow;
}

.search-no-results-container {
  margin-top: 100px;
}

.search-no-results-image {
  margin-top: 20px;

  img {
    display: block;
    margin-bottom: 20px;
    margin-left: auto;
    margin-right: auto;
    max-width: 40%;
  }
}

.search-container {
  margin-top: 30px;

}

.search-card-container {
  border: 1px solid $form-border-grey;
  border-radius: 0;
  margin-top: 20px;
  padding: 20px 8px;
  flex-direction: row;
  display: flex;
}

.search-tag-search-container {
  border: 1px solid $form-border-grey;
  border-radius: 0;
  margin-top: 20px;
  padding: 20px 8px;
}


.search-image {
  margin-bottom: 10px;
  width: 100%;
}

.search-view-count-container {
  color: $black;
  display: block;
  font-size: 14px;
  font-weight: 600;
  margin-bottom: 10px;
  margin-top: 5px;
  text-align: left;
}

.search-star-count-icon {
  color: $star-yellow;
}

.search-user-data-container {
  display: block;
  text-align: left;
}

.search-user-image {
  border: 1px solid $shadow-grey;
  border-radius: 50%;
  height: 60px;
  width: 60px;
}

.search-user-link {
  display: block;
  text-decoration: none;

  &:hover {
    text-decoration: none;
  }
}

.search-project-name {
  height: 40px;
  overflow: hidden;
  text-align: left;
  text-overflow: ellipsis;
  white-space: nowrap;

  h3 {
    display: inline;
  }
}

.search-project-name:hover .tooltiptext {
  opacity: 1;
  visibility: visible;
}

.search-tag-container {
  display: block;
  margin-bottom: 15px;
  padding-left: 0;
  text-align: left;
  width: 90%;
}

.search-primary-button {
  margin-top: 20px;
  padding: 5px 20px;
}

@media (max-width: 575px) {
  .search-primary-button {
    width: 100%;
  }
}

.search-project-description {
  height: 300px;
  margin-left: 15px;
  overflow-y: auto;
  text-align: left;
  width: 100%;
  word-wrap: break-word;
}

.search-horizontal-rule {
  width: 70%;
}

.search-tag-heading {
  display: block;
}

.search-user-container {
  padding-top: 20px;
  width: 70%;
}

.search-usersearch-image {
  display: block;
  height: 180px;
  margin-bottom: 20px;
  object-fit: cover;
  width: 70%;
  border-radius: 8px;
  aspect-ratio: 1/1;
  object-fit: cover;
}

.search-username-container {
  margin-left: auto;
  margin-right: auto;
  text-align: center;
}

.search-username {
  display: block;
  font-size: 25px;
  font-weight: 500;
}

.search-userdetails-container {
  text-align: left;
}

.search-user-details-text {
  font-size: 16px;
  margin-bottom: 8px;

  strong {
    font-weight: 500;
  }
}

.search-user-primary-button {
  padding-left: 30px;
  padding-right: 30px;
}

//breakpoints
@media (max-width: 768px) {
  .search-user-data {
    padding-bottom: 20px;
  }

  .search-project-detail-container {
    padding-left: 0;
  }

  .search-project-description {
    margin-left: 0;
  }

  .search-no-results-image {
    img {
      max-width: 60%;
    }
  }

  .search-usersearch-image {
    width: 40%;
  }
}

@media (max-width: 600px) {
  .search-container {
    width: 90%;
  }
}

@media (max-width: 400px) {
  .search-no-results-image {
    img {
      max-width: 80%;
    }
  }

  .search-user-details-text {
    font-size: 16px;
    padding-bottom: 5px;
  }

  .search-user-container {
    padding-top: 10px;
    width: 90%;
  }
}


.small-view .search-card-container {
  display: inline-block;
  max-width: 400px;
  margin-right: 10px;
  vertical-align: top; 
  height: auto;
}




.toggle-view-container {
  display: flex;
  justify-content: center;
  gap: 10px;
  margin-bottom: 20px;
  margin-left: 800px;
}

.toggle-button {
  background-color: #4CAF50;
  color: #fff;
  border: none;
  padding: 10px 20px;
  border-radius: 20px;
  display: flex;
  align-items: center;
  gap: 8px;
  cursor: pointer;
  transition: background 0.3s ease, transform 0.2s ease;
}

.toggle-button:hover {
  background-color: #45a049;
  transform: scale(1.05);
}

.toggle-button.active {
  background-color: #2196F3;
}

.toggle-button i {
  font-size: 18px; 
}
=======
.search-match {
  background-color: $search-yellow;
}

.search-no-results-container {
  margin-top: 100px;
}

.search-no-results-image {
  margin-top: 20px;

  img {
    display: block;
    margin-bottom: 20px;
    margin-left: auto;
    margin-right: auto;
    max-width: 40%;
  }
}

.search-container {
  margin-top: 100px;
}

.search-card-container {
  border: 1px solid $form-border-grey;
  border-radius: 0;
  margin-top: 20px;
  padding: 20px 8px;
}

.search-tag-search-container {
  border: 1px solid $form-border-grey;
  border-radius: 0;
  margin-top: 20px;
  padding: 20px 8px;
}

.search-image {
  margin-bottom: 10px;
  width: 100%;
}

.search-view-count-container {
  color: $black;
  display: block;
  font-size: 14px;
  font-weight: 600;
  margin-bottom: 10px;
  margin-top: 5px;
  text-align: left;
}

.search-star-count-icon {
  color: $star-yellow;
}

.search-user-data-container {
  display: block;
  text-align: left;
}

.search-user-image {
  border: 1px solid $shadow-grey;
  border-radius: 50%;
  height: 60px;
  width: 60px;
}

.search-user-link {
  display: block;
  text-decoration: none;

  &:hover {
    text-decoration: none;
  }
}

.search-project-name {
  height: 40px;
  overflow: hidden;
  text-align: left;
  text-overflow: ellipsis;
  white-space: nowrap;

  h3 {
    display: inline;
  }
}

.search-project-name:hover .tooltiptext {
  opacity: 1;
  visibility: visible;
}

.search-tag-container {
  display: block;
  margin-bottom: 15px;
  padding-left: 0;
  text-align: left;
  width: 90%;
}

.search-primary-button {
  margin-top: 20px;
  padding: 5px 20px;
}

@media (max-width: 575px) {
  .search-primary-button {
    width: 100%;
  }
}

.search-project-description {
  height: 300px;
  margin-left: 15px;
  overflow-y: auto;
  text-align: left;
  width: 100%;
  word-wrap: break-word;
}

.search-horizontal-rule {
  width: 70%;
}

.search-tag-heading {
  display: block;
}

.search-user-container {
  padding-top: 20px;
  width: 70%;
}

.search-usersearch-image {
  display: block;
  height: 160px;
  margin-bottom: 20px;
  object-fit: cover;
  width: fit-content;
  border-radius: 8px;
  aspect-ratio: 1/1;
  object-fit: cover;
  padding: 0;
}

.search-username-container {
  margin-left: auto;
  margin-right: auto;
  text-align: center;
}

.search-username {
  display: block;
  font-size: 25px;
  font-weight: 500;
}

.search-userdetails-container {
  text-align: left;
}

.search-user-details-text {
  font-size: 16px;
  margin-bottom: 8px;

  strong {
    font-weight: 500;
  }
}

.search-user-primary-button {
  padding-left: 30px;
  padding-right: 30px;
}

//breakpoints
@media (max-width: 768px) {
  .search-user-data {
    padding-bottom: 20px;
  }

  .search-project-detail-container {
    padding-left: 0;
  }

  .search-project-description {
    margin-left: 0;
  }

  .search-no-results-image {
    img {
      max-width: 60%;
    }
  }

  .search-usersearch-image {
    width: fit-content;
  }
}

@media (max-width: 600px) {
  .search-container {
    width: 90%;
  }
}

@media (max-width: 400px) {
  .search-no-results-image {
    img {
      max-width: 80%;
    }
  }

  .search-user-details-text {
    font-size: 16px;
    padding-bottom: 5px;
  }

  .search-user-container {
    padding-top: 10px;
    width: 90%;
  }
}
>>>>>>> b7fd397a
<|MERGE_RESOLUTION|>--- conflicted
+++ resolved
@@ -1,504 +1,276 @@
-<<<<<<< HEAD
-.search-match {
-  background-color: $search-yellow;
-}
-
-.search-no-results-container {
-  margin-top: 100px;
-}
-
-.search-no-results-image {
-  margin-top: 20px;
-
-  img {
-    display: block;
-    margin-bottom: 20px;
-    margin-left: auto;
-    margin-right: auto;
-    max-width: 40%;
-  }
-}
-
-.search-container {
-  margin-top: 30px;
-
-}
-
-.search-card-container {
-  border: 1px solid $form-border-grey;
-  border-radius: 0;
-  margin-top: 20px;
-  padding: 20px 8px;
-  flex-direction: row;
-  display: flex;
-}
-
-.search-tag-search-container {
-  border: 1px solid $form-border-grey;
-  border-radius: 0;
-  margin-top: 20px;
-  padding: 20px 8px;
-}
-
-
-.search-image {
-  margin-bottom: 10px;
-  width: 100%;
-}
-
-.search-view-count-container {
-  color: $black;
-  display: block;
-  font-size: 14px;
-  font-weight: 600;
-  margin-bottom: 10px;
-  margin-top: 5px;
-  text-align: left;
-}
-
-.search-star-count-icon {
-  color: $star-yellow;
-}
-
-.search-user-data-container {
-  display: block;
-  text-align: left;
-}
-
-.search-user-image {
-  border: 1px solid $shadow-grey;
-  border-radius: 50%;
-  height: 60px;
-  width: 60px;
-}
-
-.search-user-link {
-  display: block;
-  text-decoration: none;
-
-  &:hover {
-    text-decoration: none;
-  }
-}
-
-.search-project-name {
-  height: 40px;
-  overflow: hidden;
-  text-align: left;
-  text-overflow: ellipsis;
-  white-space: nowrap;
-
-  h3 {
-    display: inline;
-  }
-}
-
-.search-project-name:hover .tooltiptext {
-  opacity: 1;
-  visibility: visible;
-}
-
-.search-tag-container {
-  display: block;
-  margin-bottom: 15px;
-  padding-left: 0;
-  text-align: left;
-  width: 90%;
-}
-
-.search-primary-button {
-  margin-top: 20px;
-  padding: 5px 20px;
-}
-
-@media (max-width: 575px) {
-  .search-primary-button {
-    width: 100%;
-  }
-}
-
-.search-project-description {
-  height: 300px;
-  margin-left: 15px;
-  overflow-y: auto;
-  text-align: left;
-  width: 100%;
-  word-wrap: break-word;
-}
-
-.search-horizontal-rule {
-  width: 70%;
-}
-
-.search-tag-heading {
-  display: block;
-}
-
-.search-user-container {
-  padding-top: 20px;
-  width: 70%;
-}
-
-.search-usersearch-image {
-  display: block;
-  height: 180px;
-  margin-bottom: 20px;
-  object-fit: cover;
-  width: 70%;
-  border-radius: 8px;
-  aspect-ratio: 1/1;
-  object-fit: cover;
-}
-
-.search-username-container {
-  margin-left: auto;
-  margin-right: auto;
-  text-align: center;
-}
-
-.search-username {
-  display: block;
-  font-size: 25px;
-  font-weight: 500;
-}
-
-.search-userdetails-container {
-  text-align: left;
-}
-
-.search-user-details-text {
-  font-size: 16px;
-  margin-bottom: 8px;
-
-  strong {
-    font-weight: 500;
-  }
-}
-
-.search-user-primary-button {
-  padding-left: 30px;
-  padding-right: 30px;
-}
-
-//breakpoints
-@media (max-width: 768px) {
-  .search-user-data {
-    padding-bottom: 20px;
-  }
-
-  .search-project-detail-container {
-    padding-left: 0;
-  }
-
-  .search-project-description {
-    margin-left: 0;
-  }
-
-  .search-no-results-image {
-    img {
-      max-width: 60%;
-    }
-  }
-
-  .search-usersearch-image {
-    width: 40%;
-  }
-}
-
-@media (max-width: 600px) {
-  .search-container {
-    width: 90%;
-  }
-}
-
-@media (max-width: 400px) {
-  .search-no-results-image {
-    img {
-      max-width: 80%;
-    }
-  }
-
-  .search-user-details-text {
-    font-size: 16px;
-    padding-bottom: 5px;
-  }
-
-  .search-user-container {
-    padding-top: 10px;
-    width: 90%;
-  }
-}
-
-
-.small-view .search-card-container {
-  display: inline-block;
-  max-width: 400px;
-  margin-right: 10px;
-  vertical-align: top; 
-  height: auto;
-}
-
-
-
-
-.toggle-view-container {
-  display: flex;
-  justify-content: center;
-  gap: 10px;
-  margin-bottom: 20px;
-  margin-left: 800px;
-}
-
-.toggle-button {
-  background-color: #4CAF50;
-  color: #fff;
-  border: none;
-  padding: 10px 20px;
-  border-radius: 20px;
-  display: flex;
-  align-items: center;
-  gap: 8px;
-  cursor: pointer;
-  transition: background 0.3s ease, transform 0.2s ease;
-}
-
-.toggle-button:hover {
-  background-color: #45a049;
-  transform: scale(1.05);
-}
-
-.toggle-button.active {
-  background-color: #2196F3;
-}
-
-.toggle-button i {
-  font-size: 18px; 
-}
-=======
-.search-match {
-  background-color: $search-yellow;
-}
-
-.search-no-results-container {
-  margin-top: 100px;
-}
-
-.search-no-results-image {
-  margin-top: 20px;
-
-  img {
-    display: block;
-    margin-bottom: 20px;
-    margin-left: auto;
-    margin-right: auto;
-    max-width: 40%;
-  }
-}
-
-.search-container {
-  margin-top: 100px;
-}
-
-.search-card-container {
-  border: 1px solid $form-border-grey;
-  border-radius: 0;
-  margin-top: 20px;
-  padding: 20px 8px;
-}
-
-.search-tag-search-container {
-  border: 1px solid $form-border-grey;
-  border-radius: 0;
-  margin-top: 20px;
-  padding: 20px 8px;
-}
-
-.search-image {
-  margin-bottom: 10px;
-  width: 100%;
-}
-
-.search-view-count-container {
-  color: $black;
-  display: block;
-  font-size: 14px;
-  font-weight: 600;
-  margin-bottom: 10px;
-  margin-top: 5px;
-  text-align: left;
-}
-
-.search-star-count-icon {
-  color: $star-yellow;
-}
-
-.search-user-data-container {
-  display: block;
-  text-align: left;
-}
-
-.search-user-image {
-  border: 1px solid $shadow-grey;
-  border-radius: 50%;
-  height: 60px;
-  width: 60px;
-}
-
-.search-user-link {
-  display: block;
-  text-decoration: none;
-
-  &:hover {
-    text-decoration: none;
-  }
-}
-
-.search-project-name {
-  height: 40px;
-  overflow: hidden;
-  text-align: left;
-  text-overflow: ellipsis;
-  white-space: nowrap;
-
-  h3 {
-    display: inline;
-  }
-}
-
-.search-project-name:hover .tooltiptext {
-  opacity: 1;
-  visibility: visible;
-}
-
-.search-tag-container {
-  display: block;
-  margin-bottom: 15px;
-  padding-left: 0;
-  text-align: left;
-  width: 90%;
-}
-
-.search-primary-button {
-  margin-top: 20px;
-  padding: 5px 20px;
-}
-
-@media (max-width: 575px) {
-  .search-primary-button {
-    width: 100%;
-  }
-}
-
-.search-project-description {
-  height: 300px;
-  margin-left: 15px;
-  overflow-y: auto;
-  text-align: left;
-  width: 100%;
-  word-wrap: break-word;
-}
-
-.search-horizontal-rule {
-  width: 70%;
-}
-
-.search-tag-heading {
-  display: block;
-}
-
-.search-user-container {
-  padding-top: 20px;
-  width: 70%;
-}
-
-.search-usersearch-image {
-  display: block;
-  height: 160px;
-  margin-bottom: 20px;
-  object-fit: cover;
-  width: fit-content;
-  border-radius: 8px;
-  aspect-ratio: 1/1;
-  object-fit: cover;
-  padding: 0;
-}
-
-.search-username-container {
-  margin-left: auto;
-  margin-right: auto;
-  text-align: center;
-}
-
-.search-username {
-  display: block;
-  font-size: 25px;
-  font-weight: 500;
-}
-
-.search-userdetails-container {
-  text-align: left;
-}
-
-.search-user-details-text {
-  font-size: 16px;
-  margin-bottom: 8px;
-
-  strong {
-    font-weight: 500;
-  }
-}
-
-.search-user-primary-button {
-  padding-left: 30px;
-  padding-right: 30px;
-}
-
-//breakpoints
-@media (max-width: 768px) {
-  .search-user-data {
-    padding-bottom: 20px;
-  }
-
-  .search-project-detail-container {
-    padding-left: 0;
-  }
-
-  .search-project-description {
-    margin-left: 0;
-  }
-
-  .search-no-results-image {
-    img {
-      max-width: 60%;
-    }
-  }
-
-  .search-usersearch-image {
-    width: fit-content;
-  }
-}
-
-@media (max-width: 600px) {
-  .search-container {
-    width: 90%;
-  }
-}
-
-@media (max-width: 400px) {
-  .search-no-results-image {
-    img {
-      max-width: 80%;
-    }
-  }
-
-  .search-user-details-text {
-    font-size: 16px;
-    padding-bottom: 5px;
-  }
-
-  .search-user-container {
-    padding-top: 10px;
-    width: 90%;
-  }
-}
->>>>>>> b7fd397a
+.search-match {
+  background-color: $search-yellow;
+}
+
+.search-no-results-container {
+  margin-top: 100px;
+}
+
+.search-no-results-image {
+  margin-top: 20px;
+
+  img {
+    display: block;
+    margin-bottom: 20px;
+    margin-left: auto;
+    margin-right: auto;
+    max-width: 40%;
+  }
+}
+
+.search-container {
+  margin-top: 30px;
+
+}
+
+.search-card-container {
+  border: 1px solid $form-border-grey;
+  border-radius: 0;
+  margin-top: 20px;
+  padding: 20px 8px;
+  flex-direction: row;
+  display: flex;
+}
+
+.search-tag-search-container {
+  border: 1px solid $form-border-grey;
+  border-radius: 0;
+  margin-top: 20px;
+  padding: 20px 8px;
+}
+
+
+.search-image {
+  margin-bottom: 10px;
+  width: 100%;
+}
+
+.search-view-count-container {
+  color: $black;
+  display: block;
+  font-size: 14px;
+  font-weight: 600;
+  margin-bottom: 10px;
+  margin-top: 5px;
+  text-align: left;
+}
+
+.search-star-count-icon {
+  color: $star-yellow;
+}
+
+.search-user-data-container {
+  display: block;
+  text-align: left;
+}
+
+.search-user-image {
+  border: 1px solid $shadow-grey;
+  border-radius: 50%;
+  height: 60px;
+  width: 60px;
+}
+
+.search-user-link {
+  display: block;
+  text-decoration: none;
+
+  &:hover {
+    text-decoration: none;
+  }
+}
+
+.search-project-name {
+  height: 40px;
+  overflow: hidden;
+  text-align: left;
+  text-overflow: ellipsis;
+  white-space: nowrap;
+
+  h3 {
+    display: inline;
+  }
+}
+
+.search-project-name:hover .tooltiptext {
+  opacity: 1;
+  visibility: visible;
+}
+
+.search-tag-container {
+  display: block;
+  margin-bottom: 15px;
+  padding-left: 0;
+  text-align: left;
+  width: 90%;
+}
+
+.search-primary-button {
+  margin-top: 20px;
+  padding: 5px 20px;
+}
+
+@media (max-width: 575px) {
+  .search-primary-button {
+    width: 100%;
+  }
+}
+
+.search-project-description {
+  height: 300px;
+  margin-left: 15px;
+  overflow-y: auto;
+  text-align: left;
+  width: 100%;
+  word-wrap: break-word;
+}
+
+.search-horizontal-rule {
+  width: 70%;
+}
+
+.search-tag-heading {
+  display: block;
+}
+
+.search-user-container {
+  padding-top: 20px;
+  width: 70%;
+}
+
+.search-usersearch-image {
+  display: block;
+  height: 160px;
+  margin-bottom: 20px;
+  object-fit: cover;
+  width: fit-content;
+  border-radius: 8px;
+  aspect-ratio: 1/1;
+  object-fit: cover;
+  padding: 0;
+}
+
+.search-username-container {
+  margin-left: auto;
+  margin-right: auto;
+  text-align: center;
+}
+
+.search-username {
+  display: block;
+  font-size: 25px;
+  font-weight: 500;
+}
+
+.search-userdetails-container {
+  text-align: left;
+}
+
+.search-user-details-text {
+  font-size: 16px;
+  margin-bottom: 8px;
+
+  strong {
+    font-weight: 500;
+  }
+}
+
+.search-user-primary-button {
+  padding-left: 30px;
+  padding-right: 30px;
+}
+
+//breakpoints
+@media (max-width: 768px) {
+  .search-user-data {
+    padding-bottom: 20px;
+  }
+
+  .search-project-detail-container {
+    padding-left: 0;
+  }
+
+  .search-project-description {
+    margin-left: 0;
+  }
+
+  .search-no-results-image {
+    img {
+      max-width: 60%;
+    }
+  }
+
+  .search-usersearch-image {
+    width: fit-content;
+  }
+}
+
+@media (max-width: 600px) {
+  .search-container {
+    width: 90%;
+  }
+}
+
+@media (max-width: 400px) {
+  .search-no-results-image {
+    img {
+      max-width: 80%;
+    }
+  }
+
+  .search-user-details-text {
+    font-size: 16px;
+    padding-bottom: 5px;
+  }
+
+  .search-user-container {
+    padding-top: 10px;
+    width: 90%;
+  }
+}
+
+
+.small-view .search-card-container {
+  display: inline-block;
+  max-width: 400px;
+  margin-right: 10px;
+  vertical-align: top; 
+  height: auto;
+}
+
+
+
+
+.toggle-view-container {
+  display: flex;
+  justify-content: center;
+  gap: 10px;
+  margin-bottom: 20px;
+  margin-left: 800px;
+}
+
+.toggle-button {
+  background-color: #4CAF50;
+  color: #fff;
+  border: none;
+  padding: 10px 20px;
+  border-radius: 20px;
+  display: flex;
+  align-items: center;
+  gap: 8px;
+  cursor: pointer;
+  transition: background 0.3s ease, transform 0.2s ease;
+}
+
+.toggle-button:hover {
+  background-color: #45a049;
+  transform: scale(1.05);
+}
+
+.toggle-button.active {
+  background-color: #2196F3;
+}
+
+.toggle-button i {
+  font-size: 18px; 
+}