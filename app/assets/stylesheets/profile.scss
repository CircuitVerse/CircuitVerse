//edit profile
.editprofile-heading-main {
  color: $black;
  margin-bottom: 20px;
}

.editprofile-container {
<<<<<<< HEAD
  background: $slightblack;
=======
  border: 1px solid $card-border-grey;
>>>>>>> 153116ae
  max-width: 80%;
  padding-bottom: 20px;
  padding-top: 20px;
  text-align: center;
}

.editprofile-container-row {
  max-width: 70%;
}

.editprofile-container-inside {
  text-align: left;
}

.editprofile-asterisk {
  color: $error-red-font;
  font-size: 10px;
}

.editprofile-data-field {
  border: 1px solid $teal;
  border-radius: 0;
  height: 40px;
  margin-bottom: 35px;
  max-width: 100%;
}

.editprofile-user-image {
  border-radius: 50%;
  height: 150px;
  width: 150px;
}

.editprofile-image-button-hidden {
  display: none;
}

.editprofile-user-image-button {
  border-radius: 4px;
  cursor: pointer;
  height: 35px;
  margin-left: 10px;
  padding-top: 5px;
  text-align: center;
  width: 120px;
}

.editprofile-button-primary {
  margin-right: 15px;
  padding-left: 20px;
  padding-right: 20px;
}

.editprofile-email-container {
  margin-bottom: 35px;
  margin-top: 25px;
}

.editprofile-email-text {
  display: inline-block;
  margin-bottom: 5px;
  margin-right: 15px;
}
//edit profile ends

//breakpoints
@media (max-width: 768px) {
  .editprofile-container {
    max-width: 85%;
  }

  .editprofile-container-row {
    max-width: 95%;
  }
}

@media (max-width: 400px) {
  .editprofile-container {
    max-width: 95%;
  }

  .editprofile-container-row {
    max-width: 95%;
  }
}

//to be removed
.btn-secondary-profile-page {
  background-color: $green;
  color: $pure-white;
  margin-bottom: 4px;
  margin-left: 4px;
  margin-right: 4px;
  margin-top: 4px;
  padding: .5em 3em;
}

.btn-secondary-to-profile-page {
  color: $teal;
  margin-bottom: 4px;
  margin-left: 4px;
  margin-right: 4px;
  margin-top: 4px;
  padding: .5em 3em;
  text-decoration: underline;

  &:hover {
    color: $green;
    text-decoration: none;
  }
}

.edit-profile-page-bg {
  background-color: $slightblack;
}<|MERGE_RESOLUTION|>--- conflicted
+++ resolved
@@ -5,11 +5,7 @@
 }
 
 .editprofile-container {
-<<<<<<< HEAD
-  background: $slightblack;
-=======
   border: 1px solid $card-border-grey;
->>>>>>> 153116ae
   max-width: 80%;
   padding-bottom: 20px;
   padding-top: 20px;
