.feature {
  border: 1px solid $featurepostborder;
  border-radius: .25em;
  padding: 1.25rem;
}

.gif-box {
  position: absolute;
  text-align: center;
  top: 50%;
}

.noSelect {
  -moz-user-select: none;
  -ms-user-select: none;
  -o-user-select: none;
  -webkit-user-select: none;
  user-select: none;
}

.pointerCursor {
  cursor: pointer;
}

.defaultCursor {
  cursor: default;
}

.error {
  color: $red;
}

.bold {
  font-weight: 600;
}

a.btn.btn-outline-primary {
  margin-top: 10px;
}

a.btn.btn-outline-danger {
  margin-top: 10px;
}

#error_explanation {
  background: #f0f0f0;
  border: 1px solid #86181d;
  color: $red;

  h2 {
    font-size: 1.25rem;
  }
}

.pagination .page-link {
  white-space: nowrap;
}

@media (max-width: 992px) {
  .pagination-cont {
    overflow-x: auto;
    padding: 0;
  }

  .pagination {
    overflow-x: visible;
    max-width: none;
    display: block;
    padding: 0;
    white-space: nowrap;
  }

  .pagination > * {
    display: inline-block;
    margin: 0;
    margin-left: -4px;
  }
}

a.btn.btn-outline-primary {
  margin-top: 10px;
}

a.btn.btn-outline-danger {
  margin-top: 10px;
}

/* New UI */
.heading-profile {
  margin-bottom: 40px;
  margin-top: 40px;
}

#profile-details {
  padding-top: 30px;
}

#profile-details > p {
  font-size: 20px;
}

.profile-background {
  background-color: $slightblack;
  margin-left: auto;
  margin-right: auto;
  max-width: 900px;
<<<<<<< HEAD
  padding: 20px;
=======
  padding: 10px 0 25px;
>>>>>>> 5a8d1de2
}

.card-userprojects {
  border: 2px solid $green;
  border-radius: 0;
  margin-top: 2rem;
}

.card-header-userprojects {
  background-color: $green;
  color: $white;
}

.card-footer-userprojects {
  background-color: $white;
  border-top: 1.5px solid $green;
}

.cardname {
  display: inline;
}

.modal-header-userprojects {
  background-color: $green;
  color: $white;
}

.modal-footer-userprojects {
  border: 0px;
}

.close-modal {
  color: $white;
  opacity: 1;
}

.feature-preview {
  border: 2px solid $green;
  padding: 1.25rem;
  border-radius: .25em;
}

.btn-userprojects {
  background-color: $green;
  color: $white;
  margin: 2px;
}

#teacher_heading {
  margin-bottom: 35px;
  margin-left: auto;
  margin-right: auto;
  max-width: 768px;
}

#teacher_benefit {
  margin-bottom: 20px;
}

.container-fluid_teachers {
  padding: 40px 0;
}

.container-fluid_teachersbackground {
  background-color: $gray-100;
  padding: 40px 0;
}

.align-center {
  align-items: center;
}

.image_teachers {
  border: 1px solid $slight-gray;
  max-height: 100%;
  max-width: 100%;
}

.subheading_teachers {
  text-align: left;
}

.name-group {
  font-size: 1.2rem;
  margin: 0;
}

.edit-name {
  font-size: 2rem;
  font-weight: 500;
  padding-bottom: 20px;
  padding-top: 50px;
}

.underline {
  display: inline-block;
  text-decoration: underline;
}

.feature-post {
  border: 1.5px solid $featurepostborder;
  margin-bottom: 10px;
  padding: .6rem .4rem;
}

.iframe-box {
  border: 1px solid $iframeborder;
  border-radius: .25rem;
  padding: .4rem;
}

.container-in {
  padding-top: 50px;
}

.card-body-post {
  border: 0;
  padding: 25px;
  text-decoration: none;
}

.btn-post {
  font-size: 13px;
  height: 28px;
  margin: 5px 5px 5px 0;
}

.fa-post {
  font: normal normal normal 14px/1 sans-serif;
  font-size: 13px;
}

a {
  color: $link-color;
}

.btnself-post {
  background-color: $white;
  border: 1.5px solid $button-border-color;
  color: $black;
}<|MERGE_RESOLUTION|>--- conflicted
+++ resolved
@@ -104,11 +104,7 @@
   margin-left: auto;
   margin-right: auto;
   max-width: 900px;
-<<<<<<< HEAD
-  padding: 20px;
-=======
   padding: 10px 0 25px;
->>>>>>> 5a8d1de2
 }
 
 .card-userprojects {
