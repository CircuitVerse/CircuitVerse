--- conflicted
+++ resolved
@@ -1,25 +1,8 @@
-<<<<<<< HEAD
-@media only screen and (max-width: 480px) {
-	// For mobile phones:
-	[class*="display-4"] {
-	padding-top:10px;
-	}
-}
-
-p {
-	text-align: justify;
-}
-
-.feature {
-	border: 1px solid rgba(0, 0, 0, 0.125);
-	padding: 1.25rem;
-	border-radius: 0.25em;
-=======
+
 .feature {
     border: 1px solid rgba(0, 0, 0, 0.125);
     padding: 1.25rem;
     border-radius: .25em;
->>>>>>> a5d25759
 }
 
 .gif-box {
@@ -28,15 +11,15 @@
 	top: 50%;
 }
 
-<<<<<<< HEAD
+
 img {
 	max-width: 100%;
-=======
+}
+
 .label-field {
   align-items: center;
   display: flex;
   justify-content: center;
->>>>>>> a5d25759
 }
 
 .noSelect {
@@ -69,11 +52,7 @@
 }
 
 .error {
-<<<<<<< HEAD
-	color: red;
-=======
     color: $red;
->>>>>>> a5d25759
 }
 
 .grade-container {
@@ -107,16 +86,6 @@
 }
 
 #error_explanation {
-<<<<<<< HEAD
-	color: red;
-	background: #f0f0f0;
-	border: 1px solid #86181d;
-	padding: 4px;
-}
-
-#error_explanation h2 {
-	font-size: 1.25rem;
-=======
     background: #f0f0f0;
     border: 1px solid #86181d;
     color: $red;
@@ -125,7 +94,7 @@
     h2 {
       font-size: 1.25rem;
   }
->>>>>>> a5d25759
+
 }
 
 .pagination .page-link {
@@ -161,10 +130,8 @@
 	margin-top: 10px;
 }
 
-<<<<<<< HEAD
-// New UI
-=======
-/* New UI */
+
+// New UI 
 .heading-profile {
   margin-bottom: 40px;
   margin-top: 40px;
@@ -186,7 +153,7 @@
   padding: 10px 0 25px;
 }
 
->>>>>>> a5d25759
+
 .btn-favourite{
 	display: inline;
 	float: right;
@@ -232,15 +199,11 @@
 }
 
 .feature-preview{
-<<<<<<< HEAD
-	border: 2px solid $green;
-	padding: 1.25rem;
-	border-radius: 0.25em;
-=======
+
   border: 2px solid $green;
   padding: 1.25rem;
   border-radius: .25em;
->>>>>>> a5d25759
+
 }
 
 .btn-userprojects{
@@ -286,11 +249,10 @@
 }
 
 .patreon{
-<<<<<<< HEAD
-	border: 1.5px solid black;
-	border-radius: 8px;
-	padding: 4px;
-	box-shadow: 3px 3px 6px $shadow-black;
+  border: 1.5px solid $black;
+  border-radius: 8px;
+  padding: 4px;
+  box-shadow: 3px 3px 6px $shadow-black;
 }
 
 .patreon > img{
@@ -482,6 +444,7 @@
 	cursor: pointer;
 }
 
+
 .defaultCursor {
 	cursor: default;
 }
@@ -547,17 +510,7 @@
 	width: 120px;
 	}
 }
-=======
-  border: 1.5px solid $black;
-  border-radius: 8px;
-  padding: 4px;
-  box-shadow: 3px 3px 6px $shadow-black;
-}
-
-.patreon > img{
-  width: 160px;
-  height: 70px;
-}
+
 
 #teacher_heading {
   margin-bottom: 35px;
@@ -616,4 +569,3 @@
   display: inline-block;
   text-decoration: underline;
 }
->>>>>>> a5d25759
