--- conflicted
+++ resolved
@@ -198,7 +198,6 @@
   text-align: left;
 }
 //teachers ends
-<<<<<<< HEAD
 
 //to be removed
 .feature-post {
@@ -216,8 +215,7 @@
 .container-in {
   padding-top: 50px;
 }
-=======
->>>>>>> 47214a67
+//to be removed ends
 
 .name-group {
   font-size: 1.2rem;
