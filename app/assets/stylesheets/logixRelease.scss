--- conflicted
+++ resolved
@@ -85,8 +85,8 @@
   color: $red;
   padding: 4px;
 
-    h2 {
-      font-size: 1.25rem;
+  h2 {
+    font-size: 1.25rem;
   }
 }
 
@@ -95,24 +95,24 @@
 }
 
 @media (max-width: 992px) {
-    .pagination-cont {
-        overflow-x: auto;
-        padding: 0;
-    }
-
-    .pagination {
-        overflow-x: visible;
-        max-width: none;
-        display: block;
-        padding: 0;
-        white-space: nowrap;
-    }
-
-    .pagination > * {
-        display: inline-block;
-        margin: 0;
-        margin-left: -4px;
-    }
+  .pagination-cont {
+    overflow-x: auto;
+    padding: 0;
+  }
+
+  .pagination {
+    overflow-x: visible;
+    max-width: none;
+    display: block;
+    padding: 0;
+    white-space: nowrap;
+  }
+
+  .pagination > * {
+    display: inline-block;
+    margin: 0;
+    margin-left: -4px;
+  }
 }
 
 a.btn.btn-outline-primary {
@@ -121,423 +121,6 @@
 
 a.btn.btn-outline-danger {
   margin-top: 10px;
-}
-
-
-
-
-
-
-
-
-
-
-
-
-
-/*  Homepage */
-
-
-
-.block_index{
-    width: 85%;
-    padding: 30px;
-    padding-top: 50px;
-    background-color: white ;
-    position: relative;
-
-    margin-left: auto;
-    margin-right: auto; 
-    font-family: Open Sans;
-    margin-top: 80px;
-
-}
-
-.block_index h1{
-    font-size: 35px;
-    font-family: Yu Gothic UI;
-    font-weight: 450;
-    margin-bottom: 25px;
-}
-
-.block_index p{
-    font-size: 18px;
-    font-family: Yu Gothic UI;
-    font-weight: 450;
-    margin-bottom: 35px;
-    
-}
-
-
-.btn-lg1{
-    color: white;
-    background-color: #42B983;
-    border-radius: 30px;
-    margin-bottom: 50px;
-    font-size: 1em;
-    padding-top: 12px;
-    padding-bottom: 12px;
-    
-}
-
-.btn-lg1.white{
-    background-color: #F9FFFC;
-    color: green;
-}
-
-.btn-lg11{
-    border-radius: 4px;
-    border-color: green;
-    margin-right: 10px;
-    
-    font-size: 1em;
-    padding-top: 12px;
-    padding-bottom: 12px;
-    margin-top: 15px;
-    
-}
-
-.block_index.green{
-    background-color: #F9FFFC;
-    font-size: 20px;
-    font-weight: 500;
-}
-
-.block_index.features{
-    font-size: 20px;
-    font-weight: 500;
-    margin-top: 20px;
-
-
-}
-
-
-
-.center{
-    margin-right: auto;
-    margin-left: auto;
-    margin-top: 10px;
-    margin-bottom: 10px;
-    text-align: center;
-}
-
-.center_left{
-    margin-right: 0;
-    margin-left: auto;
-    margin-top: 10px;
-    margin-bottom: 10px;
-    text-align: center;
-    padding-right: 220px;
-    padding-left: 0px;
-
-}
-.center_right{
-    margin-right: auto;
-    margin-left: 0;
-    margin-top: 10px;
-    margin-bottom: 10px;
-    text-align: center;
-    padding-left: 220px;
-    padding-right: 0px;
-
-}
-img.resize{
-    width: 220px;
-    height:220px;
-}
-
-.cell_head{
-    font-size: 22px;
-}
-.cell_describe{
-    font-size: 16px;
-    font-weight: 400;
-}
-
-@media (max-width: 1200px) and (min-width: 768px){
-    .center_left{
-        
-        margin-top: 10px;
-        margin-bottom: 10px;
-        text-align: center;
-        padding-right: 100px;
-        padding-left: 0px;
-
-    }
-    .center_right{
-        margin-right: auto;
-        margin-left: 0;
-        margin-top: 10px;
-        margin-bottom: 10px;
-        text-align: center;
-        padding-left: 100px;
-        padding-right: 0px;
-
-    }
-    img.resize{
-        width: 180px;
-        height:180px;
-    }
-}
-
-@media (max-width: 768px) {
-    .center_left{
-        
-        margin-top: 10px;
-        margin-bottom: 10px;
-        text-align: center;
-        padding-right: 0px;
-        padding-left: 0px;
-
-
-    }
-    .center_right{
-        margin-right: auto;
-        margin-left: 0;
-        margin-top: 10px;
-        margin-bottom: 10px;
-        text-align: center;
-        padding-left: 0px;
-        padding-right: 0px;
-
-        
-
-    }
-    img.resize{
-        width: 180px;
-        height:180px;
-    }
-}
-
-
-
-/*New UI*/
-
-
-
-
-
-
-
-.pp{
- position: absolute;
- top: 30%;
- right: 40px;
- padding:0;
- margin: 0;
-}
-.row_homepage {
-  
-  margin-left: 80px; 
-  width: 100%;
-}
-.hp {
-  margin-bottom: 50px;
-  font-size: 1.5em;
-  font-weight: 500;
-}
-.f_right {
-  float: right;
-  position: relative;
-  text-align: center;
-  bottom: 240px;
-  right: 2em;
-  
-
-}
-.noner{
-  display:none;
-}
-.inline_block {
-  display: inline-block;
-}
-
-/* Styling for buttons*/
-.styled_btn{
-  color: white;
-  background-color: #42B983;
-  border-radius: 30px;
-  margin-bottom: 50px;
-  font-size: 1em;
-  padding-top: 6px;
-  padding-bottom: 6px;
-  padding-left: 18px;
-  padding-right: 18px;
-  margin-top: 0;
-  margin-left: 40px;
-  margin-right: 40px;
-  width: 5px;
-  height: 5px;
-}
-.styled_btn.white{
-  background-color: #F9FFFC;
-  color: black;
-}
-.styled_btn.white:hover{
-  background-color: #42B983;
-  color: white;
-}
-.styled_btn1{
-  color: white;
-  background-color: #42B983;
-  border-radius: 4px;
-  font-size: .8em;
-  padding-top: 5px;
-  padding-bottom: 5px;
-  padding-left: 10px;
-  padding-right: 10px;
-  position: relative;
-  bottom: 8px;
-}
-.styled_btn1:hover{
-  color: black;
-}
-/* Styling for grid*/
-.contain{
-  padding: 30px;
-  padding-top: 50px;
-  background-color: #F9FFFC;
-  position: relative;
-  width: 85%;
-  margin-left: auto;
-  margin-right: auto;
-  font-family: Open Sans;
-}
-.grid-cell{
-  border: 1px solid #026E57;
-  margin-top: 5px;
-  position: relative;
-  background-color: white;
-  margin-bottom: 60px;
-}
-.grid_image{
-  padding: 10px;
-  background-color: white;
-}
-.grid_content{
-  font-size: 1.2em;
-  position: relative;
-}
-.grid_content > .grid-title{
-  font-size: .8em;
-  text-align: left;
-  margin: 12px;
-  margin-top: 8px;
-}
-
-@media (max-width: 767px){
-  .pp{
-    position: relative;
-    margin-bottom: 30px;
-    text-align: center;
-    font-size: 1em;
-    top:8px;
-    left: 0px;
-  }
-  .grid_content > .grid-title{
-    text-align: center;
-    font-size: 1em;
-  }
-}
-@media only screen and (max-width: 480px){
-  /* For mobile phones: */
-  [class*="display-4"]{
-    padding-top:10px;
-  }
-}
-
-
-@media (max-width: 576px)  {
-  .row_homepage {
-    padding: 0px;
-  }
-  .inline_block{
-    text-align: center;
-    display: block;
-    width: 100%;
-    position: relative;
-    left: -80px;
-    top: 0px;
-  }
-  .styled_btn1{
-    font-size: .7em;
-    bottom: 20px;
-
-  }
-  .circuitname.grid-title{
-    font-size: 0.7em;  
-  }
-  .f_right {
-      bottom: 20px;
-      float: none;
-      position: relative;
-      left: 0%;
-
-    }
-  
-}
-// Small devices (landscape phones, 576px and up)
-@media (min-width: 576px) and (max-width: 767px)  {
-  .row_homepage {
-    padding: 0px;
-  }
-  .inline_block{
-    text-align: center;
-    display: block;
-    width: 70%;
-  }
-  .f_right {
-    bottom: 20px;
-    float: none;
-    position: relative;
-    left: 0%;
-
-  }
-}
-
-// Medium devices (tablets, 768px and up)
-@media (min-width: 768px) and (max-width: 991px) {
-  .styled_btn1{
-    font-size: .3em;
-    bottom: 20px;
-
-  }
-  .circuitname.grid-title{
-    font-size: .3em;
-  }
-  .f_right {
-    bottom: 160px;
-  }
-}
-
-// Large devices (desktops, 992px and up)
-@media (min-width: 992px) and (max-width: 1199px) {
-  .styled_btn1{
-    font-size: .5em;
-    bottom: 20px;
-  }
-  .circuitname.grid-title{
-    font-size: .5em;
-  }
-  .f_right {
-    bottom: 200px;
-  }
-
-}
-
-// Extra large devices (large desktops, 1200px and up)
-@media (min-width: 1200px) {
-  .styled_btn1{
-    font-size: .6em;
-    bottom: 20px;
-  }
-  .circuitname.grid-title{
-    font-size: 0.8em;  
-  }
-  .row_homepage {
-    margin-left: 150px;
-  }
-
 }
 
 /* New UI */
@@ -666,7 +249,6 @@
   height: 70px;
 }
 
-
 #teacher_heading {
   margin-bottom: 35px;
   margin-left: auto;
@@ -704,7 +286,6 @@
   text-align: left;
 }
 
-<<<<<<< HEAD
 .name-group {
   font-size: 1.2rem;
   font-weight: 500;
@@ -768,437 +349,146 @@
   border: 1.5px solid $button-border-color;
   color: $black;
 }
-=======
-
-
-/*New UI Homepage*/
-
-
-.block_index{
-    width: 85%;
-    padding: 30px;
-    padding-top: 50px;
-    background-color: white ;
-    position: relative;
-
-    margin-left: auto;
-    margin-right: auto; 
-    font-family: Open Sans;
-    margin-top: 80px;
-
-}
-
-.block_index h1{
-    font-size: 35px;
-    font-family: Yu Gothic UI;
-    font-weight: 450;
-    margin-bottom: 25px;
-}
-
-.block_index p{
-    font-size: 18px;
-    font-family: Yu Gothic UI;
-    font-weight: 450;
-    margin-bottom: 35px;
-    
-}
-
-
-.btn-lg1{
-    color: white;
-    background-color: #42B983;
-    border-radius: 30px;
-    margin-bottom: 50px;
-    font-size: 1em;
-    padding-top: 12px;
-    padding-bottom: 12px;
-    
-}
-
-.btn-lg1.white{
-    background-color: #F9FFFC;
-    color: green;
-}
-
-.btn-lg11{
-    border-radius: 4px;
-    border-color: green;
-    margin-right: 10px;
-    
-    font-size: 1em;
-    padding-top: 12px;
-    padding-bottom: 12px;
-    margin-top: 15px;
-    
-}
-
-.block_index.green{
-    background-color: #F9FFFC;
-    font-size: 20px;
-    font-weight: 500;
-}
-
-.block_index.features{
-    font-size: 20px;
-    font-weight: 500;
-    margin-top: 20px;
-
-
-}
-
-
-
-.center{
-    margin-right: auto;
-    margin-left: auto;
-    margin-top: 10px;
-    margin-bottom: 10px;
-    text-align: center;
-}
-
-.center_left{
-    margin-right: 0;
-    margin-left: auto;
-    margin-top: 10px;
-    margin-bottom: 10px;
-    text-align: center;
-    padding-right: 220px;
-    padding-left: 0px;
-
-}
-.center_right{
-    margin-right: auto;
-    margin-left: 0;
-    margin-top: 10px;
-    margin-bottom: 10px;
-    text-align: center;
-    padding-left: 220px;
-    padding-right: 0px;
-
-}
-img.resize{
-    width: 220px;
-    height:220px;
-}
-
-.cell_head{
-    font-size: 22px;
-}
-.cell_describe{
-    font-size: 16px;
-    font-weight: 400;
-}
-
-@media (max-width: 1200px) and (min-width: 768px){
-    .center_left{
-        
-        margin-top: 10px;
-        margin-bottom: 10px;
-        text-align: center;
-        padding-right: 100px;
-        padding-left: 0px;
-
-    }
-    .center_right{
-        margin-right: auto;
-        margin-left: 0;
-        margin-top: 10px;
-        margin-bottom: 10px;
-        text-align: center;
-        padding-left: 100px;
-        padding-right: 0px;
-
-    }
-    img.resize{
-        width: 180px;
-        height:180px;
-    }
-}
-
-@media (max-width: 768px) {
-    .center_left{
-        
-        margin-top: 10px;
-        margin-bottom: 10px;
-        text-align: center;
-        padding-right: 0px;
-        padding-left: 0px;
-
-
-    }
-    .center_right{
-        margin-right: auto;
-        margin-left: 0;
-        margin-top: 10px;
-        margin-bottom: 10px;
-        text-align: center;
-        padding-left: 0px;
-        padding-right: 0px;
-
-        
-
-    }
-    img.resize{
-        width: 180px;
-        height:180px;
-    }
-}
-
-
-
-/*New UI*/
-
-
-
-
-
-
-
-.pp{
- position: absolute;
- top: 30%;
- right: 40px;
- padding:0;
- margin: 0;
-}
-.row_homepage {
-  
-  margin-left: 80px; 
-  width: 100%;
-}
-.hp {
-  margin-bottom: 50px;
-  font-size: 1.5em;
+
+// New UI Example Page
+
+.heading {
+  color: $teal;
+  margin-bottom: 10px;
+  margin-top: 40px;
+}
+
+.row-examples {
+  margin-left: auto;
+  margin-right: auto;
+  max-width: 1344px;
+  text-align: center;
+}
+
+.btn-examples{
+  background-color: $green;
+  border-radius: 30px;
+  color: $white;
+  margin: 30px 10px;
+  text-align: justify;
+  transition: all .3s ease 0s;
+}
+
+.btn-examples-view{
+  background-color: $green;
+  color: $white;
+  float: right;
+  font-size: 12px;
+  margin-bottom: 12px;
+  margin-top: 12px;
+  padding-bottom: 4px;
+  padding-left: 6px;
+  padding-right: 6px;
+  padding-top: 4px;
+  text-align: justify;
+  transition: all .3s ease 0s;
+}
+
+.btn-examples:hover{
+  background-color: $teal;
+  box-shadow: 0px 8px 15px $shadow-black;
+  color: $white;
+  transform: translateY(-7px);
+}
+
+// Styling for grid
+
+.container-examples{
+  background-color: $gray-100;
+  font-family: Open Sans;
+  padding-top: 50px;
+}
+
+.grid-cell{
+  background-color: $white;
+  border: 1px solid $teal;
+  margin-bottom: 60px;
+  margin-top: 5px;
+  max-width: 90%;
+}
+
+.grid-image{
+  background-color: $white;
+}
+
+.grid-content{
+  font-size: 1.2em;
+}
+
+.grid-title{
+  font-family: Open Sans;
+  font-size: .7em;
   font-weight: 500;
-}
-.f_right {
-  float: right;
+  margin-bottom: 10px;
+  margin-left: 10px;
+  margin-top: 10px;
+  padding: 0px;
+  text-align: left;
+
+}
+
+//styling for search
+
+.nav-search-form{
+  background-color: $white;
+  border: 1px solid $teal;
+  border-radius: 30px;
+  display: flex;
+  margin-left: auto;
+  margin-right: auto;
+  position: relative;
+}
+
+.nav-bar-search-input{
+  border: 0;
+  border-radius: 30px;
+  outline: 0;
+  padding-left: .8rem;
+}
+
+#ns {
+  margin-bottom: 40px;
+  margin-left: auto;
+  margin-right: auto;
+  position: relative;
+}
+
+.search-logo{
+  background-color: $white;
+  border-radius: 30px;
+  height: 33.2px;
+  left: 0;
+  position: absolute;
+  top: 0;
+  width: 39.6px;
+  z-index: 9;
+}
+
+#search_type {
+  -moz-appearance: none;
+  -webkit-appearance: none;
+  appearance: none;
+  background-color: $white;
+  border-radius: 30px;
+  cursor: pointer;
+  font-size: .8rem;
+  height: 33.2;
+  padding-right: 1.6rem;
+  width: 39.6;
+}
+
+.fa{
+  left: 8px;
   position: relative;
   text-align: center;
-  bottom: 240px;
-  right: 2em;
-  
-
-}
-.noner{
-  display:none;
-}
-.inline_block {
-  display: inline-block;
-}
-
-/* Styling for buttons*/
-.styled_btn{
-  color: white;
-  background-color: #42B983;
-  border-radius: 30px;
-  margin-bottom: 50px;
-  font-size: 1em;
-  padding-top: 6px;
-  padding-bottom: 6px;
-  padding-left: 18px;
-  padding-right: 18px;
-  margin-top: 0;
-  margin-left: 40px;
-  margin-right: 40px;
-  width: 5px;
-  height: 5px;
-}
-.styled_btn.white{
-  background-color: #F9FFFC;
-  color: black;
-}
-.styled_btn.white:hover{
-  background-color: #42B983;
-  color: white;
-}
-.styled_btn1{
-  color: white;
-  background-color: #42B983;
-  border-radius: 4px;
-  font-size: .8em;
-  padding-top: 5px;
-  padding-bottom: 5px;
-  padding-left: 10px;
-  padding-right: 10px;
-  position: relative;
-  bottom: 8px;
-}
-.styled_btn1:hover{
-  color: black;
-}
-/* Styling for grid*/
-.contain{
-  padding: 30px;
-  padding-top: 50px;
-  background-color: #F9FFFC;
-  position: relative;
-  width: 85%;
-  margin-left: auto;
-  margin-right: auto;
-  font-family: Open Sans;
-}
-.grid-cell{
-  border: 1px solid #026E57;
-  margin-top: 5px;
-  position: relative;
-  background-color: white;
-  margin-bottom: 60px;
-}
-.grid_image{
-  padding: 10px;
-  background-color: white;
-}
-.grid_content{
-  font-size: 1.2em;
-  position: relative;
-}
-.grid_content > .grid-title{
-  font-size: .8em;
-  text-align: left;
-  margin: 12px;
-  margin-top: 8px;
-}
-
-
-
-img {
+  top: 4px;
+}
+
+.max-width {
   max-width: 100%;
 }
-
-
-/* Utility Functions*/
-.page_mid{
- text-align: center;
-}
-.margin{
-  margin-top: 5px;
-  margin-left: 5px;
-  margin-right: 5px;
-}
-.margin-right{
-  margin-right: 50px;
-  border-radius:30px;
-}
-@media (max-width: 830px){
-  .pp{
-    position: absolute;
-    margin-bottom: 30px;
-    text-align: center;
-    font-size: .8em;
-  }
-  .grid_content > .grid-title{
-    text-align: left;
-    font-size: .5em;
-    margin-right: 5px;
-  }
-}
-@media (max-width: 767px){
-  .pp{
-    position: relative;
-    margin-bottom: 30px;
-    text-align: center;
-    font-size: 1em;
-    top:8px;
-    left: 0px;
-  }
-  .grid_content > .grid-title{
-    text-align: center;
-    font-size: 1em;
-  }
-}
-
-@media (max-width: 576px)  {
-  .row_homepage {
-    padding: 0px;
-  }
-  .inline_block{
-    text-align: center;
-    display: block;
-    width: 100%;
-    position: relative;
-    left: -80px;
-    top: 0px;
-  }
-  .styled_btn1{
-    font-size: .7em;
-    bottom: 20px;
-
-  }
-  .circuitname.grid-title{
-    font-size: 0.7em;  
-  }
-  .f_right {
-      bottom: 20px;
-      float: none;
-      position: relative;
-      left: 0%;
-
-    }
-  
-}
-// Small devices (landscape phones, 576px and up)
-@media (min-width: 576px) and (max-width: 767px)  {
-  .row_homepage {
-    padding: 0px;
-  }
-  .inline_block{
-    text-align: center;
-    display: block;
-    width: 70%;
-  }
-  .f_right {
-    bottom: 20px;
-    float: none;
-    position: relative;
-    left: 0%;
-
-  }
-}
-
-// Medium devices (tablets, 768px and up)
-@media (min-width: 768px) and (max-width: 991px) {
-  .styled_btn1{
-    font-size: .3em;
-    bottom: 20px;
-
-  }
-  .circuitname.grid-title{
-    font-size: .3em;
-  }
-  .f_right {
-    bottom: 160px;
-    margin-left:15px;
-  }
-}
-
-// Large devices (desktops, 992px and up)
-@media (min-width: 992px) and (max-width: 1199px) {
-  .styled_btn1{
-    font-size: .5em;
-    bottom: 20px;
-  }
-  .circuitname.grid-title{
-    font-size: .5em;
-  }
-  .f_right {
-    bottom: 200px;
-  }
-
-}
-
-// Extra large devices (large desktops, 1200px and up)
-@media (min-width: 1200px) {
-  .styled_btn1{
-    font-size: .6em;
-    bottom: 20px;
-  }
-  .circuitname.grid-title{
-    font-size: 0.8em;  
-  }
-  .row_homepage {
-    margin-left: 150px;
-  }
-
-}
->>>>>>> c0e4166a
