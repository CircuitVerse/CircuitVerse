--- conflicted
+++ resolved
@@ -173,10 +173,6 @@
 .card-contribute {
   display: inline-block;
   width: 300px;
-<<<<<<< HEAD
-=======
-  border: 0;
->>>>>>> c570b47d
   margin-top: 30px;
   margin-bottom: 30px;
   border: .8px solid $featurepostborder;
