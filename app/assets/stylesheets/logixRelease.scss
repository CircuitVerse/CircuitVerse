.feature {
  border: 1px solid $featurepostborder;
  border-radius: .25em;
  padding: 1.25rem;
}

.gif-box {
  position: absolute;
  text-align: center;
  top: 50%;
}

.label-field {
  align-items: center;
  display: flex;
  justify-content: center;
}

.noSelect {
  -moz-user-select: none;
  -ms-user-select: none;
  -o-user-select: none;
  -webkit-user-select: none;
  user-select: none;
}

.pointerCursor {
  cursor: pointer;
}

.defaultCursor {
  cursor: default;
}

.error {
  color: $red;
}

.bold {
  font-weight: 600;
}

a.btn.btn-outline-primary {
  margin-top: 10px;
}

a.btn.btn-outline-danger {
  margin-top: 10px;
}

#error_explanation {
  background: #f0f0f0;
  border: 1px solid #86181d;
  color: $red;
  padding: 4px;

  h2 {
    font-size: 1.25rem;
  }
}

.pagination .page-link {
  white-space: nowrap;
}

@media (max-width: 992px) {
  .pagination-cont {
    overflow-x: auto;
    padding: 0;
  }

  .pagination {
    overflow-x: visible;
    max-width: none;
    display: block;
    padding: 0;
    white-space: nowrap;
  }

  .pagination > * {
    display: inline-block;
    margin: 0;
    margin-left: -4px;
  }
}

a.btn.btn-outline-primary {
  margin-top: 10px;
}

a.btn.btn-outline-danger {
  margin-top: 10px;
}

/* New UI */
.heading-profile {
  margin-bottom: 40px;
  margin-top: 40px;
}

#profile-details {
  padding-top: 30px;
}

#profile-details > p {
  font-size: 20px;
}

.profile-background {
  background-color: $slightblack;
  margin-left: auto;
  margin-right: auto;
  max-width: 900px;
  padding: 10px 0 25px;
}

.btn-favourite {
  display: inline;
  float: right;
}

.username {
  display: inline;
  margin-left: 10px;
}

.card-userprojects {
  border: 2px solid $green;
  border-radius: 0;
  margin-top: 2rem;
}

.card-header-userprojects {
  background-color: $green;
  color: $white;
}

.card-footer-userprojects {
  background-color: $white;
  border-top: 1.5px solid $green;
}

.cardname {
  display: inline;
}

.modal-header-userprojects {
  background-color: $green;
  color: $white;
}

.modal-footer-userprojects {
  border: 0px;
}

.close-modal {
  color: $white;
  opacity: 1;
}

.feature-preview {
  border: 2px solid $green;
  padding: 1.25rem;
  border-radius: .25em;
}

.btn-userprojects {
  background-color: $green;
  color: $white;
  margin: 2px;
}

<<<<<<< HEAD
=======
.card-contribute {
  display: inline-block;
  width: 300px;
  border: 0;
  margin-top: 30px;
  margin-bottom: 30px;
}

.cardimage-contribute {
  width: 150px;
  height: 150px;
}

.cardbody-contribute > h3 {
  text-align: center;
}

.cardbody-contribute > ul {
  text-align: left;
}

.contribute-pay {
  display: inline-block;
  width: 200px;
  height: 100px;
  margin-top: 50px;
  margin-left: 30px;
  margin-right: 30px;
  margin-bottom: 40px;
  text-align: center;
}

.contribute-pay > p {
  font-weight: 550;
}

.patreon {
  border: 1.5px solid $black;
  border-radius: 8px;
  padding: 4px;
  box-shadow: 3px 3px 6px $shadow-black;
}

.patreon > img {
  width: 160px;
  height: 70px;
}

>>>>>>> c570b47d
#teacher_heading {
  margin-bottom: 35px;
  margin-left: auto;
  margin-right: auto;
  max-width: 768px;
}

#teacher_benefit {
  margin-bottom: 20px;
}

.container-fluid_teachers {
  padding: 40px 0;
}

.container-fluid_teachersbackground {
  background-color: $gray-100;
  padding: 40px 0;
}

.align-center {
  align-items: center;
}

.image_teachers {
  border: 1px solid $slight-gray;
  max-height: 100%;
  max-width: 100%;
}

.subheading_teachers {
  text-align: left;
}

.name-group {
  font-size: 1.2rem;
  font-weight: 500;
  height: 100%;
  margin-right: 12px;
  margin-top: 10px;
  width: 220px;
}

.edit-name {
  font-size: 2rem;
  font-weight: 500;
  padding-bottom: 20px;
  padding-top: 50px;
}

.underline {
  display: inline-block;
  text-decoration: underline;
}

.feature-post {
  border: 1.5px solid $featurepostborder;
  margin-bottom: 10px;
  padding: .6rem .4rem;
}

.iframe-box {
  border: 1px solid $iframeborder;
  border-radius: .25rem;
  padding: .4rem;
}

.container-in {
  padding-top: 50px;
}

.card-body-post {
  border: 0;
  padding: 25px;
  text-decoration: none;
}

.btn-post {
  font-size: 13px;
  height: 28px;
  margin: 5px 5px 5px 0;
}

.fa-post {
  font: normal normal normal 14px/1 FontAwesome;
  font-size: 13px;
}

a {
  color: $link-color;
}

.btnself-post {
  background-color: $white;
  border: 1.5px solid $button-border-color;
  color: $black;
}<|MERGE_RESOLUTION|>--- conflicted
+++ resolved
@@ -170,57 +170,6 @@
   margin: 2px;
 }
 
-<<<<<<< HEAD
-=======
-.card-contribute {
-  display: inline-block;
-  width: 300px;
-  border: 0;
-  margin-top: 30px;
-  margin-bottom: 30px;
-}
-
-.cardimage-contribute {
-  width: 150px;
-  height: 150px;
-}
-
-.cardbody-contribute > h3 {
-  text-align: center;
-}
-
-.cardbody-contribute > ul {
-  text-align: left;
-}
-
-.contribute-pay {
-  display: inline-block;
-  width: 200px;
-  height: 100px;
-  margin-top: 50px;
-  margin-left: 30px;
-  margin-right: 30px;
-  margin-bottom: 40px;
-  text-align: center;
-}
-
-.contribute-pay > p {
-  font-weight: 550;
-}
-
-.patreon {
-  border: 1.5px solid $black;
-  border-radius: 8px;
-  padding: 4px;
-  box-shadow: 3px 3px 6px $shadow-black;
-}
-
-.patreon > img {
-  width: 160px;
-  height: 70px;
-}
-
->>>>>>> c570b47d
 #teacher_heading {
   margin-bottom: 35px;
   margin-left: auto;
