--- conflicted
+++ resolved
@@ -172,10 +172,6 @@
 
 .card-contribute {
   display: inline-block;
-<<<<<<< HEAD
-  margin-top: 30px;
-=======
->>>>>>> 5c62d010
   margin-bottom: 30px;
   margin-top: 30px;
   padding: 20px 0;
@@ -202,21 +198,13 @@
   margin-left: 30px;
   margin-right: 30px;
   margin-top: 27px;
-<<<<<<< HEAD
-  text-align: center;
-  width: 200px;
-}
-
-.contribute-pay > p {
-  font-weight: 550;
-=======
   text-align: center; 
   width: 200px; 
   
   & > p {
     font-weight: 550;
   }
->>>>>>> 5c62d010
+
 }
 
 .patreon {
