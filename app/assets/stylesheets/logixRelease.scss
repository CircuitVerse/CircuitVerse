@media only screen and (max-width: 480px) {
  /* For mobile phones: */
  [class*="display-4"] {
    padding-top:10px;
  }
}

.feature {
    border: 1px solid rgba(0, 0, 0, 0.125);
    padding: 1.25rem;
    border-radius: 0.25em;
}

.gif-box {
    position: absolute;
    text-align: center;
    top: 50%;
}

.noSelect {
    -moz-user-select: none;
    -webkit-user-select: none;
    -ms-user-select: none;
    user-select: none;
    -o-user-select: none;
}

.pointerCursor {
    cursor: pointer;
}

.defaultCursor {
    cursor: default;
}

#assignment-grade-form {
    display: inline-block;
    width: 100%;
}

#assignment-grade-grade {
    flex: 1;
}

#assignment-grade-remarks {
    flex: 1;
}

.error {
    color: red;
}

.grade-container {
    margin-top: 10px;
}

.bold {
    font-weight: 600;
}

.grade-show-container {
    margin-top: 17px;
}

.grade-form-help {
    margin-top: 5px;
    font-size: 12px;
}

.assignment-grade-inputs {
    display: flex;
    width: 100%;
}

a.btn.btn-outline-primary {
    margin-top: 10px;
}

a.btn.btn-outline-danger {
    margin-top: 10px;
}

#error_explanation {
    color: red;
    background: #f0f0f0;
    border: 1px solid #86181d;
    padding: 4px;
}

#error_explanation h2 {
    font-size: 1.25rem;
}

.pagination .page-link {
    white-space: nowrap;
}

@media (max-width: 992px) {
    .pagination-cont {
        overflow-x: auto;
        padding: 0;
    }

    .pagination {
        overflow-x: visible;
        max-width: none;
        display: block;
        padding: 0;
        white-space: nowrap;
    }

    .pagination > * {
        display: inline-block;
        margin: 0;
        margin-left: -4px;
    }
}
a.btn.btn-outline-primary {
    margin-top: 10px;
}

a.btn.btn-outline-danger {
    margin-top: 10px;
}













/*  Homepage */



.block_index{
    width: 85%;
    padding: 30px;
    padding-top: 50px;
    background-color: white ;
    position: relative;

    margin-left: auto;
    margin-right: auto; 
    font-family: Open Sans;
    margin-top: 80px;

}

.block_index h1{
    font-size: 35px;
    font-family: Yu Gothic UI;
    font-weight: 450;
    margin-bottom: 25px;
}

.block_index p{
    font-size: 18px;
    font-family: Yu Gothic UI;
    font-weight: 450;
    margin-bottom: 35px;
    
}


.btn-lg1{
    color: white;
    background-color: #42B983;
    border-radius: 30px;
    margin-bottom: 50px;
    font-size: 1em;
    padding-top: 12px;
    padding-bottom: 12px;
    
}

.btn-lg1.white{
    background-color: #F9FFFC;
    color: green;
}

.btn-lg11{
    border-radius: 4px;
    border-color: green;
    margin-right: 10px;
    
    font-size: 1em;
    padding-top: 12px;
    padding-bottom: 12px;
    margin-top: 15px;
    
}

.block_index.green{
    background-color: #F9FFFC;
    font-size: 20px;
    font-weight: 500;
}

.block_index.features{
    font-size: 20px;
    font-weight: 500;
    margin-top: 20px;


}



.center{
    margin-right: auto;
    margin-left: auto;
    margin-top: 10px;
    margin-bottom: 10px;
    text-align: center;
}

.center_left{
    margin-right: 0;
    margin-left: auto;
    margin-top: 10px;
    margin-bottom: 10px;
    text-align: center;
    padding-right: 220px;
    padding-left: 0px;

}
.center_right{
    margin-right: auto;
    margin-left: 0;
    margin-top: 10px;
    margin-bottom: 10px;
    text-align: center;
    padding-left: 220px;
    padding-right: 0px;

}
img.resize{
    width: 220px;
    height:220px;
}

.cell_head{
    font-size: 22px;
}
.cell_describe{
    font-size: 16px;
    font-weight: 400;
}

@media (max-width: 1200px) and (min-width: 768px){
    .center_left{
        
        margin-top: 10px;
        margin-bottom: 10px;
        text-align: center;
        padding-right: 100px;
        padding-left: 0px;

    }
    .center_right{
        margin-right: auto;
        margin-left: 0;
        margin-top: 10px;
        margin-bottom: 10px;
        text-align: center;
        padding-left: 100px;
        padding-right: 0px;

    }
    img.resize{
        width: 180px;
        height:180px;
    }
}

@media (max-width: 768px) {
    .center_left{
        
        margin-top: 10px;
        margin-bottom: 10px;
        text-align: center;
        padding-right: 0px;
        padding-left: 0px;


    }
    .center_right{
        margin-right: auto;
        margin-left: 0;
        margin-top: 10px;
        margin-bottom: 10px;
        text-align: center;
        padding-left: 0px;
        padding-right: 0px;

        

    }
    img.resize{
        width: 180px;
        height:180px;
    }
}



/*New UI*/







.pp{
 position: absolute;
 top: 30%;
 right: 40px;
 padding:0;
 margin: 0;
}
.row_homepage {
  
  margin-left: 80px; 
  width: 100%;
}
.hp {
  margin-bottom: 50px;
  font-size: 1.5em;
  font-weight: 500;
}
.f_right {
  float: right;
  position: relative;
  text-align: center;
  bottom: 240px;
  right: 2em;
  

}
.noner{
  display:none;
}
.inline_block {
  display: inline-block;
}

/* Styling for buttons*/
.styled_btn{
  color: white;
  background-color: #42B983;
  border-radius: 30px;
  margin-bottom: 50px;
  font-size: 1em;
  padding-top: 6px;
  padding-bottom: 6px;
  padding-left: 18px;
  padding-right: 18px;
  margin-top: 0;
  margin-left: 40px;
  margin-right: 40px;
  width: 5px;
  height: 5px;
}
.styled_btn.white{
  background-color: #F9FFFC;
  color: black;
}
.styled_btn.white:hover{
  background-color: #42B983;
  color: white;
}
.styled_btn1{
  color: white;
  background-color: #42B983;
  border-radius: 4px;
  font-size: .8em;
  padding-top: 5px;
  padding-bottom: 5px;
  padding-left: 10px;
  padding-right: 10px;
  position: relative;
  bottom: 8px;
}
.styled_btn1:hover{
  color: black;
}
/* Styling for grid*/
.contain{
  padding: 30px;
  padding-top: 50px;
  background-color: #F9FFFC;
  position: relative;
  width: 85%;
  margin-left: auto;
  margin-right: auto;
  font-family: Open Sans;
}
.grid-cell{
  border: 1px solid #026E57;
  margin-top: 5px;
  position: relative;
  background-color: white;
  margin-bottom: 60px;
}
.grid_image{
  padding: 10px;
  background-color: white;
}
.grid_content{
  font-size: 1.2em;
  position: relative;
}
.grid_content > .grid-title{
  font-size: .8em;
  text-align: left;
  margin: 12px;
  margin-top: 8px;
}

@media (max-width: 767px){
  .pp{
    position: relative;
    margin-bottom: 30px;
    text-align: center;
    font-size: 1em;
    top:8px;
    left: 0px;
  }
  .grid_content > .grid-title{
    text-align: center;
    font-size: 1em;
  }
}
@media only screen and (max-width: 480px){
  /* For mobile phones: */
  [class*="display-4"]{
    padding-top:10px;
  }
}


@media (max-width: 576px)  {
  .row_homepage {
    padding: 0px;
  }
  .inline_block{
    text-align: center;
    display: block;
    width: 100%;
    position: relative;
    left: -80px;
    top: 0px;
  }
  .styled_btn1{
    font-size: .7em;
    bottom: 20px;

  }
  .circuitname.grid-title{
    font-size: 0.7em;  
  }
  .f_right {
      bottom: 20px;
      float: none;
      position: relative;
      left: 0%;

    }
  
}
// Small devices (landscape phones, 576px and up)
@media (min-width: 576px) and (max-width: 767px)  {
  .row_homepage {
    padding: 0px;
  }
  .inline_block{
    text-align: center;
    display: block;
    width: 70%;
  }
  .f_right {
    bottom: 20px;
    float: none;
    position: relative;
    left: 0%;

  }
}

// Medium devices (tablets, 768px and up)
@media (min-width: 768px) and (max-width: 991px) {
  .styled_btn1{
    font-size: .3em;
    bottom: 20px;

  }
  .circuitname.grid-title{
    font-size: .3em;
  }
  .f_right {
    bottom: 160px;
  }
}

// Large devices (desktops, 992px and up)
@media (min-width: 992px) and (max-width: 1199px) {
  .styled_btn1{
    font-size: .5em;
    bottom: 20px;
  }
  .circuitname.grid-title{
    font-size: .5em;
  }
  .f_right {
    bottom: 200px;
  }

}

// Extra large devices (large desktops, 1200px and up)
@media (min-width: 1200px) {
  .styled_btn1{
    font-size: .6em;
    bottom: 20px;
  }
  .circuitname.grid-title{
    font-size: 0.8em;  
  }
  .row_homepage {
    margin-left: 150px;
  }

}

/* New UI */
.heading-profile {
  margin-bottom: 40px;
  margin-top: 40px;
}

#profile-details {
  padding-top: 30px;
}

#profile-details > p {
  font-size: 20px;
}

.profile-background {
  background-color: $slightblack;
  margin-left: auto;
  margin-right: auto;
  max-width: 900px;
  padding: 10px 0 25px;
}

.btn-favourite{
  display: inline;
  float: right;
}

.username{
  display: inline;
  margin-left: 10px;
}

.card-userprojects{
  border: 2px solid $green;
  border-radius: 0;
  margin-top: 2rem;
}

.card-header-userprojects{
  background-color: $green;
  color: $white;
}

.card-footer-userprojects{
  background-color: $white;
  border-top: 1.5px solid $green;
}

.cardname{
  display: inline;
}

.modal-header-userprojects{
  background-color: $green;
  color: $white;
}

.modal-footer-userprojects{
  border: 0px;
}

.close-modal{
  color: $white;
  opacity: 1;
}

.feature-preview{
  border: 2px solid $green;
  padding: 1.25rem;
  border-radius: 0.25em;
}

.btn-userprojects{
  background-color: $green;
  color: $white;
  margin: 2px;
}

.card-contribute{
  display: inline-block;
  width: 300px;
  border: 0px;
  margin-top: 30px;
  margin-bottom: 30px;
}

.cardimage-contribute{
  width: 150px;
  height: 150px;
}

.cardbody-contribute > h3{
  text-align: center;
}

.cardbody-contribute > ul{
  text-align: left;
}

.contribute-pay{
  display: inline-block;
  width: 200px;
  height: 100px;
  margin-top: 50px;
  margin-left: 30px;
  margin-right: 30px;
  margin-bottom: 40px;
  text-align: center;
}

.contribute-pay > p{
  font-weight: 550;
}

.patreon{
  border: 1.5px solid black;
  border-radius: 8px;
  padding: 4px;
  box-shadow: 3px 3px 6px $shadow-black;
}

.patreon > img{
  width: 160px;
  height: 70px;
}


#teacher_heading {
  margin-bottom: 35px;
  margin-left: auto;
  margin-right: auto;
  max-width: 768px;
}

#teacher_benefit {
  margin-bottom: 20px;
}

.container-fluid_teachers{
  padding-bottom: 40px;
  padding-top: 40px;
}

.container-fluid_teachersbackground{
  background-color: $gray-100;
  padding-bottom: 40px;
  padding-top: 40px;
}

.image_teachers{
  border: 1px solid $slight-gray;
  margin-left: 20px;
  max-height: 100%;
  max-width: 100%;
}

.subheading_teachers{
  text-align: left;
}
<<<<<<< HEAD


/*New UI Homepage*/


.block_index{
    width: 85%;
    padding: 30px;
    padding-top: 50px;
    background-color: white ;
    position: relative;

    margin-left: auto;
    margin-right: auto; 
    font-family: Open Sans;
    margin-top: 80px;

}

.block_index h1{
    font-size: 35px;
    font-family: Yu Gothic UI;
    font-weight: 450;
    margin-bottom: 25px;
}

.block_index p{
    font-size: 18px;
    font-family: Yu Gothic UI;
    font-weight: 450;
    margin-bottom: 35px;
    
}


.btn-lg1{
    color: white;
    background-color: #42B983;
    border-radius: 30px;
    margin-bottom: 50px;
    font-size: 1em;
    padding-top: 12px;
    padding-bottom: 12px;
    
}

.btn-lg1.white{
    background-color: #F9FFFC;
    color: green;
}

.btn-lg11{
    border-radius: 4px;
    border-color: green;
    margin-right: 10px;
    
    font-size: 1em;
    padding-top: 12px;
    padding-bottom: 12px;
    margin-top: 15px;
    
}

.block_index.green{
    background-color: #F9FFFC;
    font-size: 20px;
    font-weight: 500;
}

.block_index.features{
    font-size: 20px;
    font-weight: 500;
    margin-top: 20px;


}



.center{
    margin-right: auto;
    margin-left: auto;
    margin-top: 10px;
    margin-bottom: 10px;
    text-align: center;
}

.center_left{
    margin-right: 0;
    margin-left: auto;
    margin-top: 10px;
    margin-bottom: 10px;
    text-align: center;
    padding-right: 220px;
    padding-left: 0px;

}
.center_right{
    margin-right: auto;
    margin-left: 0;
    margin-top: 10px;
    margin-bottom: 10px;
    text-align: center;
    padding-left: 220px;
    padding-right: 0px;

}
img.resize{
    width: 220px;
    height:220px;
}

.cell_head{
    font-size: 22px;
}
.cell_describe{
    font-size: 16px;
    font-weight: 400;
}

@media (max-width: 1200px) and (min-width: 768px){
    .center_left{
        
        margin-top: 10px;
        margin-bottom: 10px;
        text-align: center;
        padding-right: 100px;
        padding-left: 0px;

    }
    .center_right{
        margin-right: auto;
        margin-left: 0;
        margin-top: 10px;
        margin-bottom: 10px;
        text-align: center;
        padding-left: 100px;
        padding-right: 0px;

    }
    img.resize{
        width: 180px;
        height:180px;
    }
}

@media (max-width: 768px) {
    .center_left{
        
        margin-top: 10px;
        margin-bottom: 10px;
        text-align: center;
        padding-right: 0px;
        padding-left: 0px;


    }
    .center_right{
        margin-right: auto;
        margin-left: 0;
        margin-top: 10px;
        margin-bottom: 10px;
        text-align: center;
        padding-left: 0px;
        padding-right: 0px;

        

    }
    img.resize{
        width: 180px;
        height:180px;
    }
}



/*New UI*/







.pp{
 position: absolute;
 top: 30%;
 right: 40px;
 padding:0;
 margin: 0;
}
.row_homepage {
  
  margin-left: 80px; 
  width: 100%;
}
.hp {
  margin-bottom: 50px;
  font-size: 1.5em;
  font-weight: 500;
}
.f_right {
  float: right;
  position: relative;
  text-align: center;
  bottom: 240px;
  right: 2em;
  

}
.noner{
  display:none;
}
.inline_block {
  display: inline-block;
}

/* Styling for buttons*/
.styled_btn{
  color: white;
  background-color: #42B983;
  border-radius: 30px;
  margin-bottom: 50px;
  font-size: 1em;
  padding-top: 6px;
  padding-bottom: 6px;
  padding-left: 18px;
  padding-right: 18px;
  margin-top: 0;
  margin-left: 40px;
  margin-right: 40px;
  width: 5px;
  height: 5px;
}
.styled_btn.white{
  background-color: #F9FFFC;
  color: black;
}
.styled_btn.white:hover{
  background-color: #42B983;
  color: white;
}
.styled_btn1{
  color: white;
  background-color: #42B983;
  border-radius: 4px;
  font-size: .8em;
  padding-top: 5px;
  padding-bottom: 5px;
  padding-left: 10px;
  padding-right: 10px;
  position: relative;
  bottom: 8px;
}
.styled_btn1:hover{
  color: black;
}
/* Styling for grid*/
.contain{
  padding: 30px;
  padding-top: 50px;
  background-color: #F9FFFC;
  position: relative;
  width: 85%;
  margin-left: auto;
  margin-right: auto;
  font-family: Open Sans;
}
.grid-cell{
  border: 1px solid #026E57;
  margin-top: 5px;
  position: relative;
  background-color: white;
  margin-bottom: 60px;
}
.grid_image{
  padding: 10px;
  background-color: white;
}
.grid_content{
  font-size: 1.2em;
  position: relative;
}
.grid_content > .grid-title{
  font-size: .8em;
  text-align: left;
  margin: 12px;
  margin-top: 8px;
}



img {
  max-width: 100%;
}


/* Utility Functions*/
.page_mid{
 text-align: center;
}
.margin{
  margin-top: 5px;
  margin-left: 5px;
  margin-right: 5px;
}
.margin-right{
  margin-right: 50px;
  border-radius:30px;
}
@media (max-width: 830px){
  .pp{
    position: absolute;
    margin-bottom: 30px;
    text-align: center;
    font-size: .8em;
  }
  .grid_content > .grid-title{
    text-align: left;
    font-size: .5em;
    margin-right: 5px;
  }
}
@media (max-width: 767px){
  .pp{
    position: relative;
    margin-bottom: 30px;
    text-align: center;
    font-size: 1em;
    top:8px;
    left: 0px;
  }
  .grid_content > .grid-title{
    text-align: center;
    font-size: 1em;
  }
}

@media (max-width: 576px)  {
  .row_homepage {
    padding: 0px;
  }
  .inline_block{
    text-align: center;
    display: block;
    width: 100%;
    position: relative;
    left: -80px;
    top: 0px;
  }
  .styled_btn1{
    font-size: .7em;
    bottom: 20px;

  }
  .circuitname.grid-title{
    font-size: 0.7em;  
  }
  .f_right {
      bottom: 20px;
      float: none;
      position: relative;
      left: 0%;

    }
  
}
// Small devices (landscape phones, 576px and up)
@media (min-width: 576px) and (max-width: 767px)  {
  .row_homepage {
    padding: 0px;
  }
  .inline_block{
    text-align: center;
    display: block;
    width: 70%;
  }
  .f_right {
    bottom: 20px;
    float: none;
    position: relative;
    left: 0%;

  }
}

// Medium devices (tablets, 768px and up)
@media (min-width: 768px) and (max-width: 991px) {
  .styled_btn1{
    font-size: .3em;
    bottom: 20px;

  }
  .circuitname.grid-title{
    font-size: .3em;
  }
  .f_right {
    bottom: 160px;
    margin-left:15px;
  }
}

// Large devices (desktops, 992px and up)
@media (min-width: 992px) and (max-width: 1199px) {
  .styled_btn1{
    font-size: .5em;
    bottom: 20px;
  }
  .circuitname.grid-title{
    font-size: .5em;
  }
  .f_right {
    bottom: 200px;
  }

}

// Extra large devices (large desktops, 1200px and up)
@media (min-width: 1200px) {
  .styled_btn1{
    font-size: .6em;
    bottom: 20px;
  }
  .circuitname.grid-title{
    font-size: 0.8em;  
  }
  .row_homepage {
    margin-left: 150px;
  }

}
=======
>>>>>>> c2ce480c
<|MERGE_RESOLUTION|>--- conflicted
+++ resolved
@@ -699,7 +699,7 @@
 .subheading_teachers{
   text-align: left;
 }
-<<<<<<< HEAD
+
 
 
 /*New UI Homepage*/
@@ -1132,5 +1132,3 @@
   }
 
 }
-=======
->>>>>>> c2ce480c
