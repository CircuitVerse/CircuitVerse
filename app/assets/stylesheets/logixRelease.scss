--- conflicted
+++ resolved
@@ -1,297 +1,94 @@
-body {
-  padding-top: 90px;
-}
-
-.feature {
-  border: 1px solid $featurepostborder;
-  border-radius: .25em;
-  padding: 1.25rem;
-}
-
-.gif-box {
-  position: absolute;
-  text-align: center;
-  top: 50%;
-}
-
-.noSelect {
-  -moz-user-select: none;
-  -ms-user-select: none;
-  -o-user-select: none;
-  -webkit-user-select: none;
-  user-select: none;
-}
-
-.pointerCursor {
-  cursor: pointer;
-}
-
-.defaultCursor {
-  cursor: default;
-}
-
-.error {
-  color: $red;
-}
-
-.bold {
-  font-weight: 600;
-}
-
-a.btn.btn-outline-primary {
-  margin-top: 10px;
-}
-
-a.btn.btn-outline-danger {
-  margin-top: 10px;
-}
-
-.pagination .page-link {
-  white-space: nowrap;
-}
-
-@media (max-width: 992px) {
-  .pagination-cont {
-    overflow-x: auto;
-    padding: 0;
-  }
-
-  .pagination {
-    overflow-x: visible;
-    max-width: none;
-    display: block;
-    padding: 0;
-    white-space: nowrap;
-  }
-
-  .pagination > * {
-    display: inline-block;
-    margin: 0;
-    margin-left: -4px;
-  }
-}
-
-a.btn.btn-outline-primary {
-  margin-top: 10px;
-}
-
-a.btn.btn-outline-danger {
-  margin-top: 10px;
-}
-
 /* New UI */
-.heading-profile {
-  margin-bottom: 40px;
-  margin-top: 40px;
-}
-
-.profile-image {
-  border: 0px;
-  border-radius: 50%;
-  object-fit: cover;
-}
-
-#profile-details {
-  padding-top: 30px;
-}
-
-#profile-details > p {
-  font-size: 20px;
-}
-
-.profile-background {
-  background-color: $slightblack;
-  margin-left: auto;
-  margin-right: auto;
-  max-width: 900px;
-  padding: 10px 0 25px;
-}
-
-.card-userprojects {
-  border: 2px solid $green;
-  border-radius: 0;
-  margin-top: 2rem;
-}
-
-.card-header-userprojects {
-  background-color: $green;
-  color: $white;
-}
-
-.card-footer-userprojects {
-  background-color: $white;
-  border-top: 1.5px solid $green;
-}
-
-.cardname {
-  display: inline;
-}
-
-.modal-header-userprojects {
-  background-color: $green;
-  color: $white;
-}
-
-.modal-footer-userprojects {
-  border: 0px;
-}
-
-.close-modal {
-  color: $white;
-  opacity: 1;
-}
-
-.cover {
-  height: 360px;
-  margin-top: 10px;
-  width: 360px;
-}
-
-@media screen and (max-width: 640px) {
-  .cover {
-    height: 280px;
-    margin-top: 30px;
-    width: 280px;
-  }
-}
-
-.feature-preview {
-  border: 2px solid $green;
-  padding: 1.25rem;
-  border-radius: .25em;
-}
-
-.btn-userprojects {
-  background-color: $green;
-  color: $white;
-  margin: 2px;
-}
-
-<<<<<<< HEAD
-//teachers
-.teacher-sub-heading {
-  margin-bottom: 35px;
-  margin-left: auto;
-  margin-right: auto;
-  max-width: 768px;
-}
-
-.teacher-container-fluid-fill {
-  background-color: $card-green;
-  padding: 40px 0;
-}
-
-.teacher-container-fluid {
-  padding: 40px 0;
-}
-
-.teacher-content-center {
-  align-items: center;
-}
-
-.teacher-image {
-  border: 2px solid $shadow-grey;
-  max-height: 100%;
-  max-width: 100%;
-}
-
-.teacher-text-left {
-  text-align: left;
-}
-//teachers ends
-
-.name-group {
-  font-size: 1.2rem;
-  margin: 0;
-}
-
-.edit-name {
-  font-size: 2rem;
-  font-weight: 500;
-  padding-bottom: 20px;
-  padding-top: 50px;
-}
-
-.underline {
-  display: inline-block;
-  text-decoration: underline;
-}
-
-=======
->>>>>>> 9b4c4a6d
-.feature-post {
-  border: 1.5px solid $featurepostborder;
-  margin-bottom: 10px;
-  padding: .6rem .4rem;
-}
-
-.iframe-box {
-  border: 1px solid $iframeborder;
-  border-radius: .25rem;
-  padding: .4rem;
-}
-
-.container-in {
-  padding-top: 50px;
-}
-//to be removed ends
-
-.name-group {
-  font-size: 1.2rem;
-  margin: 0;
-}
-
-.underline {
-  display: inline-block;
-  text-decoration: underline;
-}
-
-.card-body-post {
-  border: 0;
-  padding: 25px;
-  text-decoration: none;
-}
-
-.scroll {
-  height: 180px;
-  margin-right: 4px;
-  margin-top: -10px;
-  overflow-y: auto;
-  padding: 4px;
-  text-align: left;
-}
-
-.btn-post {
-  font-size: 13px;
-  height: 28px;
-  margin: 5px 5px 5px 0;
-}
-
-.fa-post {
-  font: normal normal normal 14px/1 sans-serif;
-  font-size: 13px;
-}
-
-.btnself-post {
-  background-color: $white;
-  border: 1.5px solid $button-border-color;
-  color: $black;
-}
-
-//to be removed
-.edit-name {
-  font-size: 2rem;
-  font-weight: 500;
-  padding-bottom: 20px;
-  padding-top: 50px;
-}
-
-#error_explanation {
-  background: #f0f0f0;
-  border: 1px solid #86181d;
-  color: $red;
-
-  h2 {
-    font-size: 1.25rem;
-  }
-}+// .heading-profile {
+//   margin-bottom: 40px;
+//   margin-top: 40px;
+// }
+//
+// .profile-image {
+//   border: 0px;
+//   border-radius: 50%;
+//   object-fit: cover;
+// }
+//
+// #profile-details {
+//   padding-top: 30px;
+// }
+//
+// #profile-details > p {
+//   font-size: 20px;
+// }
+//
+// .profile-background {
+//   background-color: $slightblack;
+//   margin-left: auto;
+//   margin-right: auto;
+//   max-width: 900px;
+//   padding: 10px 0 25px;
+// }
+//
+// .card-userprojects {
+//   border: 2px solid $green;
+//   border-radius: 0;
+//   margin-top: 2rem;
+// }
+//
+// .card-header-userprojects {
+//   background-color: $green;
+//   color: $white;
+// }
+//
+// .card-footer-userprojects {
+//   background-color: $white;
+//   border-top: 1.5px solid $green;
+// }
+//
+// .cardname {
+//   display: inline;
+// }
+//
+// .modal-header-userprojects {
+//   background-color: $green;
+//   color: $white;
+// }
+//
+// .modal-footer-userprojects {
+//   border: 0px;
+// }
+//
+// .close-modal {
+//   color: $white;
+//   opacity: 1;
+// }
+//
+// .cover {
+//   height: 360px;
+//   margin-top: 10px;
+//   width: 360px;
+// }
+//
+// @media screen and (max-width: 640px) {
+//   .cover {
+//     height: 280px;
+//     margin-top: 30px;
+//     width: 280px;
+//   }
+// }
+//
+// .feature-preview {
+//   border: 2px solid $green;
+//   padding: 1.25rem;
+//   border-radius: .25em;
+// }
+//
+// .btn-userprojects {
+//   background-color: $green;
+//   color: $white;
+//   margin: 2px;
+// }
+//
+// .feature-post {
+//   border: 1.5px solid $featurepostborder;
+//   margin-bottom: 10px;
+//   padding: .6rem .4rem;
+// }
+//