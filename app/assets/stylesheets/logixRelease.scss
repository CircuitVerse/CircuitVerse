.feature {
  border: 1px solid $featurepostborder;
  border-radius: .25em;
  padding: 1.25rem;
}

.gif-box {
  position: absolute;
  text-align: center;
  top: 50%;
}

.label-field {
  align-items: center;
  display: flex;
  justify-content: center;
}

.noSelect {
  -moz-user-select: none;
  -ms-user-select: none;
  -o-user-select: none;
  -webkit-user-select: none;
  user-select: none;
}

.pointerCursor {
  cursor: pointer;
}

.defaultCursor {
  cursor: default;
}

.error {
  color: $red;
}

.bold {
  font-weight: 600;
}

a.btn.btn-outline-primary {
  margin-top: 10px;
}

a.btn.btn-outline-danger {
  margin-top: 10px;
}

#error_explanation {
  background: #f0f0f0;
  border: 1px solid #86181d;
  color: $red;
  padding: 4px;

  h2 {
    font-size: 1.25rem;
  }
}

.pagination .page-link {
  white-space: nowrap;
}

@media (max-width: 992px) {
  .pagination-cont {
    overflow-x: auto;
    padding: 0;
  }

  .pagination {
    overflow-x: visible;
    max-width: none;
    display: block;
    padding: 0;
    white-space: nowrap;
  }

  .pagination > * {
    display: inline-block;
    margin: 0;
    margin-left: -4px;
  }
}

a.btn.btn-outline-primary {
  margin-top: 10px;
}

a.btn.btn-outline-danger {
  margin-top: 10px;
}

/* New UI */
.heading-profile {
  margin-bottom: 40px;
  margin-top: 40px;
}

#profile-details {
  padding-top: 30px;
}

#profile-details > p {
  font-size: 20px;
}

.profile-background {
  background-color: $slightblack;
  margin-left: auto;
  margin-right: auto;
  max-width: 900px;
  padding: 10px 0 25px;
}

.btn-favourite {
  display: inline;
  float: right;
}

.username {
  display: inline;
  margin-left: 10px;
}

.card-userprojects {
  border: 2px solid $green;
  border-radius: 0;
  margin-top: 2rem;
}

.card-header-userprojects {
  background-color: $green;
  color: $white;
}

.card-footer-userprojects {
  background-color: $white;
  border-top: 1.5px solid $green;
}

.cardname {
  display: inline;
}

.modal-header-userprojects {
  background-color: $green;
  color: $white;
}

.modal-footer-userprojects {
  border: 0px;
}

.close-modal {
  color: $white;
  opacity: 1;
}

.feature-preview {
  border: 2px solid $green;
  padding: 1.25rem;
  border-radius: .25em;
}

.btn-userprojects {
  background-color: $green;
  color: $white;
  margin: 2px;
}

.card-contribute {
  display: inline-block;
  width: 300px;
  border: 0;
  margin-top: 30px;
  margin-bottom: 30px;
}

.cardimage-contribute {
  width: 150px;
  height: 150px;
}

.cardbody-contribute > h3 {
  text-align: center;
}

.cardbody-contribute > ul {
  text-align: left;
}

.contribute-pay {
  display: inline-block;
  width: 200px;
  height: 100px;
  margin-top: 50px;
  margin-left: 30px;
  margin-right: 30px;
  margin-bottom: 40px;
  text-align: center;
}

.contribute-pay > p {
  font-weight: 550;
}

.patreon {
  border: 1.5px solid $black;
  border-radius: 8px;
  padding: 4px;
  box-shadow: 3px 3px 6px $shadow-black;
}

.patreon > img {
  width: 160px;
  height: 70px;
}

#teacher_heading {
  margin-bottom: 35px;
  margin-left: auto;
  margin-right: auto;
  max-width: 768px;
}

#teacher_benefit {
  margin-bottom: 20px;
}

<<<<<<< HEAD
.container-fluid_teachers{
  padding-bottom: 40px;
  padding-top: 40px;
  border-bottom: 1px solid $featurepostborder;
}
.container-fluid_teachers:nth-child(even){
  background-color: $gray-100;
=======
.container-fluid_teachers {
  padding: 40px 0;
}

.container-fluid_teachersbackground {
  background-color: $gray-100;
  padding: 40px 0;
>>>>>>> c570b47d
}

.align-center {
  align-items: center;
}

.image_teachers {
  border: 1px solid $slight-gray;
  max-height: 100%;
  max-width: 100%;
}

.subheading_teachers {
  text-align: left;
}

.name-group {
  font-size: 1.2rem;
  font-weight: 500;
  height: 100%;
  margin-right: 12px;
  margin-top: 10px;
  width: 220px;
}

.edit-name {
  font-size: 2rem;
  font-weight: 500;
  padding-bottom: 20px;
  padding-top: 50px;
}

.underline {
  display: inline-block;
  text-decoration: underline;
}

.feature-post {
  border: 1.5px solid $featurepostborder;
  margin-bottom: 10px;
  padding: .6rem .4rem;
}

.iframe-box {
  border: 1px solid $iframeborder;
  border-radius: .25rem;
  padding: .4rem;
}

.container-in {
  padding-top: 50px;
}

.card-body-post {
  border: 0;
  padding: 25px;
  text-decoration: none;
}

.btn-post {
  font-size: 13px;
  height: 28px;
  margin: 5px 5px 5px 0;
}

.fa-post {
  font: normal normal normal 14px/1 FontAwesome;
  font-size: 13px;
}

a {
  color: $link-color;
}

.btnself-post {
  background-color: $white;
  border: 1.5px solid $button-border-color;
  color: $black;
}<|MERGE_RESOLUTION|>--- conflicted
+++ resolved
@@ -229,7 +229,6 @@
   margin-bottom: 20px;
 }
 
-<<<<<<< HEAD
 .container-fluid_teachers{
   padding-bottom: 40px;
   padding-top: 40px;
@@ -237,16 +236,6 @@
 }
 .container-fluid_teachers:nth-child(even){
   background-color: $gray-100;
-=======
-.container-fluid_teachers {
-  padding: 40px 0;
-}
-
-.container-fluid_teachersbackground {
-  background-color: $gray-100;
-  padding: 40px 0;
->>>>>>> c570b47d
-}
 
 .align-center {
   align-items: center;
