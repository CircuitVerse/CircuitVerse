--- conflicted
+++ resolved
@@ -315,7 +315,7 @@
   }
 }
 
-<<<<<<< HEAD
+
 @media (max-width: 400px) {
   .navbar-search-active {
     padding-left: 5px;
@@ -335,7 +335,7 @@
 
   .navbar-search-icon-oncollapse {
     display: block;
-=======
+
 //headings
 .heading-main {
   color: $teal;
@@ -386,6 +386,5 @@
 @media (max-width: 768px) {
   .image-center {
     display: none;
->>>>>>> af94d90e
   }
 }