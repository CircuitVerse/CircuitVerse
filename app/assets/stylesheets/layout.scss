--- conflicted
+++ resolved
@@ -248,13 +248,6 @@
   margin-top: 40px;
 }
 
-<<<<<<< HEAD
-.navbar-username-truncate {
-  display: inline-block;
-  max-width: 70px;
-  overflow: hidden;
-  text-overflow: ellipsis;
-=======
 .heading-submain {
   margin-top: 30px;
 }
@@ -290,28 +283,24 @@
   &:hover {
     color: $green;
   }
->>>>>>> 631935dc
-}
-
-//headings
-.heading-main {
-  color: $teal;
-  margin-bottom: 10px;
-  margin-top: 40px;
-}
-
-.heading-submain {
-  margin-top: 30px;
-}
-
-<<<<<<< HEAD
-=======
-.heading-main-description {
-  font-size: 20px;
-  font-weight: 500;
-}
-
->>>>>>> 631935dc
+}
+
+//headings
+.heading-main {
+  color: $teal;
+  margin-bottom: 10px;
+  margin-top: 40px;
+}
+
+.heading-submain {
+  margin-top: 30px;
+}
+
+.heading-main-description {
+  font-size: 20px;
+  font-weight: 500;
+}
+
 .paragraph-text-justified {
   margin: 30px 0;
   text-align: justify;
@@ -340,7 +329,89 @@
   }
 }
 
-<<<<<<< HEAD
+//headings
+.heading-main {
+  color: $teal;
+  margin-bottom: 10px;
+  margin-top: 40px;
+}
+
+.heading-submain {
+  margin-top: 30px;
+}
+
+.heading-main-description {
+  font-size: 20px;
+  font-weight: 500;
+}
+
+.paragraph-text-justified {
+  margin: 30px 0;
+  text-align: justify;
+}
+
+//alignment
+* {
+  box-sizing: border-box;
+}
+
+.row-text {
+  margin-left: auto;
+  margin-right: auto;
+  max-width: 1344px;
+  text-align: center;
+}
+
+//anchor
+.anchor-text {
+  color: $teal;
+  font-weight: 500;
+  text-decoration: underline;
+
+  &:hover {
+    color: $green;
+  }
+}
+
+//headings
+.heading-main {
+  color: $teal;
+  margin-bottom: 10px;
+  margin-top: 40px;
+}
+
+.heading-submain {
+  margin-top: 30px;
+}
+
+.paragraph-text-justified {
+  margin: 30px 0;
+  text-align: justify;
+}
+
+//alignment
+* {
+  box-sizing: border-box;
+}
+
+.row-text {
+  margin-left: auto;
+  margin-right: auto;
+  max-width: 1344px;
+  text-align: center;
+}
+
+//anchor
+.anchor-text {
+  color: $teal;
+  font-weight: 500;
+  text-decoration: underline;
+
+  &:hover {
+    color: $green;
+  }
+}
+
 .image-center {
   display: block;
   margin-left: auto;
@@ -352,48 +423,5 @@
 @media (max-width: 768px) {
   .image-center {
     display: none;
-=======
-//headings
-.heading-main {
-  color: $teal;
-  margin-bottom: 10px;
-  margin-top: 40px;
-}
-
-.heading-submain {
-  margin-top: 30px;
-}
-
-.heading-main-description {
-  font-size: 20px;
-  font-weight: 500;
-}
-
-.paragraph-text-justified {
-  margin: 30px 0;
-  text-align: justify;
-}
-
-//alignment
-* {
-  box-sizing: border-box;
-}
-
-.row-text {
-  margin-left: auto;
-  margin-right: auto;
-  max-width: 1344px;
-  text-align: center;
-}
-
-//anchor
-.anchor-text {
-  color: $teal;
-  font-weight: 500;
-  text-decoration: underline;
-
-  &:hover {
-    color: $green;
->>>>>>> 631935dc
   }
 }