// All the custom class styles
//to be removed
.row-text {
  margin-left: auto;
  margin-right: auto;
  max-width: 1344px;
  text-align: center;
}

//alignment to be added at the very top
html {
  scroll-behavior: smooth;
}

.custom-file-upload {
  background-color: $active-background;
  border: 1px solid $green;
  border-radius: 6px;
  cursor: pointer;
  display: inline-block;
  padding: 6px 12px;
  text-align: center;
  width: 155px;
}

.file-button {
  display: none;
}

.no-projects {
  padding-top: 20px;
  text-align: center;
}

.no-projects-here {
  color: $primary;
}

//navbar
.navbar {
  background-color: $white;
  position: fixed;
  top: 0;
  width: 100%;
  z-index: 100;
}

.navbar-logo {
  height: 70px;
  padding-top: 5px;
}

.navbar-search-icon-container {
  height: 40px;
  position: relative;
  width: 40px;
}

.navbar-simulator-text {
  border: 2px solid $green;
  color: $navbar-dark;
  font-weight: 500;
  transition: all .2s ease-in;

  &:hover {
    background: $green;
    color: $white;
  }
}

.navbar-text {
  color: $navbar-dark;
  font-weight: 500;

  &:hover {
    color: $green;
  }

  &.active {
    color: $teal;
  }

  &:focus {
    outline: none;
    text-decoration: underline;
  }

}

#navbar-dropdown-1,
#navbar-dropdown-2 {
  &:hover {
    color: $green;
  }

  &[aria-expanded="true"] {
    color: $teal;
  }

  &:focus {
    outline: none;
    text-decoration: underline;

  }
}

.fa-search {
  color: $navbar-dark;
  font-size: 20px;
  margin-right: 12px;
  vertical-align: middle;

  &:hover {
    color: $green;
  }

  &.active {
    color: $teal;
  }

  &:focus {
    outline: none;
  }
}

.navbar-search-icon-oncollapse {
  display: none;
  margin-right: 0;
  padding-right: 0;
  padding-top: 5px;
  text-align: right;
}

.dropdown-item {
  &:hover {
    background-color: $green;
    color: $white;
  }
}

.dropdown-toggle-hidden {
  .dropdown-toggle::after {
    display: none;
  }
}

.dropdown-toggle {
  cursor: pointer;
}

.dropdown-toggle::after {
  margin-left: 0;
  padding-left: 0;
  vertical-align: .5em;
}

.navbar-username-truncate {
  display: inline-block;
  max-width: 70px;
  overflow: hidden;
  text-overflow: ellipsis;
}

.navbar-search-active {
  background-color: $card-green;
  display: none;
  margin-top: 0;
  padding: 20px;
  position: fixed;
  top: 96px;
  width: 100%;
  z-index: 90;
}

.affix {
  box-shadow: 0 8px 6px -6px $shadow-grey;
}
//navbar ends

.logo-bottom {
  max-height: 80px;
}

.empty-div {
  height: 250px;
}

.footer-logo {
  width: 80%;
}

.footer-social-icon {
  margin-left: 15px;
  width: 32px;
}

.footer-social {
  margin-bottom: unset;
  margin-left: 15px;
}

.copyright {
  font-size: small;
  overflow: visible;
  white-space: nowrap;
}

.favblank {
  align-items: center;
  display: flex;
  height: 300px;
  justify-content: center;
}

//breakpoints
@media (max-width: 400px) {
  .navbar-search-active {
    padding-left: 5px;
    padding-right: 5px;
  }

  .navbar-logo {
    height: 60px;
    padding-top: 10px;
  }
}

<<<<<<< HEAD
@media (max-width: 991px) {
  .navbar-search-icon-onexpand {
    display: none;
  }

  .navbar-search-icon-oncollapse {
    display: block;
=======
.navbar-username-truncate {
  display: inline-block;
  max-width: 70px;
  overflow: hidden;
  text-overflow: ellipsis;
}

//headings
.heading-main {
  color: $teal;
  margin-bottom: 10px;
  margin-top: 40px;
}

.heading-submain {
  margin-top: 30px;
}

.heading-main-description {
  font-size: 20px;
  font-weight: 500;
}

.paragraph-text-justified {
  margin: 30px 0;
  text-align: justify;
}

//alignment
* {
  box-sizing: border-box;
}

.row-text {
  margin-left: auto;
  margin-right: auto;
  max-width: 1344px;
  text-align: center;
}

//anchor
.anchor-text {
  color: $teal;
  font-weight: 500;
  text-decoration: underline;

  &:hover {
    color: $green;
>>>>>>> 60654779
  }
}<|MERGE_RESOLUTION|>--- conflicted
+++ resolved
@@ -225,7 +225,6 @@
   }
 }
 
-<<<<<<< HEAD
 @media (max-width: 991px) {
   .navbar-search-icon-onexpand {
     display: none;
@@ -233,12 +232,7 @@
 
   .navbar-search-icon-oncollapse {
     display: block;
-=======
-.navbar-username-truncate {
-  display: inline-block;
-  max-width: 70px;
-  overflow: hidden;
-  text-overflow: ellipsis;
+  }
 }
 
 //headings
@@ -282,6 +276,5 @@
 
   &:hover {
     color: $green;
->>>>>>> 60654779
   }
 }