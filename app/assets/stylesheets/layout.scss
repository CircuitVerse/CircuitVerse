--- conflicted
+++ resolved
@@ -248,23 +248,6 @@
   margin-top: 40px;
 }
 
-<<<<<<< HEAD
-.navbar-username-truncate {
-  display: inline-block;
-  max-width: 70px;
-  overflow: hidden;
-  text-overflow: ellipsis;
-}
-
-//headings
-.heading-main {
-  color: $teal;
-  margin-bottom: 10px;
-  margin-top: 40px;
-}
-
-=======
->>>>>>> 033bf488
 .heading-submain {
   margin-top: 30px;
 }
@@ -300,4 +283,48 @@
   &:hover {
     color: $green;
   }
+}
+
+//headings
+.heading-main {
+  color: $teal;
+  margin-bottom: 10px;
+  margin-top: 40px;
+}
+
+.heading-submain {
+  margin-top: 30px;
+}
+
+.heading-main-description {
+  font-size: 20px;
+  font-weight: 500;
+}
+
+.paragraph-text-justified {
+  margin: 30px 0;
+  text-align: justify;
+}
+
+//alignment
+* {
+  box-sizing: border-box;
+}
+
+.row-text {
+  margin-left: auto;
+  margin-right: auto;
+  max-width: 1344px;
+  text-align: center;
+}
+
+//anchor
+.anchor-text {
+  color: $teal;
+  font-weight: 500;
+  text-decoration: underline;
+
+  &:hover {
+    color: $green;
+  }
 }