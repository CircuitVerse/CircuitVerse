// All the custom class styles
<<<<<<< HEAD
//to be removed
.file-button {
  display: none;
=======

//alignment to be added at the very top
html {
  scroll-behavior: smooth;
>>>>>>> 97312b81
}

.custom-file-upload {
  background-color: $active-background;
  border: 1px solid $green;
  border-radius: 6px;
  cursor: pointer;
  display: inline-block;
  padding: 6px 12px;
  text-align: center;
  width: 155px;
}
//to be removed ends
html {
  scroll-behavior: smooth;
}



.no-projects {
  padding-top: 20px;
  text-align: center;
}

.no-projects-here {
  color: $primary;
}

.favblank {
  align-items: center;
  display: flex;
  height: 300px;
  justify-content: center;
}

//headings
.heading-main {
  color: $teal;
  margin-bottom: 10px;
  margin-top: 40px;
}

.heading-submain {
  margin-top: 30px;
}

.heading-main-description {
  font-size: 20px;
  font-weight: 500;
}

.paragraph-text-justified {
  margin: 30px 0;
  text-align: justify;
}

//alignment
.row-text {
  margin-left: auto;
  margin-right: auto;
  max-width: 1344px;
  text-align: center;
}

//anchor
.anchor-text {
  color: $teal;
  font-weight: 500;
  text-decoration: underline;

  &:hover {
    color: $green;
  }
}

.image-center {
  display: block;
  margin-left: auto;
  margin-right: auto;
  text-align: center;
}

//breakpoints
@media (max-width: 768px) {
  .image-center {
    display: none;
  }
}


//final styles
//headings
.main-heading {
  color: $secondary-green;
  margin-bottom: 10px;
  margin-top: 40px;
}

.submain-heading {
  margin-top: 30px;
}

.main-description {
  font-size: 20px;
  font-weight: 500;
}

.justified-paragraph {
  margin: 30px 0;
  text-align: justify;
}

//alignment
* {
  box-sizing: border-box;
}

.center-row {
  margin-left: auto;
  margin-right: auto;
  max-width: 1344px;
  text-align: center;
}

//anchor
.anchor-text {
  color: $secondary-green;
  font-weight: 500;
  text-decoration: underline;

  &:hover {
    color: $primary-green;
  }
}

.center-image {
  display: block;
  margin-left: auto;
  margin-right: auto;
  text-align: center;
}

<<<<<<< HEAD
.navbar-username-truncate {
  display: inline-block;
  max-width: 70px;
  overflow: hidden;
  text-overflow: ellipsis;
}

//headings
.heading-main {
  color: $teal;
  margin-bottom: 10px;
  margin-top: 40px;
}

.heading-submain {
  margin-top: 30px;
}

.heading-main-description {
  font-size: 20px;
  font-weight: 500;
}

.paragraph-text-justified {
  margin: 30px 0;
  text-align: justify;
}

//alignment
* {
  box-sizing: border-box;
}

.row-text {
  margin-left: auto;
  margin-right: auto;
  max-width: 1344px;
  text-align: center;
}

//anchor
.anchor-text {
  color: $teal;
  font-weight: 500;
  text-decoration: underline;

  &:hover {
    color: $green;
=======
//breakpoints
@media (max-width: 768px) {
  .center-image {
    display: none;
>>>>>>> 97312b81
  }
}<|MERGE_RESOLUTION|>--- conflicted
+++ resolved
@@ -1,14 +1,11 @@
 // All the custom class styles
-<<<<<<< HEAD
 //to be removed
 .file-button {
   display: none;
-=======
 
 //alignment to be added at the very top
 html {
   scroll-behavior: smooth;
->>>>>>> 97312b81
 }
 
 .custom-file-upload {
@@ -151,60 +148,53 @@
   text-align: center;
 }
 
-<<<<<<< HEAD
-.navbar-username-truncate {
-  display: inline-block;
-  max-width: 70px;
-  overflow: hidden;
-  text-overflow: ellipsis;
-}
-
-//headings
-.heading-main {
-  color: $teal;
-  margin-bottom: 10px;
-  margin-top: 40px;
-}
-
-.heading-submain {
-  margin-top: 30px;
-}
-
-.heading-main-description {
-  font-size: 20px;
-  font-weight: 500;
-}
-
-.paragraph-text-justified {
-  margin: 30px 0;
-  text-align: justify;
-}
-
-//alignment
-* {
-  box-sizing: border-box;
-}
-
-.row-text {
-  margin-left: auto;
-  margin-right: auto;
-  max-width: 1344px;
-  text-align: center;
-}
-
-//anchor
-.anchor-text {
-  color: $teal;
-  font-weight: 500;
-  text-decoration: underline;
-
-  &:hover {
-    color: $green;
-=======
 //breakpoints
 @media (max-width: 768px) {
   .center-image {
     display: none;
->>>>>>> 97312b81
+  }
+}
+
+//headings
+.heading-main {
+  color: $teal;
+  margin-bottom: 10px;
+  margin-top: 40px;
+}
+
+.heading-submain {
+  margin-top: 30px;
+}
+
+.heading-main-description {
+  font-size: 20px;
+  font-weight: 500;
+}
+
+.paragraph-text-justified {
+  margin: 30px 0;
+  text-align: justify;
+}
+
+//alignment
+* {
+  box-sizing: border-box;
+}
+
+.row-text {
+  margin-left: auto;
+  margin-right: auto;
+  max-width: 1344px;
+  text-align: center;
+}
+
+//anchor
+.anchor-text {
+  color: $teal;
+  font-weight: 500;
+  text-decoration: underline;
+
+  &:hover {
+    color: $green;
   }
 }