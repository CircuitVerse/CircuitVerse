// All the custom class styles
//to be removed
.row-text {
  margin-left: auto;
  margin-right: auto;
  max-width: 1344px;
  text-align: center;
}

<<<<<<< HEAD
=======
//alignment to be added at the very top
html {
  scroll-behavior: smooth;
}

>>>>>>> c596cc30
.custom-file-upload {
  background-color: $active-background;
  border: 1px solid $green;
  border-radius: 6px;
  cursor: pointer;
  display: inline-block;
  padding: 6px 12px;
  text-align: center;
  width: 155px;
}

.file-button {
  display: none;
}

.no-projects {
  padding-top: 20px;
  text-align: center;
}

.no-projects-here {
  color: $primary;
}

//navbar
.navbar {
  background-color: $white;
  position: fixed;
  top: 0;
  width: 100%;
  z-index: 100;
}

.navbar-logo {
  height: 70px;
  padding-top: 5px;
}

.navbar-search-icon-container {
  height: 40px;
  position: relative;
  width: 40px;
}

.navbar-simulator-text {
  border: 2px solid $green;
  color: $navbar-dark;
  font-weight: 500;
  transition: all .2s ease-in;

  &:hover {
    background: $green;
    color: $white;
  }
}

.navbar-text {
  color: $navbar-dark;
  font-weight: 500;

  &:hover {
    color: $green;
  }

  &.active {
    color: $teal;
  }

  &:focus {
    outline: none;
    text-decoration: underline;
  }
}

.affix {
  box-shadow: 0 8px 6px -6px $shadow-grey;
}

#navbar-dropdown-1,
#navbar-dropdown-2 {
  &:hover {
    color: $green;
  }

  &[aria-expanded="true"] {
    color: $teal;
  }

  &:focus {
    outline: none;
    text-decoration: underline;
  }
}

.fa-search {
  color: $navbar-dark;
  font-size: 20px;
  margin-right: 12px;
  vertical-align: middle;

  &:hover {
    color: $green;
  }

  &.active {
    color: $teal;
  }

  &:focus {
    outline: none;
  }
}

.navbar-search-icon-oncollapse {
  display: none;
  margin-right: 0;
  padding-right: 0;
  padding-top: 5px;
  text-align: right;
}

.dropdown-item {
  &:hover {
    background-color: $green;
    color: $white;
  }
}

.dropdown-toggle-hidden {
  .dropdown-toggle::after {
    display: none;
  }
}

.favblank {
  align-items: center;
  display: flex;
  height: 300px;
  justify-content: center;
}

.dropdown-item {
  &:hover {
    background-color: $green;
    color: $white;
  }
}

//footer css
.logo-bottom {
  max-height: 80px;
  max-width: 100%;
}

.dropdown-toggle {
  cursor: pointer;
}

.dropdown-toggle::after {
  margin-left: 0;
  padding-left: 0;
  vertical-align: .5em;
}

.navbar-username-truncate {
  display: inline-block;
  max-width: 70px;
  overflow: hidden;
  text-overflow: ellipsis;
}

<<<<<<< HEAD
=======
.navbar-search-active {
  background-color: $card-green;
  display: none;
  margin-top: 0;
  padding: 20px;
  position: fixed;
  top: 96px;
  width: 100%;
  z-index: 90;
}

.affix {
  box-shadow: 0 8px 6px -6px $shadow-grey;
}
//navbar ends

.empty-div {
  height: 250px;
}

.footer-logo {
  border: solid $dark-grey 1px;
  border-radius: 5px;
  width: 100%;
}

.footer-logo-text {
  margin-bottom: 0;
  padding-bottom: 0;
}

.footer-social-icon {
  margin-left: 15px;
  width: 32px;
}

.footer-social {
  margin-left: 15px;
}

.container-fluid-footer {
  background-color: $dark-grey;
}

.container-footer {
  padding-top: 30px;
  text-align: center;
}

.footer-links {
  a {
    color: $white;
    text-decoration: none;

    h6 {
      margin-bottom: 10px;
      margin-top: 10px;
    }
  }
}

.column-footer {
  padding-bottom: 15px;
  padding-top: 15px;
}

.row-copyright {
  padding-top: 15px;

  p {
    font-size: 15px;
  }
}

//headings
.heading-main {
  color: $teal;
  margin-bottom: 10px;
  margin-top: 40px;
}

.heading-submain {
  margin-top: 30px;
}

.heading-main-description {
  font-size: 20px;
  font-weight: 500;
}

.paragraph-text-justified {
  margin: 30px 0;
  text-align: justify;
}

//alignment
* {
  box-sizing: border-box;
}

.row-text {
  margin-left: auto;
  margin-right: auto;
  max-width: 1344px;
  text-align: center;
}

//anchor
.anchor-text {
  color: $teal;
  font-weight: 500;
  text-decoration: underline;

  &:hover {
    color: $green;
  }
}

.image-center {
  display: block;
  margin-left: auto;
  margin-right: auto;
  text-align: center;
}

//breakpoints
@media (max-width: 768px) {
  .image-center {
    display: none;
  }
}


@media (max-width: 400px) {
  .navbar-search-active {
    padding-left: 5px;
    padding-right: 5px;
  }

  .navbar-logo {
    height: 60px;
    padding-top: 10px;
  }
}

@media (max-width: 991px) {
  .navbar-search-icon-onexpand {
    display: none;
  }

  .navbar-search-icon-oncollapse {
    display: block;
  }
}

>>>>>>> c596cc30
//headings
.heading-main {
  color: $teal;
  margin-bottom: 10px;
  margin-top: 40px;
}

.heading-submain {
  margin-top: 30px;
}

.paragraph-text-justified {
  margin: 30px 0;
  text-align: justify;
}

//alignment
* {
  box-sizing: border-box;
}

.row-text {
  margin-left: auto;
  margin-right: auto;
  max-width: 1344px;
  text-align: center;
}

//anchor
.anchor-text {
  color: $teal;
  font-weight: 500;
  text-decoration: underline;

  &:hover {
    color: $green;
  }
}

.image-center {
  display: block;
  margin-left: auto;
  margin-right: auto;
  text-align: center;
}

//breakpoints
@media (max-width: 768px) {
  .image-center {
    display: none;
  }
}<|MERGE_RESOLUTION|>--- conflicted
+++ resolved
@@ -7,14 +7,11 @@
   text-align: center;
 }
 
-<<<<<<< HEAD
-=======
 //alignment to be added at the very top
 html {
   scroll-behavior: smooth;
 }
 
->>>>>>> c596cc30
 .custom-file-upload {
   background-color: $active-background;
   border: 1px solid $green;
@@ -186,8 +183,6 @@
   text-overflow: ellipsis;
 }
 
-<<<<<<< HEAD
-=======
 .navbar-search-active {
   background-color: $card-green;
   display: none;
@@ -343,7 +338,6 @@
   }
 }
 
->>>>>>> c596cc30
 //headings
 .heading-main {
   color: $teal;
