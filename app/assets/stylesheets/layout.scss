--- conflicted
+++ resolved
@@ -3,13 +3,10 @@
 .file-button {
   display: none;
 }
-<<<<<<< HEAD
-=======
 //alignment to be added at the very top
 html {
   scroll-behavior: smooth;
 }
->>>>>>> 7af3c515
 
 .custom-file-upload {
   background-color: $active-background;
@@ -22,12 +19,6 @@
   width: 155px;
 }
 //to be removed ends
-<<<<<<< HEAD
-html {
-  scroll-behavior: smooth;
-}
-=======
->>>>>>> 7af3c515
 
 
 
@@ -154,19 +145,11 @@
   text-align: center;
 }
 
-<<<<<<< HEAD
-.navbar-username-truncate {
-  display: inline-block;
-  max-width: 70px;
-  overflow: hidden;
-  text-overflow: ellipsis;
-=======
 //breakpoints
 @media (max-width: 768px) {
   .center-image {
     display: none;
   }
->>>>>>> 7af3c515
 }
 
 //headings
@@ -191,12 +174,50 @@
 }
 
 //alignment
-<<<<<<< HEAD
+
+.row-text {
+  margin-left: auto;
+  margin-right: auto;
+  max-width: 1344px;
+  text-align: center;
+}
+
+//anchor
+.anchor-text {
+  color: $teal;
+  font-weight: 500;
+  text-decoration: underline;
+
+  &:hover {
+    color: $green;
+  }
+}
+
+//headings
+.heading-main {
+  color: $teal;
+  margin-bottom: 10px;
+  margin-top: 40px;
+}
+
+.heading-submain {
+  margin-top: 30px;
+}
+
+.heading-main-description {
+  font-size: 20px;
+  font-weight: 500;
+}
+
+.paragraph-text-justified {
+  margin: 30px 0;
+  text-align: justify;
+}
+
+//alignment
 * {
   box-sizing: border-box;
 }
-=======
->>>>>>> 7af3c515
 
 .row-text {
   margin-left: auto;
