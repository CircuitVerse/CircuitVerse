// All the custom class styles
//to be removed
.file-button {
  display: none;
}
//alignment to be added at the very top
html {
  scroll-behavior: smooth;
}

.custom-file-upload {
  background-color: $active-background;
  border: 1px solid $green;
  border-radius: 6px;
  cursor: pointer;
  display: inline-block;
  padding: 6px 12px;
  text-align: center;
  width: 155px;
}
//to be removed ends





.no-projects {
  padding-top: 20px;
  text-align: center;
}

.no-projects-here {
  color: $primary;
}

.favblank {
  align-items: center;
  display: flex;
  height: 300px;
  justify-content: center;
}

//headings
.heading-main {
  color: $teal;
  margin-bottom: 10px;
  margin-top: 40px;
}

.heading-submain {
  margin-top: 30px;
}

.heading-main-description {
  font-size: 20px;
  font-weight: 500;
}

.paragraph-text-justified {
  margin: 30px 0;
  text-align: justify;
}

//alignment
.row-text {
  margin-left: auto;
  margin-right: auto;
  max-width: 1344px;
  text-align: center;
}

//anchor
.anchor-text {
  color: $teal;
  font-weight: 500;
  text-decoration: underline;

  &:hover {
    color: $green;
  }
}

.image-center {
  display: block;
  margin-left: auto;
  margin-right: auto;
  text-align: center;
}

//breakpoints
@media (max-width: 768px) {
  .image-center {
    display: none;
  }
}


//final styles
//headings
.main-heading {
  color: $secondary-green;
  margin-bottom: 10px;
  margin-top: 40px;
}

.submain-heading {
  margin-top: 30px;
}

.main-description {
  font-size: 20px;
  font-weight: 500;
}

.justified-paragraph {
  margin: 30px 0;
  text-align: justify;
}

//alignment

.alert {
  display: block;
  width: 100%;
}

.center-row {
  margin-left: auto;
  margin-right: auto;
  max-width: 1344px;
  text-align: center;
}

//anchor
.anchor-text {
  color: $secondary-green;
  font-weight: 500;
  text-decoration: underline;

  &:hover {
    color: $primary-green;
  }
}

.center-image {
  display: block;
  margin-left: auto;
  margin-right: auto;
  text-align: center;
}

//breakpoints
@media (max-width: 768px) {
  .center-image {
    display: none;
  }
}

//headings
.heading-main {
  color: $teal;
  margin-bottom: 10px;
  margin-top: 40px;
}

.heading-submain {
  margin-top: 30px;
}

.heading-main-description {
  font-size: 20px;
  font-weight: 500;
}

.paragraph-text-justified {
  margin: 30px 0;
  text-align: justify;
}

//alignment

.row-text {
  margin-left: auto;
  margin-right: auto;
  max-width: 1344px;
  text-align: center;
}

//anchor
.anchor-text {
  color: $teal;
  font-weight: 500;
  text-decoration: underline;

  &:hover {
    color: $green;
  }
}

//headings
.heading-main {
  color: $teal;
  margin-bottom: 10px;
  margin-top: 40px;
}

.heading-submain {
  margin-top: 30px;
}

.heading-main-description {
  font-size: 20px;
  font-weight: 500;
}

.paragraph-text-justified {
  margin: 30px 0;
  text-align: justify;
}

//alignment
* {
  box-sizing: border-box;
}

.row-text {
  margin-left: auto;
  margin-right: auto;
  max-width: 1344px;
  text-align: center;
}

//anchor
.anchor-text {
  color: $teal;
  font-weight: 500;
  text-decoration: underline;

  &:hover {
    color: $green;
  }
}

//headings
.heading-main {
  color: $teal;
  margin-bottom: 10px;
  margin-top: 40px;
}

<<<<<<< HEAD
.navbar-username-truncate {
  display: inline-block;
  max-width: 70px;
  overflow: hidden;
  text-overflow: ellipsis;
=======
.heading-submain {
  margin-top: 30px;
}

.heading-main-description {
  font-size: 20px;
  font-weight: 500;
}

.paragraph-text-justified {
  margin: 30px 0;
  text-align: justify;
}

//alignment
* {
  box-sizing: border-box;
}

.row-text {
  margin-left: auto;
  margin-right: auto;
  max-width: 1344px;
  text-align: center;
}

//anchor
.anchor-text {
  color: $teal;
  font-weight: 500;
  text-decoration: underline;

  &:hover {
    color: $green;
  }
}

//headings
.heading-main {
  color: $teal;
  margin-bottom: 10px;
  margin-top: 40px;
}

.heading-submain {
  margin-top: 30px;
}

.heading-main-description {
  font-size: 20px;
  font-weight: 500;
}

.paragraph-text-justified {
  margin: 30px 0;
  text-align: justify;
}

//alignment
* {
  box-sizing: border-box;
}

.row-text {
  margin-left: auto;
  margin-right: auto;
  max-width: 1344px;
  text-align: center;
}

//anchor
.anchor-text {
  color: $teal;
  font-weight: 500;
  text-decoration: underline;

  &:hover {
    color: $green;
  }
>>>>>>> 9b4c4a6d
}

//headings
.heading-main {
  color: $teal;
  margin-bottom: 10px;
  margin-top: 40px;
}

.heading-submain {
  margin-top: 30px;
}

.heading-main-description {
  font-size: 20px;
  font-weight: 500;
}

.paragraph-text-justified {
  margin: 30px 0;
  text-align: justify;
}

//alignment
* {
  box-sizing: border-box;
}

.row-text {
  margin-left: auto;
  margin-right: auto;
  max-width: 1344px;
  text-align: center;
}

//anchor
.anchor-text {
  color: $teal;
  font-weight: 500;
  text-decoration: underline;

  &:hover {
    color: $green;
  }
<<<<<<< HEAD
=======
}

//headings
.heading-main {
  color: $teal;
  margin-bottom: 10px;
  margin-top: 40px;
}

.heading-submain {
  margin-top: 30px;
}

.paragraph-text-justified {
  margin: 30px 0;
  text-align: justify;
}

//alignment
* {
  box-sizing: border-box;
}

.row-text {
  margin-left: auto;
  margin-right: auto;
  max-width: 1344px;
  text-align: center;
}

//anchor
.anchor-text {
  color: $teal;
  font-weight: 500;
  text-decoration: underline;

  &:hover {
    color: $green;
  }
}

.image-center {
  display: block;
  margin-left: auto;
  margin-right: auto;
  text-align: center;
}

//breakpoints
@media (max-width: 768px) {
  .image-center {
    display: none;
  }
>>>>>>> 9b4c4a6d
}<|MERGE_RESOLUTION|>--- conflicted
+++ resolved
@@ -1,101 +1,31 @@
-// All the custom class styles
-//to be removed
-.file-button {
-  display: none;
+* {
+  box-sizing: border-box;
 }
-//alignment to be added at the very top
+
 html {
   scroll-behavior: smooth;
 }
 
-.custom-file-upload {
-  background-color: $active-background;
-  border: 1px solid $green;
-  border-radius: 6px;
-  cursor: pointer;
-  display: inline-block;
-  padding: 6px 12px;
-  text-align: center;
-  width: 155px;
-}
-//to be removed ends
-
-
-
-
-
-.no-projects {
-  padding-top: 20px;
-  text-align: center;
+body {
+  padding-top: 90px;
 }
 
-.no-projects-here {
-  color: $primary;
+.noSelect {
+  -moz-user-select: none;
+  -ms-user-select: none;
+  -o-user-select: none;
+  -webkit-user-select: none;
+  user-select: none;
 }
 
-.favblank {
-  align-items: center;
-  display: flex;
-  height: 300px;
-  justify-content: center;
+.pointerCursor {
+  cursor: pointer;
 }
 
-//headings
-.heading-main {
-  color: $teal;
-  margin-bottom: 10px;
-  margin-top: 40px;
+.defaultCursor {
+  cursor: default;
 }
 
-.heading-submain {
-  margin-top: 30px;
-}
-
-.heading-main-description {
-  font-size: 20px;
-  font-weight: 500;
-}
-
-.paragraph-text-justified {
-  margin: 30px 0;
-  text-align: justify;
-}
-
-//alignment
-.row-text {
-  margin-left: auto;
-  margin-right: auto;
-  max-width: 1344px;
-  text-align: center;
-}
-
-//anchor
-.anchor-text {
-  color: $teal;
-  font-weight: 500;
-  text-decoration: underline;
-
-  &:hover {
-    color: $green;
-  }
-}
-
-.image-center {
-  display: block;
-  margin-left: auto;
-  margin-right: auto;
-  text-align: center;
-}
-
-//breakpoints
-@media (max-width: 768px) {
-  .image-center {
-    display: none;
-  }
-}
-
-
-//final styles
 //headings
 .main-heading {
   color: $secondary-green;
@@ -118,7 +48,6 @@
 }
 
 //alignment
-
 .alert {
   display: block;
   width: 100%;
@@ -129,17 +58,6 @@
   margin-right: auto;
   max-width: 1344px;
   text-align: center;
-}
-
-//anchor
-.anchor-text {
-  color: $secondary-green;
-  font-weight: 500;
-  text-decoration: underline;
-
-  &:hover {
-    color: $primary-green;
-  }
 }
 
 .center-image {
@@ -156,283 +74,43 @@
   }
 }
 
-//headings
-.heading-main {
-  color: $teal;
-  margin-bottom: 10px;
-  margin-top: 40px;
-}
-
-.heading-submain {
-  margin-top: 30px;
-}
-
-.heading-main-description {
-  font-size: 20px;
-  font-weight: 500;
-}
-
-.paragraph-text-justified {
-  margin: 30px 0;
-  text-align: justify;
-}
-
-//alignment
-
-.row-text {
-  margin-left: auto;
-  margin-right: auto;
-  max-width: 1344px;
-  text-align: center;
-}
-
 //anchor
 .anchor-text {
-  color: $teal;
+  color: $secondary-green;
   font-weight: 500;
   text-decoration: underline;
 
   &:hover {
-    color: $green;
+    color: $primary-green;
   }
 }
 
-//headings
-.heading-main {
-  color: $teal;
-  margin-bottom: 10px;
-  margin-top: 40px;
+//pagination
+.page-link {
+  color: $secondary-green;
 }
 
-.heading-submain {
-  margin-top: 30px;
+.pagination .page-link {
+  white-space: nowrap;
 }
 
-.heading-main-description {
-  font-size: 20px;
-  font-weight: 500;
-}
+@media (max-width: 992px) {
+  .pagination-cont {
+    overflow-x: auto;
+    padding: 0;
+  }
 
-.paragraph-text-justified {
-  margin: 30px 0;
-  text-align: justify;
-}
+  .pagination {
+    overflow-x: visible;
+    max-width: none;
+    display: block;
+    padding: 0;
+    white-space: nowrap;
+  }
 
-//alignment
-* {
-  box-sizing: border-box;
-}
-
-.row-text {
-  margin-left: auto;
-  margin-right: auto;
-  max-width: 1344px;
-  text-align: center;
-}
-
-//anchor
-.anchor-text {
-  color: $teal;
-  font-weight: 500;
-  text-decoration: underline;
-
-  &:hover {
-    color: $green;
+  .pagination > * {
+    display: inline-block;
+    margin: 0;
+    margin-left: -4px;
   }
-}
-
-//headings
-.heading-main {
-  color: $teal;
-  margin-bottom: 10px;
-  margin-top: 40px;
-}
-
-<<<<<<< HEAD
-.navbar-username-truncate {
-  display: inline-block;
-  max-width: 70px;
-  overflow: hidden;
-  text-overflow: ellipsis;
-=======
-.heading-submain {
-  margin-top: 30px;
-}
-
-.heading-main-description {
-  font-size: 20px;
-  font-weight: 500;
-}
-
-.paragraph-text-justified {
-  margin: 30px 0;
-  text-align: justify;
-}
-
-//alignment
-* {
-  box-sizing: border-box;
-}
-
-.row-text {
-  margin-left: auto;
-  margin-right: auto;
-  max-width: 1344px;
-  text-align: center;
-}
-
-//anchor
-.anchor-text {
-  color: $teal;
-  font-weight: 500;
-  text-decoration: underline;
-
-  &:hover {
-    color: $green;
-  }
-}
-
-//headings
-.heading-main {
-  color: $teal;
-  margin-bottom: 10px;
-  margin-top: 40px;
-}
-
-.heading-submain {
-  margin-top: 30px;
-}
-
-.heading-main-description {
-  font-size: 20px;
-  font-weight: 500;
-}
-
-.paragraph-text-justified {
-  margin: 30px 0;
-  text-align: justify;
-}
-
-//alignment
-* {
-  box-sizing: border-box;
-}
-
-.row-text {
-  margin-left: auto;
-  margin-right: auto;
-  max-width: 1344px;
-  text-align: center;
-}
-
-//anchor
-.anchor-text {
-  color: $teal;
-  font-weight: 500;
-  text-decoration: underline;
-
-  &:hover {
-    color: $green;
-  }
->>>>>>> 9b4c4a6d
-}
-
-//headings
-.heading-main {
-  color: $teal;
-  margin-bottom: 10px;
-  margin-top: 40px;
-}
-
-.heading-submain {
-  margin-top: 30px;
-}
-
-.heading-main-description {
-  font-size: 20px;
-  font-weight: 500;
-}
-
-.paragraph-text-justified {
-  margin: 30px 0;
-  text-align: justify;
-}
-
-//alignment
-* {
-  box-sizing: border-box;
-}
-
-.row-text {
-  margin-left: auto;
-  margin-right: auto;
-  max-width: 1344px;
-  text-align: center;
-}
-
-//anchor
-.anchor-text {
-  color: $teal;
-  font-weight: 500;
-  text-decoration: underline;
-
-  &:hover {
-    color: $green;
-  }
-<<<<<<< HEAD
-=======
-}
-
-//headings
-.heading-main {
-  color: $teal;
-  margin-bottom: 10px;
-  margin-top: 40px;
-}
-
-.heading-submain {
-  margin-top: 30px;
-}
-
-.paragraph-text-justified {
-  margin: 30px 0;
-  text-align: justify;
-}
-
-//alignment
-* {
-  box-sizing: border-box;
-}
-
-.row-text {
-  margin-left: auto;
-  margin-right: auto;
-  max-width: 1344px;
-  text-align: center;
-}
-
-//anchor
-.anchor-text {
-  color: $teal;
-  font-weight: 500;
-  text-decoration: underline;
-
-  &:hover {
-    color: $green;
-  }
-}
-
-.image-center {
-  display: block;
-  margin-left: auto;
-  margin-right: auto;
-  text-align: center;
-}
-
-//breakpoints
-@media (max-width: 768px) {
-  .image-center {
-    display: none;
-  }
->>>>>>> 9b4c4a6d
 }