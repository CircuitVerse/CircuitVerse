--- conflicted
+++ resolved
@@ -15,17 +15,12 @@
 }
 
 .no-projects {
-<<<<<<< HEAD
-  padding-top: 40px;
-  text-align: center;
-=======
   padding-top: 20px;
   text-align: center;
 }
 
 .no-projects-here {
   color: $primary;
->>>>>>> 5a8d1de2
 }
 
 .simulator {
