--- conflicted
+++ resolved
@@ -180,13 +180,8 @@
   }
 
   .pagination {
-<<<<<<< HEAD
     max-width: 100vw;
     overflow-x: hidden;
-=======
-    max-width: none;
-    overflow-x: auto;
->>>>>>> ec31ad7c
     padding: 0;
     white-space: nowrap;
   }
