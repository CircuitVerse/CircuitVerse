--- conflicted
+++ resolved
@@ -6,20 +6,12 @@
   width: 300px;
 }
 
-<<<<<<< HEAD
-.contribute-cardimage {
-=======
 .contribute-card-image {
->>>>>>> 9b4c4a6d
   height: 150px;
   width: 150px;
 }
 
-<<<<<<< HEAD
-.contribute-cardbody {
-=======
 .contribute-card-body {
->>>>>>> 9b4c4a6d
   h3 {
     text-align: center;
   }
@@ -29,11 +21,7 @@
   }
 }
 
-<<<<<<< HEAD
-.contribute-card-pay-container {
-=======
 .contribute-pay-card-container {
->>>>>>> 9b4c4a6d
   display: inline-block;
   height: 100px;
   margin-bottom: 40px;
@@ -48,12 +36,7 @@
   }
 }
 
-<<<<<<< HEAD
-.contribute-card-pay {
-=======
-
 .contribute-pay-card {
->>>>>>> 9b4c4a6d
   border: 1.5px solid $black;
   border-radius: 8px;
   box-shadow: 3px 3px 6px $shadow-black;
@@ -70,12 +53,8 @@
   }
 }
 
-<<<<<<< HEAD
-@media (max-width:$small-display) {
-=======
 //breakpoints
 @media (max-width: 400px) {
->>>>>>> 9b4c4a6d
   .contribute-card {
     padding-left: 0;
     width: 250px;
@@ -83,11 +62,7 @@
 }
 
 @media (max-width: 1199px) {
-<<<<<<< HEAD
-  .contribute-card-social {
-=======
   .contribute-social-card {
->>>>>>> 9b4c4a6d
     margin-bottom: 10px;
     margin-top: 10px;
   }
