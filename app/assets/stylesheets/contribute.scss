--- conflicted
+++ resolved
@@ -6,20 +6,12 @@
   width: 300px;
 }
 
-<<<<<<< HEAD
-.contribute-cardimage {
-=======
 .contribute-card-image {
->>>>>>> 631935dc
   height: 150px;
   width: 150px;
 }
 
-<<<<<<< HEAD
-.contribute-cardbody {
-=======
 .contribute-card-body {
->>>>>>> 631935dc
   h3 {
     text-align: center;
   }
@@ -29,11 +21,7 @@
   }
 }
 
-<<<<<<< HEAD
-.contribute-card-pay-container {
-=======
 .contribute-pay-card-container {
->>>>>>> 631935dc
   display: inline-block;
   height: 100px;
   margin-bottom: 40px;
@@ -48,12 +36,8 @@
   }
 }
 
-<<<<<<< HEAD
-.contribute-card-pay {
-=======
 
 .contribute-pay-card {
->>>>>>> 631935dc
   border: 1.5px solid $black;
   border-radius: 8px;
   box-shadow: 3px 3px 6px $shadow-black;
@@ -70,12 +54,8 @@
   }
 }
 
-<<<<<<< HEAD
-@media (max-width:$small-display) {
-=======
 //breakpoints
 @media (max-width: 400px) {
->>>>>>> 631935dc
   .contribute-card {
     padding-left: 0;
     width: 250px;
@@ -83,11 +63,7 @@
 }
 
 @media (max-width: 1199px) {
-<<<<<<< HEAD
-  .contribute-card-social {
-=======
   .contribute-social-card {
->>>>>>> 631935dc
     margin-bottom: 10px;
     margin-top: 10px;
   }
