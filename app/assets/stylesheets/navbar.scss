.navbar {
  background-color: $white;
  position: fixed;
  top: 0;
  width: 100%;
  z-index: 100;
}

.navbar-logo {
  height: 70px;
}

.fa-search {
  color: $navbar-dark-grey;
  font-size: 20px;
  margin-right: 12px;
  vertical-align: middle;

  &:hover {
    color: $primary-green;
    cursor: pointer;
  }

  &.active {
    color: $secondary-green;
  }

  &:focus {
    outline: none;
  }
}

.navbar-simulator-text {
  background-color: $primary-green;
  border-radius: 4px;
  color: $white;
  font-weight: 500;
  transition: all .3s ease-in;

  &:hover {
    background-color: $secondary-green;
    color : $white;
  }
}

.navbar-login-button {
  border: 2px solid $primary-green;
  color: $navbar-dark-grey;
  font-weight: 500;
  transition: all .3s ease-in;
  width: 80px;

  &:hover {
    background: $primary-green;
    color: $white;
  }
}

.navbar-dropdown-toggle-hidden {
  .dropdown-toggle::after {
    display: none;
  }
}

.dropdown-toggle.navbar-user-dropdown {
  cursor: pointer;

  &::after {
    margin-left: 0;
    padding-left: 0;
    vertical-align: .5em;
  }
}

.dropdown-item {
  &:hover {
    background-color: $primary-green;
    color: $white;
  }
}

.navbar-text {
  color: $navbar-dark-grey;
  font-weight: 500;

  &:hover {
    color: $primary-green;
  }

  &.active {
    color: $secondary-green;
  }

  &:focus {
    outline: none;
    text-decoration: underline;
  }
}


#navbar-dropdown-1,
#navbar-dropdown-2,
#navbar-dropdown-3 {
  &:hover {
    color: $primary-green;
  }

  &[aria-expanded="true"] {
    color: $secondary-green;
  }

  &:focus {
    outline: none;
    text-decoration: underline;
  }
}

.navbar-username-truncate {
  display: inline-block;
  max-width: 70px;
  overflow: hidden;
  text-overflow: ellipsis;
}

.navbar-profile-picture {
  border-radius: 50%;
  height: 40px;
  object-fit: cover;
  width: 40px;
}

.affix {
  box-shadow: 0 8px 6px -6px $shadow-grey;
}

.navbar-search-bar-form {
  display: flex;
}

.navbar-search-bar-input {
  border: 1px solid $primary-green;
  margin: 5px;
  min-width: 150px;
  padding: 5px;
  width: 100%;
}

.navbar-search-bar-select {
  -moz-appearance: none;
  -webkit-appearance: none;
  appearance: none; // to hide the default dropdown icon
  background-color: $card-green;
  background-image: url('data:image/svg+xml;charset=US-ASCII,%3Csvg%20xmlns%3D%22http%3A%2F%2Fwww.w3.org%2F2000%2Fsvg%22%20width%3D%22292.4%22%20height%3D%22292.4%22%3E%3Cpath%20fill%3D%22%23000000%22%20d%3D%22M287%2069.4a17.6%2017.6%200%200%200-13-5.4H18.4c-5%200-9.3%201.8-12.9%205.4A17.6%2017.6%200%200%200%200%2082.2c0%205%201.8%209.3%205.4%2012.9l128%20127.9c3.6%203.6%207.8%205.4%2012.8%205.4s9.2-1.8%2012.8-5.4L287%2095c3.5-3.5%205.4-7.8%205.4-12.8%200-5-1.9-9.2-5.5-12.8z%22%2F%3E%3C%2Fsvg%3E'),
    // svg dropdown icon
    linear-gradient(
        to bottom,
        $white 0%,
        $white 100%
      ); // background gradient color for select bar
  background-position: right .3em top 50%, 0 0; // arrow icon position (0.3em from the right, 50% vertical) , then gradient position
  background-repeat: no-repeat, repeat;
  background-size: .45em auto, 100%; // icon size, then gradient
  border: 1px solid $primary-green;
  cursor: pointer;
  font-size: 18px;
  height: 40px;
  margin-right: 6px;
  margin-top: 5px;
  max-width: 100px;
  min-width: 100px;
  padding-left: 5px;
}

.dropdown-menu {
  border: 0;
  box-shadow: 0 0 10px 1px $shadow-grey;
  top: 90%;
}

.small-screen-element {
  display: none;
}

.search-bar-form {
  align-items: center;
  border: 2px solid $lightgrey;
  border-radius: 4px;
  display: flex;
  flex-wrap: nowrap;
  height: 40px;
  justify-content: space-between;
  transition: all .5s;
  width: 40px;

  input {
    border: 0;
    height: 35px;
    outline: none;
    padding-left: 10px;
    width: 80%;
  }

  select {
    background-color: $lightgrey;
    border: 0;
    color: $grey;
    height: 36px;
    outline: none;
    width: 40px;
  }

  button {
    background-color: $white;
    border: 0;
    height: 30px;
    outline: none;
    width: 30px;
  }

  span {
    cursor: pointer;
    height: 30px;
    margin-left: 8px;
    margin-top: 4px;
    width: 30px;
  }
}

.whole-search-bar {
  width: 360px;

  input {
    display: block;
  }

  select {
    display: block;
  }

  button {
    display: block;
    height: 35px;
    padding-left: 5px;
    width: 35px;
  }

  span {
    display: none;
  }
}

.navbar-profile-section {
  align-items: center;
  display: flex;
  gap: 10px;
}

.hidden-search-bar {
  width: 40px;

  input {
    display: none;
  }

  select {
    display: none;
  }

  button {
    display: none;
    height: 35px;
    padding-left: 5px;
    width: 35px;
  }

  span {
    display: block;
  }
}

//breakpoints
@media (max-width: 991px) {
  .navbar-simulator-text {
    display: none;
  }

  #notification-button {
    display: none;
  }

  .large-screen-element {
    display: none;
  }

  .small-screen-element {
    display: block;
  }

  .navbar-profile-picture {
    height: 32px;
    width: 32px;
  }

  .links {
    border-bottom: 3px solid $lightgrey;
    font-weight: bold;
  }

  .navbar-username-truncate {
    max-width: 90px;
  }

  .search-bar-form {
    order: 1;
    width: 100%;

    input {
      border: 0;
      display: block;
      outline: none;
    }

    select {
      display: block;
    }

    span {
      display: none;
    }

    button {
      display: block;
    }
  }
}

@media (max-width: 768px) {
  .navbar-search-bar-form {
    width: 90%;
  }

  .navbar-search-bar-button {
    padding-left: 10px;
    padding-right: 10px;
  }

  .navbar-search-bar-select {
    width: 50px;
  }

  .navbar-logo {
    height: 65px;
  }
}

@media (max-width: 400px) {
  .navbar-search-bar-form {
    width: 100%;
  }

  .navbar-logo {
    height: 60px;
  }
<<<<<<< HEAD

=======
}

.navbar-announcement {
  top: 35px;
>>>>>>> 04709189
}<|MERGE_RESOLUTION|>--- conflicted
+++ resolved
@@ -361,12 +361,9 @@
   .navbar-logo {
     height: 60px;
   }
-<<<<<<< HEAD
-
-=======
+
 }
 
 .navbar-announcement {
   top: 35px;
->>>>>>> 04709189
 }