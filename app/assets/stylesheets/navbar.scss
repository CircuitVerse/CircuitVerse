.navbar {
  background-color: $white;
  position: fixed;
  top: 0;
  width: 100%;
  z-index: 100;
}

.navbar-logo {
  height: 70px;
  padding-top: 5px;
}

.navbar-search-icon-container {
  height: 40px;
  position: relative;
  width: 40px;

  .search-icon {
    cursor: pointer;
  }
}

.navbar-search-icon-oncollapse {
  display: none;
  margin-right: 0;
  padding-right: 0;
  padding-top: 5px;
  text-align: right;
}

.fa-search {
  color: $navbar-dark-grey;
  font-size: 20px;
  margin-right: 12px;
  vertical-align: middle;

  &:hover {
    color: $primary-green;
    cursor: pointer;
  }

  &.active {
    color: $secondary-green;
  }

  &:focus {
    outline: none;
  }
}

.navbar-simulator-text {
  border: 2px solid $primary-green;
  color: $navbar-dark-grey;
  font-weight: 500;
  transition: all .3s ease-in;

  &:hover {
    background: $primary-green;
    color: $white;
  }
}

.navbar-dropdown-toggle-hidden {
  .dropdown-toggle::after {
    display: none;
  }
}

.dropdown-toggle.navbar-user-dropdown {
  cursor: pointer;

  &::after {
    margin-left: 0;
    padding-left: 0;
    vertical-align: .5em;
  }
}

.dropdown-item {
  &:hover {
    background-color: $primary-green;
    color: $white;
  }
}

.navbar-text {
  color: $navbar-dark-grey;
  font-weight: 500;

  &:hover {
    color: $primary-green;
  }

  &.active {
    color: $secondary-green;
  }

  &:focus {
    outline: none;
    text-decoration: underline;
  }
}

.navbar-search-active {
  background-color: $card-green;
  display: none;
  margin-top: 0;
  padding: 20px;
  position: fixed;
  top: 96px;
  width: 100%;
  z-index: 90;
}

#navbar-dropdown-1,
#navbar-dropdown-2 {
  &:hover {
    color: $primary-green;
  }

  &[aria-expanded="true"] {
    color: $secondary-green;
  }

  &:focus {
    outline: none;
    text-decoration: underline;
  }
}

.navbar-username-truncate {
  display: inline-block;
  max-width: 70px;
  overflow: hidden;
  text-overflow: ellipsis;
}

.affix {
  box-shadow: 0 8px 6px -6px $shadow-grey;
}

.navbar-search-bar-form {
  display: flex;
  margin-left: auto;
  margin-right: auto;
  width: 70%;
}

.navbar-search-bar-input {
  border: 1px solid $primary-green;
  margin: 5px;
  min-width: 150px;
  padding: 5px;
  width: 100%;
}

.navbar-search-bar-select {
  -moz-appearance: none;
  -webkit-appearance: none;
  appearance: none; // to hide the default dropdown icon
  background-color: $card-green;
  background-image: url('data:image/svg+xml;charset=US-ASCII,%3Csvg%20xmlns%3D%22http%3A%2F%2Fwww.w3.org%2F2000%2Fsvg%22%20width%3D%22292.4%22%20height%3D%22292.4%22%3E%3Cpath%20fill%3D%22%23000000%22%20d%3D%22M287%2069.4a17.6%2017.6%200%200%200-13-5.4H18.4c-5%200-9.3%201.8-12.9%205.4A17.6%2017.6%200%200%200%200%2082.2c0%205%201.8%209.3%205.4%2012.9l128%20127.9c3.6%203.6%207.8%205.4%2012.8%205.4s9.2-1.8%2012.8-5.4L287%2095c3.5-3.5%205.4-7.8%205.4-12.8%200-5-1.9-9.2-5.5-12.8z%22%2F%3E%3C%2Fsvg%3E'),
    // svg dropdown icon
    linear-gradient(
        to bottom,
        $white 0%,
        $white 100%
      ); // background gradient color for select bar
  background-position: right .3em top 50%, 0 0; // arrow icon position (0.3em from the right, 50% vertical) , then gradient position
  background-repeat: no-repeat, repeat;
  background-size: .45em auto, 100%; // icon size, then gradient
  border: 1px solid $primary-green;
  cursor: pointer;
  font-size: 18px;
  height: 40px;
  margin-right: 6px;
  margin-top: 5px;
<<<<<<< HEAD
  max-width: 100px;
  min-width: 100px;
  padding-left: 5px;
=======
  max-width: 95px;
>>>>>>> 29a08c5e
}

//breakpoints
@media (max-width: 991px) {
  .navbar-search-icon-oncollapse {
    display: block;
  }

  .navbar-search-icon-onexpand {
    display: none;
  }
}

@media (max-width: 768px) {
  .navbar-search-bar-form {
    width: 90%;
  }

  .navbar-search-bar-button {
    padding-left: 10px;
    padding-right: 10px;
  }

  .navbar-search-bar-select {
    width: 50px;
  }
}

@media (max-width: 400px) {
  .navbar-search-bar-form {
    width: 100%;
  }

  .navbar-search-container {
    padding-left: 0;
    padding-right: 0;
  }

  .navbar-search-active {
    padding-left: 10px;
    padding-right: 10px;
  }

  .navbar-logo {
    height: 60px;
    padding-top: 10px;
  }
}<|MERGE_RESOLUTION|>--- conflicted
+++ resolved
@@ -176,13 +176,9 @@
   height: 40px;
   margin-right: 6px;
   margin-top: 5px;
-<<<<<<< HEAD
   max-width: 100px;
   min-width: 100px;
   padding-left: 5px;
-=======
-  max-width: 95px;
->>>>>>> 29a08c5e
 }
 
 //breakpoints
