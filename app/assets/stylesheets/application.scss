@import "theme";
@import "bootstrap/scss/bootstrap";
@import "commontator/application.css";
@import 'bootstrap-typeahead-rails';
@import "font-awesome-sprockets";
@import "font-awesome";
@import 'signup';
@import 'logixRelease';
@import 'layout';
@import 'about';
@import 'editor';
@import 'groups';
@import 'group_members';
@import 'profile';
@import 'home';
@import 'assignments';
<<<<<<< HEAD
@import 'trumbowyg/dist/ui/trumbowyg.min.css';
@import 'commontator';
=======
@import 'trumbowyg/dist/ui/trumbowyg.min';
>>>>>>> 95c7202f
// #FIXME move these styles
.alert {
  width: 100%;
}

.col-centered {
  float: none;
  margin: 0 auto;
}<|MERGE_RESOLUTION|>--- conflicted
+++ resolved
@@ -14,12 +14,9 @@
 @import 'profile';
 @import 'home';
 @import 'assignments';
-<<<<<<< HEAD
 @import 'trumbowyg/dist/ui/trumbowyg.min.css';
 @import 'commontator';
-=======
 @import 'trumbowyg/dist/ui/trumbowyg.min';
->>>>>>> 95c7202f
 // #FIXME move these styles
 .alert {
   width: 100%;
