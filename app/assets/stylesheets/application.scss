@import "theme";
@import "bootstrap/scss/bootstrap";
@import "commontator/application";
@import 'bootstrap-typeahead-rails';
@import "font-awesome-sprockets";
@import "font-awesome";
@import 'layout';
@import 'components';
@import 'signup';
@import 'logixRelease';
<<<<<<< HEAD
@import 'layout';
@import 'search';
=======

>>>>>>> 60654779
@import 'about';
@import 'editor';
@import 'groups';
@import 'group_members';
@import 'profile';
@import 'home';
@import 'contribute';
@import 'assignments';
@import 'trumbowyg/dist/ui/trumbowyg.min';
@import 'examples';

@import 'oldStyles';
// #FIXME move these styles
.alert {
  width: 100%;
}

.col-centered {
  float: none;
  margin: 0 auto;
}<|MERGE_RESOLUTION|>--- conflicted
+++ resolved
@@ -8,12 +8,8 @@
 @import 'components';
 @import 'signup';
 @import 'logixRelease';
-<<<<<<< HEAD
 @import 'layout';
 @import 'search';
-=======
-
->>>>>>> 60654779
 @import 'about';
 @import 'editor';
 @import 'groups';
