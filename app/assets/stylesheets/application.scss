--- conflicted
+++ resolved
@@ -9,21 +9,13 @@
 @import 'components';
 @import 'signup';
 @import 'logixRelease';
-<<<<<<< HEAD
-@import 'projects';
-@import 'about';
-=======
 @import 'layout';
 @import 'search';
->>>>>>> 153116ae
 @import 'editor';
 @import 'profile';
 @import 'home';
 @import 'assignments';
 @import 'examples';
-<<<<<<< HEAD
-
-=======
 @import 'simple_discussion';
 @import 'simple_discussion_overrides';
 
@@ -34,7 +26,6 @@
 @import 'groups';
 @import 'projects';
 @import 'footer';
->>>>>>> 153116ae
 @import 'oldStyles';
 // #FIXME move these styles
 
