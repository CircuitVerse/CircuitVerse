@import "theme";
@import "bootstrap/scss/bootstrap";
@import "commontator/application";
@import 'bootstrap-typeahead-rails';
@import "font-awesome-sprockets";
@import "font-awesome";
@import 'trumbowyg/dist/ui/trumbowyg.min';
@import 'layout';
@import 'components';
@import 'signup';
@import 'logixRelease';
@import 'layout';
@import 'search';
@import 'editor';
@import 'profile';
@import 'home';
@import 'assignments';
@import 'examples';
@import 'simple_discussion';
@import 'simple_discussion_overrides';

@import 'navbar';
@import 'about';
@import 'contribute';
@import 'teacher';
<<<<<<< HEAD
@import 'custom_mail';
=======
@import 'groups';
@import 'projects';
>>>>>>> 153116ae
@import 'footer';
@import 'oldStyles';
// #FIXME move these styles

.col-centered {
  float: none;
  margin: 0 auto;
}<|MERGE_RESOLUTION|>--- conflicted
+++ resolved
@@ -23,12 +23,9 @@
 @import 'about';
 @import 'contribute';
 @import 'teacher';
-<<<<<<< HEAD
 @import 'custom_mail';
-=======
 @import 'groups';
 @import 'projects';
->>>>>>> 153116ae
 @import 'footer';
 @import 'oldStyles';
 // #FIXME move these styles
