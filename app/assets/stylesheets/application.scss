--- conflicted
+++ resolved
@@ -8,15 +8,11 @@
 @import 'layout';
 @import 'about';
 @import 'editor';
-<<<<<<< HEAD
+@import 'groups';
 @import 'group_members.scss';
-@import 'groups';
 @import 'trumbowyg/dist/ui/trumbowyg.min.css';
 
-=======
-@import 'groups';
-@import 'trumbowyg/dist/ui/trumbowyg.min.css';
->>>>>>> 889095c2
+
 
 // #FIXME move these styles
 .alert {
