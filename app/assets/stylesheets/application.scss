@import "theme";
@import "bootstrap/scss/bootstrap";
@import "commontator/application";
@import 'bootstrap-typeahead-rails';
@import "font-awesome-sprockets";
@import "font-awesome";
@import 'trumbowyg/dist/ui/trumbowyg.min';
@import 'layout';
@import 'components';
@import 'signup';
@import 'logixRelease';
@import 'layout';
@import 'search';
@import 'editor';
@import 'profile';
@import 'home';
@import 'assignments';
@import 'examples';
<<<<<<< HEAD
@import 'commontator';
=======
@import 'simple_discussion';
@import 'simple_discussion_overrides';

@import 'navbar';
@import 'about';
@import 'contribute';
@import 'teacher';
@import 'custom_mail';
@import 'groups';
@import 'projects';
@import 'footer';
@import 'oldStyles';
>>>>>>> babc0df5
// #FIXME move these styles

.col-centered {
  float: none;
  margin: 0 auto;
}<|MERGE_RESOLUTION|>--- conflicted
+++ resolved
@@ -16,9 +16,6 @@
 @import 'home';
 @import 'assignments';
 @import 'examples';
-<<<<<<< HEAD
-@import 'commontator';
-=======
 @import 'simple_discussion';
 @import 'simple_discussion_overrides';
 
@@ -30,8 +27,8 @@
 @import 'groups';
 @import 'projects';
 @import 'footer';
+@import 'commontator';
 @import 'oldStyles';
->>>>>>> babc0df5
 // #FIXME move these styles
 
 .col-centered {
