--- conflicted
+++ resolved
@@ -7,12 +7,10 @@
 @import 'trumbowyg/dist/ui/trumbowyg.min';
 @import 'layout';
 @import 'components';
-@import 'signup';
 @import 'logixRelease';
 @import 'layout';
 @import 'search';
 @import 'editor';
-@import 'profile';
 @import 'home';
 @import 'assignments';
 @import 'examples';
@@ -23,12 +21,9 @@
 @import 'about';
 @import 'contribute';
 @import 'teacher';
-<<<<<<< HEAD
 @import 'users';
-=======
 @import 'groups';
 @import 'projects';
->>>>>>> 153116ae
 @import 'footer';
 @import 'oldStyles';
 
