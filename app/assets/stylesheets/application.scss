--- conflicted
+++ resolved
@@ -11,12 +11,8 @@
 @import 'groups';
 @import 'group_members';
 @import 'profile';
-<<<<<<< HEAD
+@import 'home';
 @import 'trumbowyg/dist/ui/trumbowyg.min.css';
-=======
-@import 'home';
-
->>>>>>> defe2039
 // #FIXME move these styles
 .alert {
   width: 100%;
