--- conflicted
+++ resolved
@@ -8,12 +8,8 @@
 @import 'components';
 @import 'signup';
 @import 'logixRelease';
-<<<<<<< HEAD
-
-=======
 @import 'layout';
 @import 'search';
->>>>>>> aee080ea
 @import 'about';
 @import 'editor';
 @import 'groups';
@@ -24,11 +20,8 @@
 @import 'assignments';
 @import 'trumbowyg/dist/ui/trumbowyg.min';
 @import 'examples';
-<<<<<<< HEAD
-=======
 @import 'simple_discussion';
 @import 'simple_discussion_overrides';
->>>>>>> aee080ea
 
 @import 'oldStyles';
 // #FIXME move these styles
