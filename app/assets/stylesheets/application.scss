--- conflicted
+++ resolved
@@ -8,12 +8,8 @@
 @import 'components';
 @import 'signup';
 @import 'logixRelease';
-<<<<<<< HEAD
-
-=======
 @import 'layout';
 @import 'search';
->>>>>>> 18e6024a
 @import 'about';
 @import 'editor';
 @import 'groups';
