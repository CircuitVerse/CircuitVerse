--- conflicted
+++ resolved
@@ -8,14 +8,9 @@
 @import 'components';
 @import 'signup';
 @import 'logixRelease';
-<<<<<<< HEAD
-
-@import 'about';
-=======
 @import 'projects';
 @import 'layout';
 @import 'search';
->>>>>>> 97312b81
 @import 'editor';
 @import 'groups';
 @import 'group_members';
@@ -24,9 +19,6 @@
 @import 'assignments';
 @import 'trumbowyg/dist/ui/trumbowyg.min';
 @import 'examples';
-<<<<<<< HEAD
-
-=======
 @import 'simple_discussion';
 @import 'simple_discussion_overrides';
 
@@ -35,7 +27,6 @@
 @import 'contribute';
 @import 'teacher';
 @import 'footer';
->>>>>>> 97312b81
 @import 'oldStyles';
 // #FIXME move these styles
 .alert {
