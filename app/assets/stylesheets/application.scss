--- conflicted
+++ resolved
@@ -4,29 +4,18 @@
 @import 'bootstrap-typeahead-rails';
 @import "font-awesome-sprockets";
 @import "font-awesome";
-<<<<<<< HEAD
-=======
 @import 'trumbowyg/dist/ui/trumbowyg.min';
->>>>>>> 033bf488
 @import 'layout';
 @import 'components';
 @import 'signup';
 @import 'logixRelease';
-<<<<<<< HEAD
-
-@import 'about';
-=======
 @import 'layout';
 @import 'search';
->>>>>>> 033bf488
 @import 'editor';
 @import 'profile';
 @import 'home';
 @import 'assignments';
 @import 'examples';
-<<<<<<< HEAD
-
-=======
 @import 'simple_discussion';
 @import 'simple_discussion_overrides';
 
@@ -38,7 +27,6 @@
 @import 'groups';
 @import 'projects';
 @import 'footer';
->>>>>>> 033bf488
 @import 'oldStyles';
 // #FIXME move these styles
 
