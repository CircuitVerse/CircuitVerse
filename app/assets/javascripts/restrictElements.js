function handleMainCheckbox() {
    $('#restrict-elements').change((e) => {
        e.preventDefault();
        const radio = $(e.currentTarget);

        if (radio.is(':checked')) {
            $('.restricted-elements-list').removeClass('display--none');
        } else {
            $('.restricted-elements-list').addClass('display--none');
        }
    });
    $('#restrict-elements').trigger('change');
}

function restrictionsMap(restrictions) {
    const map = {};
    for (let i = 0; i < restrictions.length; i++) {
        map[restrictions[i]] = true;
    }
    return map;
}

function htmlRowName(name) {
    return `<div class="circuit-element-category"> ${name} </div>`;
}

function htmlInlineCheckbox(elementName, checked) {
    return `
    <div class="form-check form-check-inline">
        <input class="form-check-input element-restriction" type="checkbox" id="checkbox-${elementName}" value="${elementName}" ${checked}>
        <label class="form-check-label" for="checkbox-${elementName}">${elementName}</label>
    </div>`;
}

function generateRow(name, elements, restrictionMap) {
    let html = htmlRowName(name);
    for (let i = 0; i < elements.length; i++) {
        const element = elements[i];
        const checked = restrictionMap[element] ? 'checked' : '';
        html += htmlInlineCheckbox(element, checked);
    }
    return html;
}

function loadHtml(elementHierarchy, restrictionMap) {
    for (let i = 0; i < Object.entries(elementHierarchy).length; i++) {
        const category = Object.entries(elementHierarchy)[i];
        const html = generateRow(category[0], category[1], restrictionMap);
        $('.restricted-elements-list').append(html);
    }
}

function loadRestrictions(restrictions) {
    handleMainCheckbox();

    const { elementHierarchy } = metadata;
    const restrictionMap = restrictionsMap(restrictions);

    loadHtml(elementHierarchy, restrictionMap);
}
<<<<<<< HEAD
var slideIndex = 1;
showSlides(slideIndex);


=======

var slideIndex = 1;
showSlides(slideIndex);

// Next/previous controls
>>>>>>> c2ce480c
function plusSlides(n) {
  showSlides(slideIndex += n);
}

<<<<<<< HEAD

=======
// Thumbnail image controls
>>>>>>> c2ce480c
function currentSlide(n) {
  showSlides(slideIndex = n);
}

function showSlides(n) {
  var i;
  var slides = document.getElementsByClassName("row_homepage");
<<<<<<< HEAD
  
=======
  //var dots = document.getElementsByClassName("dot");
>>>>>>> c2ce480c
  if (n > slides.length) {slideIndex = 1}
  if (n < 1) {slideIndex = slides.length}
  for (i = 0; i < slides.length; i++) {
      slides[i].style.display = "none";
<<<<<<< HEAD
  }
  
  slides[slideIndex-1].style.display = "inline-block";
  
}
=======
      slides[slideIndex-1].style.display = "inline-block";
  }
}
  //for (i = 0; i < dots.length; i++) {
      //dots[i].className = dots[i].className.replace(" active", "");
  //}
  //dots[slideIndex-1].className += " active";

>>>>>>> c2ce480c
<|MERGE_RESOLUTION|>--- conflicted
+++ resolved
@@ -58,27 +58,19 @@
 
     loadHtml(elementHierarchy, restrictionMap);
 }
-<<<<<<< HEAD
+
 var slideIndex = 1;
 showSlides(slideIndex);
 
 
-=======
 
-var slideIndex = 1;
-showSlides(slideIndex);
-
-// Next/previous controls
->>>>>>> c2ce480c
 function plusSlides(n) {
   showSlides(slideIndex += n);
 }
 
-<<<<<<< HEAD
 
-=======
-// Thumbnail image controls
->>>>>>> c2ce480c
+
+
 function currentSlide(n) {
   showSlides(slideIndex = n);
 }
@@ -86,28 +78,16 @@
 function showSlides(n) {
   var i;
   var slides = document.getElementsByClassName("row_homepage");
-<<<<<<< HEAD
+
   
-=======
-  //var dots = document.getElementsByClassName("dot");
->>>>>>> c2ce480c
+
   if (n > slides.length) {slideIndex = 1}
   if (n < 1) {slideIndex = slides.length}
   for (i = 0; i < slides.length; i++) {
       slides[i].style.display = "none";
-<<<<<<< HEAD
+
   }
   
   slides[slideIndex-1].style.display = "inline-block";
   
-}
-=======
-      slides[slideIndex-1].style.display = "inline-block";
-  }
-}
-  //for (i = 0; i < dots.length; i++) {
-      //dots[i].className = dots[i].className.replace(" active", "");
-  //}
-  //dots[slideIndex-1].className += " active";
-
->>>>>>> c2ce480c
+}