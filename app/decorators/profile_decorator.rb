# frozen_string_literal: true

class ProfileDecorator < SimpleDelegator
<<<<<<< HEAD
  # @return [User]
=======
  include ActionView::Helpers::DateHelper

>>>>>>> f10fb051
  def profile
    __getobj__
  end

  # @return [Integer] Number of days since user joined
  def member_since
    distance_of_time_in_words(Time.now.to_i, profile.created_at.to_i, include_seconds: true)
  end

  # @return [String] User's educational institute
  def educational_institute
    profile.educational_institute || "Not Entered"
  end

  # @return [String] User's country name
  def country_name
    country = ISO3166::Country[profile.country]
    country ? country.translations[I18n.locale.to_s] || country.name : "Not Entered"
  end

  # @return [String] User's mail subscription status
  def mail_subscription
    profile.subscribed? ? "Subscribed" : "Not Subscribed"
  end

  # @return [String] No of circuits user has created
  def total_circuits
    profile.projects.exists? ? profile.projects.count : "No circuits"
  end
end<|MERGE_RESOLUTION|>--- conflicted
+++ resolved
@@ -1,12 +1,9 @@
 # frozen_string_literal: true
 
 class ProfileDecorator < SimpleDelegator
-<<<<<<< HEAD
-  # @return [User]
-=======
   include ActionView::Helpers::DateHelper
 
->>>>>>> f10fb051
+  # @return [User]
   def profile
     __getobj__
   end
