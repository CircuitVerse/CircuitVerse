# frozen_string_literal: true

module GroupMembersHelper
  def membersCardViewerContainer(group)
    policy(group).admin_access? ? "col-xs-12 col-sm-12 col-md-6 col-lg-4 groups-members-card-container" : "col-xs-12 col-sm-12 col-md-6 col-lg-3 groups-members-card-container"
  end

  def membersCardViewer(group)
    policy(group).admin_access? ? "groups-members-card" : "groups-members-card-viewer"
  end

  def membersCardViewerDetail(group)
<<<<<<< HEAD
    policy(group).admin_access? ? "col-6 groups-members-card-details" : "col-11 groups-members-card-details groups-members-card-details-non-admin"
=======
    policy(group).admin_access? ? "col-7 groups-members-card-details" : "col-11 groups-members-card-details groups-members-card-details-non-admin"
>>>>>>> 0c7d9aab
  end
end<|MERGE_RESOLUTION|>--- conflicted
+++ resolved
@@ -10,10 +10,6 @@
   end
 
   def membersCardViewerDetail(group)
-<<<<<<< HEAD
     policy(group).admin_access? ? "col-6 groups-members-card-details" : "col-11 groups-members-card-details groups-members-card-details-non-admin"
-=======
-    policy(group).admin_access? ? "col-7 groups-members-card-details" : "col-11 groups-members-card-details groups-members-card-details-non-admin"
->>>>>>> 0c7d9aab
   end
 end