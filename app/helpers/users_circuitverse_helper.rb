--- conflicted
+++ resolved
@@ -15,8 +15,6 @@
       image_path("thumb/Default.jpg")
     end
   end
-<<<<<<< HEAD
-
   def project_image_preview(project, current_user)
     if Flipper.enabled?(:active_storage_s3, current_user)
       return_circuit_preview(project)
@@ -42,6 +40,4 @@
         image_path("empty_project/default.png")
       end
     end
-=======
->>>>>>> 8a934078
 end