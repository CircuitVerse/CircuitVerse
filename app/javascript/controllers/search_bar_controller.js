import { Controller } from '@hotwired/stimulus';

export default class extends Controller {
    static get targets() {
        return [
            'selectWrapper',
            'selectButton',
            'selectedOption',
            'dropdown',
            'hiddenSelect',
            'input',
        ];
    }

    static get values() {
        return {
            placeholders: Object,
            optionLabels: Object,
        };
    }

    static calculateNextIndex(currentIndex, optionsLength, direction) {
        if (currentIndex < 0) {
            return direction === 'down' ? 0 : optionsLength - 1;
        }

        if (direction === 'down') {
            return (currentIndex + 1) % optionsLength;
        }

        return (currentIndex - 1 + optionsLength) % optionsLength;
    }

    connect() {
        this.changePlaceholder();
        this.boundHandleOutsideClick = this.handleOutsideClick.bind(this);
        this.boundHandleKeydown = this.handleKeydown.bind(this);
        document.addEventListener('click', this.boundHandleOutsideClick);
        this.selectWrapperTarget.addEventListener(
            'keydown',
            this.boundHandleKeydown,
        );

        // Dispatch initial resource change event on connect
<<<<<<< HEAD
        this.dispatch('resourceChanged', { detail: { resource: this.hiddenSelectTarget.value } });
=======
        this.dispatch('resource-changed', { detail: { resource: this.hiddenSelectTarget.value } });
>>>>>>> 74e00455
    }

    disconnect() {
        document.removeEventListener('click', this.boundHandleOutsideClick);
        this.selectWrapperTarget.removeEventListener(
            'keydown',
            this.boundHandleKeydown,
        );
    }

    changePlaceholder() {
        const selectValue = this.hiddenSelectTarget.value;
        const placeholderMap = this.placeholdersValue;
        this.inputTarget.placeholder = placeholderMap[selectValue];

        // Dispatch event to notify sorting controller of resource change
        this.dispatch('resource-changed', { detail: { resource: selectValue } });
    }

    selectOption(event) {
        this.setSelectedOption(event.currentTarget);
    }

    setSelectedOption(option) {
        const { value } = option.dataset;

        const optionLabelsMap = this.optionLabelsValue;
        this.selectedOptionTarget.textContent = optionLabelsMap[value];
        this.hiddenSelectTarget.value = value;

        this.closeDropdown();

        this.changePlaceholder();

        this.updateActiveOption(option);

        // Auto-submit the form after allowing sorting controller to update
        this.submitFormAfterSortingUpdate();
    }

    updateActiveOption(selectedOption) {
        this.dropdownTarget.querySelectorAll('.select-option').forEach((option) => {
            option.classList.remove('active');
        });

        selectedOption.classList.add('active');
    }

    handleOutsideClick(event) {
        if (!this.selectWrapperTarget.contains(event.target)) {
            this.closeDropdown();
        }
    }

    handleKeydown(event) {
        // Only handle keys when dropdown is open, except for Escape which can always close
        const isDropdownOpen = this.dropdownTarget.classList.contains('show');
        if (!isDropdownOpen && event.key !== 'Escape') return;

        switch (event.key) {
        case 'Escape':
            this.handleEscapeKey(event);
            break;
        case 'ArrowDown':
            this.handleArrowKey(event, 'down');
            break;
        case 'ArrowUp':
            this.handleArrowKey(event, 'up');
            break;
        case 'Enter':
            this.handleEnterKey(event);
            break;
        default:
            break;
        }
    }

    handleEscapeKey(event) {
        event.preventDefault();
        this.closeDropdown();
    }

    handleArrowKey(event, direction) {
        event.preventDefault();
        this.navigateOptions(direction);
    }

    handleEnterKey(event) {
        event.preventDefault();
        const currentActiveOption = this.dropdownTarget.querySelector(
            '.select-option.active',
        );
        if (currentActiveOption) {
            this.setSelectedOption(currentActiveOption);
        }
    }

    navigateOptions(direction) {
        const options = this.getSelectOptions();
        if (options.length === 0) return;

        const currentIndex = this.getCurrentOptionIndex(options);
        const nextIndex = this.constructor.calculateNextIndex(currentIndex, options.length, direction);

        this.updateActiveOption(options[nextIndex]);
    }

    getSelectOptions() {
        return Array.from(
            this.dropdownTarget.querySelectorAll('.select-option'),
        );
    }

    getCurrentOptionIndex(options) {
        const currentActiveOption = this.dropdownTarget.querySelector(
            '.select-option.active',
        );
        return currentActiveOption ? options.indexOf(currentActiveOption) : -1;
    }

    toggleDropdownState(action = 'toggle') {
        const dropdown = this.dropdownTarget;
        const wrapper = this.selectWrapperTarget;

        if (action === 'open') {
            dropdown.classList.add('show');
            wrapper.classList.add('open');
        } else if (action === 'close') {
            dropdown.classList.remove('show');
            wrapper.classList.remove('open');
        } else {
            dropdown.classList.toggle('show');
            wrapper.classList.toggle('open');
        }
    }

    toggleDropdown() {
        this.toggleDropdownState('toggle');
    }

    closeDropdown() {
        this.toggleDropdownState('close');
    }

    submitForm() {
        const searchForm = this.element.closest('form') || document.getElementById('search-box');
        if (searchForm) {
            searchForm.submit();
        }
    }

    submitFormAfterSortingUpdate() {
        // Allow time for the sorting controller to process the resource change event
        // and update the hidden sort fields with appropriate defaults
        setTimeout(() => {
            this.submitForm();
        }, 0);
    }
}<|MERGE_RESOLUTION|>--- conflicted
+++ resolved
@@ -42,11 +42,7 @@
         );
 
         // Dispatch initial resource change event on connect
-<<<<<<< HEAD
-        this.dispatch('resourceChanged', { detail: { resource: this.hiddenSelectTarget.value } });
-=======
         this.dispatch('resource-changed', { detail: { resource: this.hiddenSelectTarget.value } });
->>>>>>> 74e00455
     }
 
     disconnect() {
