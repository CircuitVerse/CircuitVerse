<%
  # Views that use this partial must provide the following variable:
  # comment
  #
  new_record = comment.new_record?

  # Optionally, they can also supply the following variables:
  thread ||= new_record ? comment.thread : nil
  no_remote ||= false
%>

<% config = comment.thread.config %>

<% if comment.errors.any? %>
  <div class="error-message">
    <h6><%= t "commontator.comment.errors.#{new_record ? 'create' : 'update'}" %></h6>

    <ul>
      <% comment.errors.full_messages.each do |msg| %>
        <li><%= msg %></li>
      <% end %>
    </ul>
  </div>
<% end %>

<%= form_for([commontator, thread, comment], remote: !no_remote) do |form| %>
  <%= form.hidden_field :parent_id %>

  <% unless comment.parent.nil? %>
    <div class="replying">
      <%= t('commontator.comment.status.replying',
            creator_name: Commontator.commontator_name(comment.parent.creator)) %>
    </div>
  <% end %>

  <div class="comments-field">
    <%=
<<<<<<< HEAD
      form.text_area :body, rows: '3', id: new_record ?
=======
      form.text_area :body, rows: '4', id: new_record ?
>>>>>>> 508bf303
        comment.parent.nil? ? "commontator-thread-#{@commontator_thread.id}-new-comment-body" :
                              "commontator-comment-#{comment.parent.id}-reply" :
        "commontator-comment-#{comment.id}-edit-body",class:"form-control"
    %>
  </div>

  <div class="submit">
    <%= form.submit t("commontator.comment.actions.#{new_record ? 'create' : 'update'}"), class: "btn primary-button" %>
    <%=
      form.submit(
        t('commontator.comment.actions.cancel'), name: 'cancel', class: "btn primary-button"
      ) unless config.new_comment_style == :t && new_record && comment.parent.nil?
    %>
  </div>
<% end %><|MERGE_RESOLUTION|>--- conflicted
+++ resolved
@@ -35,18 +35,14 @@
 
   <div class="comments-field">
     <%=
-<<<<<<< HEAD
       form.text_area :body, rows: '3', id: new_record ?
-=======
-      form.text_area :body, rows: '4', id: new_record ?
->>>>>>> 508bf303
         comment.parent.nil? ? "commontator-thread-#{@commontator_thread.id}-new-comment-body" :
                               "commontator-comment-#{comment.parent.id}-reply" :
         "commontator-comment-#{comment.id}-edit-body",class:"form-control"
     %>
   </div>
 
-  <div class="submit">
+  <div class="submit">c
     <%= form.submit t("commontator.comment.actions.#{new_record ? 'create' : 'update'}"), class: "btn primary-button" %>
     <%=
       form.submit(
