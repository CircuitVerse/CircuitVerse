<%
  # Controllers that use this partial must supply the following variables:
  # user
  # comment
  # nested_children or page
  # show_all

  thread = comment.thread
  nested_children ||= begin
    children = thread.paginated_comments(page, comment.id, show_all)
    thread.nested_comments_for(user, children, show_all)
  end

  creator = comment.creator
  link = Commontator.commontator_link(creator, main_app)
  name = Commontator.commontator_name(creator) || ''
%>
<div class="row comments-comment">
  <div class="col-9">
    <div id="commontator-comment-<%= comment.id %>-section-top" class="section top">
      <span id="commontator-comment-<%= comment.id %>-avatar" class="avatar">
        <%= Commontator.commontator_avatar(creator, self) %>
      </span>

      <span id="commontator-comment-<%= comment.id %>-author" class="author">
        <%= link.blank? ? name : link_to(name, link, class: "anchor-text") %>
      </span>
    </div>

    <div id="commontator-comment-<%= comment.id %>-section-middle" class="section middle">

      <div id="commontator-comment-<%= comment.id %>-body" class="body">
        <%= render partial: 'commontator/comments/body', locals: { comment: comment } %>
      </div>
    </div>
    
    <%# Adds a button which toggles between showing the original or translating the given comment %>

    <%= link_to '#',
          id: "commontator-comment-#{comment.id}-translate",
          data: { comment_id: comment.id },
          class: 'translate btn secondary-button translate-action' do %>
      Translate
    <% end %>

    <div id="commontator-comment-<%= comment.id %>-section-bottom" class="section bottom">
      <% unless comment.is_deleted? %>
        <span id="commontator-comment-<%= comment.id %>-reply-link" class="reply">
          <%=
            link_to(
              t('commontator.comment.actions.reply'),
              commontator.new_thread_comment_path(thread, comment: { parent_id: comment.id }),
              remote: true
            ) if thread.config.comment_reply_style != :n && !thread.is_closed?
          %>
        </span>
      <% end %>

      <span id="commontator-comment-<%= comment.id %>-created-timestamp" class="timestamp">
        <small><%= comment.created_timestamp %></small>
      </span>

      <span id="commontator-comment-<%= comment.id %>-updated-timestamp" class="timestamp">
        <small><%= comment.updated_timestamp if comment.is_modified? %></small>
      </span>
    </div>
  </div>
  <div class="col-3 actions">
    <div id="commontator-comment-<%= comment.id %>-actions" class="">
      <% if comment.can_be_edited_by?(user) %>
        <%= link_to commontator.edit_comment_path(comment),
                    id: "commontator-comment-#{comment.id}-edit",
                    remote: true,
                    class: 'edit btn edit-action' do %>
          <%= image_tag("SVGs/editGroup.svg", alt: "Edit Comment") %>
        <% end %>
      <% end %>

      <% if comment.can_be_deleted_by?(user) %>
        <% is_deleted = comment.is_deleted? %>
        <% del_string = is_deleted ? 'undelete' : 'delete' %>
        <% unless is_deleted %>
          <%= link_to '#',
                      data: is_deleted ? {} : { toggle: "modal", target: "#deletecommentModal", href: commontator.polymorphic_path([del_string.to_sym, comment]) },
                      class: "del_string btn delete-action" do %>
            <%= image_tag("SVGs/deleteGroup.svg", alt: "Delete Comment") %>
          <% end %>
        <% end %>
      <% end %>
    </div>
    <div id="commontator-comment-<%= comment.id %>-votes" class="votes">
      <%= render partial: 'commontator/comments/votes', locals: { comment: comment, user: user } %>
    </div>
  </div>
</div>

<div id="commontator-comment-<%= comment.id %>-children" class="children">
  <% if thread.config.comment_order == :l %>
    <div id="commontator-comment-<%= comment.id %>-reply" class="reply"></div>
  <% end %>

  <%= render partial: 'commontator/comments/list',
             locals: { user: user, nested_comments: nested_children } %>

  <% if thread.config.comment_order != :l %>
    <div id="commontator-comment-<%= comment.id %>-reply" class="reply"></div>
  <% end %>
</div>

<div id="commontator-comment-<%= comment.id %>-pagination" class="pagination">
  <div id="commontator-comment-<%= comment.id %>-will-paginate" class="will-paginate">
    <%= will_paginate nested_children,
                      renderer: Commontator::LinkRenderer,
                      name: t('commontator.comment.status.reply_pages'),
                      remote: true,
                      params: { controller: 'commontator/comments',
                                action: 'show',
                                id: comment.id } %>
  </div>
</div>
<%= render partial: 'commontator/comments/delete_comment_confirmation_modal' %>
<script>
   $(document).ready(function() {
    $("#deletecommentModal").on("show.bs.modal", function(e) {
        let href = $(e.relatedTarget).data('href');
        $(e.currentTarget).find('#projects-comment-delete-button').attr("href",
        href.toString());
    });

      document.querySelectorAll(".translate-action").forEach((button) => {
      button.addEventListener("click", function (event) {
        event.preventDefault();

        const commentId = this.dataset.commentId;

        const translateUrl = `/api/v1/comments/${commentId}/translate`;
        const commentBody = document.querySelector(
          `#commontator-comment-${commentId}-body`
        );
        const originalText = commentBody.dataset.originalText || 
          (commentBody.textContent || '').trim();

        // Skip translation if text is empty
        if (!originalText) {
          alert('No content to translate');
          return;
        }

        if (this.dataset.state === "translated") {
<<<<<<< HEAD
          commentBody.innerText = originalText;
          this.innerText = "Translate";
          this.dataset.state = "original";
=======
          // Safely set content
          commentBody.textContent = originalText;
          this.innerText = "Translate"; 
          this.dataset.state = "original"; 
>>>>>>> 7ec2796c
          return;
        }

        if (commentBody.dataset.translatedText) {
<<<<<<< HEAD
          commentBody.innerText = commentBody.dataset.translatedText;
          this.innerText = "Show Original";
          this.dataset.state = "translated";
=======
          // Safely set content
          commentBody.textContent = commentBody.dataset.translatedText;
          this.innerText = "Show Original"; 
          this.dataset.state = "translated"; 
>>>>>>> 7ec2796c
          return;
        }
 
        fetch(translateUrl, {
          method: "PUT",
          headers: {
            "Content-Type": "application/json",
            "X-CSRF-Token": document.querySelector('meta[name="csrf-token"]').content,
        },
        })
          .then((response) => {
            console.log("Response received:", response);
            if (!response.ok) {
              console.error("Translation failed with status:", response.status);
              throw new Error("Translation failed");
            }
            return response.json();
          })
          .then((data) => {

            commentBody.dataset.originalText = originalText;
            commentBody.dataset.translatedText = data.translated_text;

            commentBody.innerText = data.translated_text; 
            this.innerText = "Show Original"; 
            this.dataset.state = "translated";
          })
          .catch((error) => {
            console.error("Error during translation:", error.message);
            alert("An error occurred while translating the comment.");
          });
      });
  });
});
</script><|MERGE_RESOLUTION|>--- conflicted
+++ resolved
@@ -36,11 +36,11 @@
     
     <%# Adds a button which toggles between showing the original or translating the given comment %>
 
-    <%= link_to '#',
-          id: "commontator-comment-#{comment.id}-translate",
-          data: { comment_id: comment.id },
-          class: 'translate btn secondary-button translate-action' do %>
-      Translate
+    <%= link_to '#',  
+       id: "commontator-comment-#{comment.id}-translate",  
+       data: { comment_id: comment.id },  
+       class: 'translate btn secondary-button translate-action' do %>
+      Translate 
     <% end %>
 
     <div id="commontator-comment-<%= comment.id %>-section-bottom" class="section bottom">
@@ -147,30 +147,20 @@
         }
 
         if (this.dataset.state === "translated") {
-<<<<<<< HEAD
           commentBody.innerText = originalText;
           this.innerText = "Translate";
           this.dataset.state = "original";
-=======
-          // Safely set content
-          commentBody.textContent = originalText;
-          this.innerText = "Translate"; 
-          this.dataset.state = "original"; 
->>>>>>> 7ec2796c
           return;
         }
 
         if (commentBody.dataset.translatedText) {
-<<<<<<< HEAD
-          commentBody.innerText = commentBody.dataset.translatedText;
-          this.innerText = "Show Original";
-          this.dataset.state = "translated";
-=======
           // Safely set content
           commentBody.textContent = commentBody.dataset.translatedText;
           this.innerText = "Show Original"; 
           this.dataset.state = "translated"; 
->>>>>>> 7ec2796c
+          commentBody.innerText = commentBody.dataset.translatedText;
+          this.innerText = "Show Original";
+          this.dataset.state = "translated";
           return;
         }
  
