--- conflicted
+++ resolved
@@ -53,13 +53,8 @@
           <%= link_to t("back"), group_path(@group), class: "anchor-text" %>
           <br> <br>
           <hr class="assignments-horizontal-rule">
-<<<<<<< HEAD
           <% if policy(@assignment).mentor_access? %>
-            <h3 class="assignments-submission-heading">Submissions :</h3>
-=======
-          <% if policy(@assignment).admin_access? %>
-            <h3 class="assignments-submission-heading"><%= t("assignments.assignment_data.submissions") %></h3>
->>>>>>> ea070ddb
+          <h3 class="assignments-submission-heading"><%= t("assignments.assignment_data.submissions") %></h3>
             <script>
               $( function() {
                 $('.list-group-item-action').on('click', function (e) {
