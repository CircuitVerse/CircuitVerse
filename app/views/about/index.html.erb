<% content_for :title, "CircuitVerse - About us" %>
 
    <div class="container">
      <div class="row row-about">
        <div class="col-xs col-sm col-md col-lg">
          <h1 class="heading">ABOUT</h1>
            <h5>Learn about the awesome people behind CircuitVerse</h5>
            <p id="about">CircuitVerse is a product developed by students at IIIT-Bangalore. It aims to provide a platform where circuits can be designed and simulated using a graphical user interface. While users can design complete CPU implementations within the simulator, the software is designed primarily for educational use. CircuitVerse is an opensource project with an active community. Checkout the contribute page for more detail.</p>
          </div>
        </div>

        <div class="col-xs col-sm col-md col-lg text-center">

          <button type="button" class="btn btn-about" onclick="window.location.href = '/tos';">Terms of Service</button>
          <button type="button" class="btn btn-about mr-3" onclick="window.location.href = '/privacy';">Privacy Policy</button>
        </div>
        <div class="row row-about">

          <div class="col-xs col-sm col-md col-lg">
            <div class="contact" onclick="window.location.href='mailto:support@circuitverse.org';">
<<<<<<< HEAD

              <img src="/assets/SVGs/email.svg" alt="" height="60px" width="60px">
=======
              <%= image_tag "SVGs/email.svg", height: '60', width: '60', alt: "" %>
>>>>>>> 95c7202f
              <h6>Email us at</h6>
              <p id="tab">support@circuitverse.org</p>
            </div>
            <div class="contact" onclick="window.location.href='<%= Rails.configuration.slack_url %>';">
              <%= image_tag "SVGs/slack.svg", height: '60', width: '60', alt: "" %>
              <h6>Join and chat with us at</h6>
              <p id="tab">Slack Channel</p>
            </div>
          </div>
        </div>
        <hr/>
        <div class="row row-about ">
          <div class="col-xs col-sm col-md col-lg">
            <div class="my-4">
              <h2>OUR TEAM</h2>
            </div>
          </div>
        </div>
 
        <!-- Our Team Section -->
 
        <div class="row row-about ">
          <div class="col-xs-12 col-sm-12  col-lg-4 order-lg-1">
            <div class="card card-about">
              <div class="card-header team">
                <h5>Core Team</h5>
              </div>
              <div class="card-body cardbody-about">
                <p><a href="https://satu0king.github.io" target="_blank">Satvik Ramaprasad <br>(Product Manager)</a> <br> <hr/>Biswesh Mohapatra <br>(Lead Developer) <br> <hr/>Aditya Hegde <br>(SEO and Infrastructure Manager)</p>
              </div>
            </div>
          </div>
          <div class="col-xs-12 col-sm-12 col-md-6 col-lg-4 order-lg-0">
            <div class="card card-about">
              <div class="card-header team">
                <h5>Extended Team</h5>
              </div>
              <div class="card-body cardbody-about">
                <p><a href="https://www.linkedin.com/in/vibhavagarwal5/" target="_blank">Vibhav Agarwal <br>(Module Developer)</a> <br> <hr/>Abhishek Krishna <br>(UI Designer and consultant) <br> <hr/>Aniruddha Mysore <br>(UI Designer and consultant) <br> <hr/>Shreyas Gupta <br>(Logo Designer) </p>
              </div>
            </div>
          </div>
          <div class="col-xs-12 col-sm-12 col-md-6 col-lg-4 order-lg-2">
            <div class="card card-about">
              <div class="card-header team">
                <h5>Mentors</h5>
              </div>
              <div class="card-body cardbody-about">
                <p>Prof. Subhajit Sen <br>(Domain Expert) <br> <hr/>Ramesh Sundararaman <br>(Brand Advisor) <br> <hr/>Vikas Yadav <br>(Technical Advisor)<br> <hr/>Gaurav Koley <br>(Technical Advisor) </p>
              </div>
            </div>
          </div>
        </div>
      </div><|MERGE_RESOLUTION|>--- conflicted
+++ resolved
@@ -18,12 +18,9 @@
 
           <div class="col-xs col-sm col-md col-lg">
             <div class="contact" onclick="window.location.href='mailto:support@circuitverse.org';">
-<<<<<<< HEAD
 
-              <img src="/assets/SVGs/email.svg" alt="" height="60px" width="60px">
-=======
               <%= image_tag "SVGs/email.svg", height: '60', width: '60', alt: "" %>
->>>>>>> 95c7202f
+
               <h6>Email us at</h6>
               <p id="tab">support@circuitverse.org</p>
             </div>
