--- conflicted
+++ resolved
@@ -8,22 +8,17 @@
             <p id="about">CircuitVerse is a product developed by students at IIIT-Bangalore. It aims to provide a platform where circuits can be designed and simulated using a graphical user interface. While users can design complete CPU implementations within the simulator, the software is designed primarily for educational use. CircuitVerse is an opensource project with an active community. Checkout the contribute page for more detail.</p>
           </div>
         </div>
-<<<<<<< HEAD
+
         <div class="col-xs col-sm col-md col-lg text-center mt-2">
-=======
-        <div class="col-xs col-sm col-md col-lg text-center">
->>>>>>> 5b096b86
+
           <button type="button" class="btn btn-about" onclick="window.location.href = '/tos';">Terms of Service</button>
           <button type="button" class="btn btn-about mr-3" onclick="window.location.href = '/privacy';">Privacy Policy</button>
         </div>
         <div class="row row-about">
-<<<<<<< HEAD
+
           <div class="col-xs col-sm col-md col-lg my-4">
             <div class="contact my-4"  onclick="window.location.href='mailto:support@circuitverse.org';">
-=======
-          <div class="col-xs col-sm col-md col-lg">
-            <div class="contact" onclick="window.location.href='mailto:support@circuitverse.org';">
->>>>>>> 5b096b86
+
               <img src="/assets/SVGs/email.svg" alt="" height="60px" width="60px">
               <h6>Email us at</h6>
               <p id="tab">support@circuitverse.org</p>
