<% content_for :title, "CircuitVerse - About us" %>

<div class="container">
<<<<<<< HEAD
  <div class="row row-text">
    <div class="col-xs col-sm col-md col-lg">
      <h1 class="heading-main">ABOUT</h1>
        <p class="heading-main-description">Learn about the awesome people behind CircuitVerse</p>
        <p class="paragraph-text-justified">CircuitVerse is a product developed by students at IIIT-Bangalore.
=======
  <div class="row center-row">
    <div class="col-xs col-sm col-md col-lg">
      <h1 class="main-heading">ABOUT</h1>
        <p class="main-description">Learn about the awesome people behind CircuitVerse</p>
        <p class="justified-paragraph">CircuitVerse is a product developed by students at IIIT-Bangalore.
>>>>>>> 033bf488
          It aims to provide a platform where circuits can be designed and simulated using a graphical user interface.
          While users can design complete CPU implementations within the simulator, the software is designed primarily for educational use.
          CircuitVerse is an opensource project with an active community. Checkout the contribute page for more detail.
        </p>
    </div>
  </div>
<<<<<<< HEAD
  <div class="col-xs col-sm col-md col-lg about-button-primary-container">
    <a class="btn button-primary about-button-primary" href="/tos">Terms of Service</a>
    <a class="btn button-primary about-button-primary" href="/privacy">Privacy Policy</a>
  </div>
  <div class="row row-text">
    <div class="col-xs col-sm col-md col-lg">
      <div class="card-small-social about-card-social-1">
        <a class="about-social-anchor" href="mailto:support@circuitverse.org" target="_blank">
          <%= image_tag "SVGs/email.svg", height: "60", width: "60", alt: "Email Icon", class: "card-small-social-image" %>
=======
  <div class="col-xs col-sm col-md col-lg">
    <a class="btn primary-button" href="/tos" target="_blank">Terms of Service</a>
    <a class="btn primary-button" href="/privacy" target="_blank">Privacy Policy</a>
  </div>
  <div class="row center-row">
    <div class="col-xs col-sm col-md col-lg">
      <div class="social-card about-social-card-1">
        <a class="about-social-anchor" href="mailto:support@circuitverse.org" target="_blank">
          <%= image_tag "SVGs/email.svg", height: "60", width: "60", alt: "Email Icon", class: "social-card-image" %>
>>>>>>> 033bf488
          <h6>Email us at</h6>
          <p>support@circuitverse.org</p>
        </a>
      </div>
<<<<<<< HEAD
      <div class="card-small-social about-card-social-2">
        <a class="about-social-anchor" href="<%= Rails.configuration.slack_url %>" target="_blank">
          <%= image_tag "SVGs/slack.svg", height: "60", width: "60", alt: "Slack Logo", class: "card-small-social-image" %>
=======
      <div class="social-card about-social-card-2">
        <a class="about-social-anchor" href="<%= Rails.configuration.slack_url %>" target="_blank">
          <%= image_tag "SVGs/slack.svg", height: "60", width: "60", alt: "Slack Logo", class: "social-card-image" %>
>>>>>>> 033bf488
          <h6>Join and chat with us at</h6>
          <p>Slack Channel</p>
        </a>
      </div>
    </div>
  </div>
  <hr>
<<<<<<< HEAD
  <div class="row row-text">
    <div class="col-xs col-sm col-md col-lg">
      <h2 class="heading-submain">CONTRIBUTORS</h2>
      <h5>Meet the awesome people of CircuitVerse community that've made this platform what it is now.</h5>
    </div>
  </div>
  <div class="row row-text">
=======
  <div class="row center-row">
    <div class="col-xs col-sm col-md col-lg">
      <h2 class="submain-heading">CONTRIBUTORS</h2>
      <h5>Meet the awesome people of CircuitVerse community that've made this platform what it is now.</h5>
    </div>
  </div>
  <div class="row center-row">
>>>>>>> 033bf488
    <div class="about-contributors-section">

    </div>
  </div>
  <br>
<<<<<<< HEAD
  <div class="row row-text">
    <div class="col-xs col-sm col-md col-lg text-center">
      <a class="btn button-primary about-button-contribute" href="/contribute">Become a Contributor</a>
    </div>
  </div>
  <script type="text/javascript">
    async function getContributors(url){
      let apiData = await fetch(url);
      let contributorsData = await apiData.json();
      for (let i=0; i<contributorsData.length; i++){
        let contributorElement = document.createElement('div');
        let contributorElementAnchor = document.createElement('a');
        let contributorElementImage = document.createElement('img');
        contributorElement.classList.add('about-contributor');
        contributorElementAnchor.href = await contributorsData[i]['html_url'];
        contributorElementImage.src = await contributorsData[i]['avatar_url'];
        contributorElementImage.classList.add('about-contributor-image');
        contributorElementAnchor.appendChild(contributorElementImage);
        contributorElement.appendChild(contributorElementAnchor);
        document.getElementsByClassName('about-contributors-section')[0].appendChild(contributorElement);
      }
    }
    getContributors('https://api.github.com/repos/CircuitVerse/CircuitVerse/contributors');
  </script>
</div>
=======
  <div class="row center-row">
    <div class="col-xs col-sm col-md col-lg text-center">
      <a class="btn primary-button about-primary-button" href="/contribute">Become a Contributor</a>
    </div>
  </div>
</div>

<script type="text/javascript">
  async function getContributors(url){
    let apiData = await fetch(url);
    let contributorsData = await apiData.json();
    for (let i=0; i<contributorsData.length; i++){
      let contributorElement = document.createElement('div');
      let contributorElementAnchor = document.createElement('a');
      let contributorElementImage = document.createElement('img');
      contributorElement.classList.add('about-contributor');
      contributorElementAnchor.href = await contributorsData[i]['html_url'];
      contributorElementImage.src = await contributorsData[i]['avatar_url'];
      contributorElementImage.classList.add('about-contributor-image');
      contributorElementAnchor.appendChild(contributorElementImage);
      contributorElement.appendChild(contributorElementAnchor);
      document.getElementsByClassName('about-contributors-section')[0].appendChild(contributorElement);
    }
  }
  getContributors('https://api.github.com/repos/CircuitVerse/CircuitVerse/contributors');
</script>
>>>>>>> 033bf488
<|MERGE_RESOLUTION|>--- conflicted
+++ resolved
@@ -1,36 +1,17 @@
 <% content_for :title, "CircuitVerse - About us" %>
 
 <div class="container">
-<<<<<<< HEAD
-  <div class="row row-text">
-    <div class="col-xs col-sm col-md col-lg">
-      <h1 class="heading-main">ABOUT</h1>
-        <p class="heading-main-description">Learn about the awesome people behind CircuitVerse</p>
-        <p class="paragraph-text-justified">CircuitVerse is a product developed by students at IIIT-Bangalore.
-=======
   <div class="row center-row">
     <div class="col-xs col-sm col-md col-lg">
       <h1 class="main-heading">ABOUT</h1>
         <p class="main-description">Learn about the awesome people behind CircuitVerse</p>
         <p class="justified-paragraph">CircuitVerse is a product developed by students at IIIT-Bangalore.
->>>>>>> 033bf488
           It aims to provide a platform where circuits can be designed and simulated using a graphical user interface.
           While users can design complete CPU implementations within the simulator, the software is designed primarily for educational use.
           CircuitVerse is an opensource project with an active community. Checkout the contribute page for more detail.
         </p>
     </div>
   </div>
-<<<<<<< HEAD
-  <div class="col-xs col-sm col-md col-lg about-button-primary-container">
-    <a class="btn button-primary about-button-primary" href="/tos">Terms of Service</a>
-    <a class="btn button-primary about-button-primary" href="/privacy">Privacy Policy</a>
-  </div>
-  <div class="row row-text">
-    <div class="col-xs col-sm col-md col-lg">
-      <div class="card-small-social about-card-social-1">
-        <a class="about-social-anchor" href="mailto:support@circuitverse.org" target="_blank">
-          <%= image_tag "SVGs/email.svg", height: "60", width: "60", alt: "Email Icon", class: "card-small-social-image" %>
-=======
   <div class="col-xs col-sm col-md col-lg">
     <a class="btn primary-button" href="/tos" target="_blank">Terms of Service</a>
     <a class="btn primary-button" href="/privacy" target="_blank">Privacy Policy</a>
@@ -40,20 +21,13 @@
       <div class="social-card about-social-card-1">
         <a class="about-social-anchor" href="mailto:support@circuitverse.org" target="_blank">
           <%= image_tag "SVGs/email.svg", height: "60", width: "60", alt: "Email Icon", class: "social-card-image" %>
->>>>>>> 033bf488
           <h6>Email us at</h6>
           <p>support@circuitverse.org</p>
         </a>
       </div>
-<<<<<<< HEAD
-      <div class="card-small-social about-card-social-2">
-        <a class="about-social-anchor" href="<%= Rails.configuration.slack_url %>" target="_blank">
-          <%= image_tag "SVGs/slack.svg", height: "60", width: "60", alt: "Slack Logo", class: "card-small-social-image" %>
-=======
       <div class="social-card about-social-card-2">
         <a class="about-social-anchor" href="<%= Rails.configuration.slack_url %>" target="_blank">
           <%= image_tag "SVGs/slack.svg", height: "60", width: "60", alt: "Slack Logo", class: "social-card-image" %>
->>>>>>> 033bf488
           <h6>Join and chat with us at</h6>
           <p>Slack Channel</p>
         </a>
@@ -61,15 +35,6 @@
     </div>
   </div>
   <hr>
-<<<<<<< HEAD
-  <div class="row row-text">
-    <div class="col-xs col-sm col-md col-lg">
-      <h2 class="heading-submain">CONTRIBUTORS</h2>
-      <h5>Meet the awesome people of CircuitVerse community that've made this platform what it is now.</h5>
-    </div>
-  </div>
-  <div class="row row-text">
-=======
   <div class="row center-row">
     <div class="col-xs col-sm col-md col-lg">
       <h2 class="submain-heading">CONTRIBUTORS</h2>
@@ -77,39 +42,11 @@
     </div>
   </div>
   <div class="row center-row">
->>>>>>> 033bf488
     <div class="about-contributors-section">
 
     </div>
   </div>
   <br>
-<<<<<<< HEAD
-  <div class="row row-text">
-    <div class="col-xs col-sm col-md col-lg text-center">
-      <a class="btn button-primary about-button-contribute" href="/contribute">Become a Contributor</a>
-    </div>
-  </div>
-  <script type="text/javascript">
-    async function getContributors(url){
-      let apiData = await fetch(url);
-      let contributorsData = await apiData.json();
-      for (let i=0; i<contributorsData.length; i++){
-        let contributorElement = document.createElement('div');
-        let contributorElementAnchor = document.createElement('a');
-        let contributorElementImage = document.createElement('img');
-        contributorElement.classList.add('about-contributor');
-        contributorElementAnchor.href = await contributorsData[i]['html_url'];
-        contributorElementImage.src = await contributorsData[i]['avatar_url'];
-        contributorElementImage.classList.add('about-contributor-image');
-        contributorElementAnchor.appendChild(contributorElementImage);
-        contributorElement.appendChild(contributorElementAnchor);
-        document.getElementsByClassName('about-contributors-section')[0].appendChild(contributorElement);
-      }
-    }
-    getContributors('https://api.github.com/repos/CircuitVerse/CircuitVerse/contributors');
-  </script>
-</div>
-=======
   <div class="row center-row">
     <div class="col-xs col-sm col-md col-lg text-center">
       <a class="btn primary-button about-primary-button" href="/contribute">Become a Contributor</a>
@@ -135,5 +72,4 @@
     }
   }
   getContributors('https://api.github.com/repos/CircuitVerse/CircuitVerse/contributors');
-</script>
->>>>>>> 033bf488
+</script>