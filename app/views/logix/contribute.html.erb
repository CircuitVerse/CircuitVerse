--- conflicted
+++ resolved
@@ -1,62 +1,34 @@
 <% content_for :title, "CircuitVerse - Contribute" %>
 
 <div class="container">
-<<<<<<< HEAD
-  <div class="row row-text">
-    <div class="col-xs col-sm col-md col-lg">
-      <h1 class="heading-main">CONTRIBUTE</h1>
-        <p class="heading-main-description">Learn about the awesome people behind CircuitVerse</p>
-        <p class="paragraph-text-justified">CircuitVerse aims to be free for ever and we promise that we will not run ads!
-=======
   <div class="row center-row">
     <div class="col-xs col-sm col-md col-lg">
       <h1 class="main-heading">CONTRIBUTE</h1>
         <p class="main-description">Learn about the awesome people behind CircuitVerse</p>
         <p class="justified-paragraph">CircuitVerse aims to be free for ever and we promise that we will not run ads!
->>>>>>> 9b4c4a6d
           The project is open source and to ensure its continued development and maintenance we need your support.
         </p>
     </div>
   </div>
-<<<<<<< HEAD
-  <div class="row row-text">
-    <div class="col-xs col-sm col-md col-lg">
-      <div class="card-small-social contribute-card-social">
-        <a class="about-social-anchor" href="mailto:support@circuitverse.org" target="_blank">
-          <%= image_tag "SVGs/email.svg", height: "60", width: "60", alt: "Email Icon", class: "card-small-social-image" %>
-=======
   <div class="row center-row">
     <div class="col-xs col-sm col-md col-lg">
       <div class="social-card contribute-social-card">
         <a class="about-social-anchor" href="mailto:support@circuitverse.org" target="_blank">
           <%= image_tag "SVGs/email.svg", height: "60", width: "60", alt: "Email Icon", class: "social-card-image" %>
->>>>>>> 9b4c4a6d
           <h6>Email us at</h6>
           <p>support@circuitverse.org</p>
         </a>
       </div>
-<<<<<<< HEAD
-      <div class="card-small-social contribute-card-social">
-        <a class="about-social-anchor" href="<%= Rails.configuration.slack_url %>" target="_blank">
-          <%= image_tag "SVGs/slack.svg", height: "60", width: "60", alt: "Slack Logo", class: "card-small-social-image" %>
-=======
       <div class="social-card contribute-social-card">
         <a class="about-social-anchor" href="<%= Rails.configuration.slack_url %>" target="_blank">
           <%= image_tag "SVGs/slack.svg", height: "60", width: "60", alt: "Slack Logo", class: "social-card-image" %>
->>>>>>> 9b4c4a6d
           <h6>Join and chat with us at</h6>
           <p>Slack Channel</p>
         </a>
       </div>
-<<<<<<< HEAD
-      <div class="card-small-social contribute-card-social">
-        <a class="about-social-anchor" href="https://github.com/CircuitVerse" target="_blank">
-          <%= image_tag "SVGs/github.svg", height: "60", width: "60", alt: "Github Logo", class: "card-small-social-image" %>
-=======
       <div class="social-card contribute-social-card">
         <a class="about-social-anchor" href="https://github.com/CircuitVerse" target="_blank">
           <%= image_tag "SVGs/github.svg", height: "60", width: "60", alt: "Github Logo", class: "social-card-image" %>
->>>>>>> 9b4c4a6d
           <h6>Contribute to Open Source</h6>
           <p>Github</p>
         </a>
@@ -65,18 +37,6 @@
   </div>
   <hr>
 
-<<<<<<< HEAD
-  <div class="row row-text">
-    <div class="col-xs col-sm col-md col-lg">
-      <h2 class="heading-submain">How to Support?</h2>
-    </div>
-  </div>
-  <div class="row row-text">
-    <div class="col-xs-12 col-sm-12 col-md-6 col-lg-4">
-      <div class="card contribute-card">
-        <%= image_tag "SVGs/student.svg", alt: "Student Icon", :class => "card-img-top contribute-cardimage" %>
-        <div class="card-body contribute-cardbody">
-=======
   <div class="row center-row">
     <div class="col-xs col-sm col-md col-lg">
       <h2 class="submain-heading">How to Support?</h2>
@@ -87,7 +47,6 @@
       <div class="card contribute-card">
         <%= image_tag "SVGs/student.svg", alt: "Student Icon", :class => "card-img-top contribute-card-image" %>
         <div class="card-body contribute-card-body">
->>>>>>> 9b4c4a6d
           <h3 class="card-title">I am a Student</h3>
           <ul class="card-text">
             <li>Create amazing circuits and share on the platform</li> <br>
@@ -101,13 +60,8 @@
     </div>
     <div class="col-xs-12 col-sm-12 col-md-6 col-lg-4">
       <div class="card contribute-card">
-<<<<<<< HEAD
-      <%= image_tag "SVGs/professor.svg", alt: "Professor Icon", :class => "card-img-top contribute-cardimage" %>
-        <div class="card-body contribute-cardbody">
-=======
       <%= image_tag "SVGs/professor.svg", alt: "Professor Icon", :class => "card-img-top contribute-card-image" %>
         <div class="card-body contribute-card-body">
->>>>>>> 9b4c4a6d
           <h3 class="card-title">I am a Teacher</h3>
           <ul class="card-text">
             <li>Introduce the platform to your students</li> <br>
@@ -119,13 +73,8 @@
     </div>
     <div class="col-xs-12 col-sm-12 col-md-12 col-lg-4">
       <div class="card contribute-card">
-<<<<<<< HEAD
-       <%= image_tag "SVGs/coder.svg", alt: "Developer Icon", :class => "card-img-top contribute-cardimage" %>
-        <div class="card-body contribute-cardbody">
-=======
        <%= image_tag "SVGs/coder.svg", alt: "Developer Icon", :class => "card-img-top contribute-card-image" %>
         <div class="card-body contribute-card-body">
->>>>>>> 9b4c4a6d
           <h3 class="card-title">I am a Developer</h3>
           <ul class="card-text">
             <li>Contribute to the open source project</li> <br>
@@ -136,36 +85,20 @@
       </div>
     </div>
   </div>
-<<<<<<< HEAD
-  <div class="row row-text">
-    <div class="col-xs col-sm col-md col-lg">
-      <div class="contribute-card-pay-container">
-        <p>Become a Patreon</p>
-          <a href="https://www.patreon.com/CircuitVerse" target="_blank">
-            <div class="contribute-card-pay">
-=======
   <div class="row center-row">
     <div class="col-xs col-sm col-md col-lg">
       <div class="contribute-pay-card-container">
         <p>Become a Patreon</p>
           <a href="https://www.patreon.com/CircuitVerse" target="_blank">
             <div class="contribute-pay-card">
->>>>>>> 9b4c4a6d
               <%= image_tag "logos/patreon-logo.png", alt: "Patreon Logo" %>
             </div>
           </a>
       </div>
-<<<<<<< HEAD
-      <div class="contribute-card-pay-container">
-        <p>Donate through PayPal</p>
-          <a href="https://www.paypal.me/satviksr" target="_blank">
-            <div class="contribute-card-pay">
-=======
       <div class="contribute-pay-card-container">
         <p>Donate through PayPal</p>
           <a href="https://www.paypal.me/satviksr" target="_blank">
             <div class="contribute-pay-card">
->>>>>>> 9b4c4a6d
               <%= image_tag "logos/paypal-logo.jpg", alt: "Paypal Logo" %>
             </div>
           </a>
