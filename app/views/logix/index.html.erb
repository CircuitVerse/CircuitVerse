<script>
  $(document).ready(function(){
    $("#alertdiv").delay(5000).fadeOut(600);
  });
</script>

<% content_for :title, "CircuitVerse - Online Digital Logic Circuit Simulator" %>

<% set_meta_tags twitter: {
  card: "summary_large_image",
  title: yield(:title),
  description: Rails.configuration.site_description,
  image: {
    src: "#{Rails.configuration.site_url}img/logixBanner2.png"
  }
} %>

<% set_meta_tags og: {
  title: yield(:title),
  image: "#{Rails.configuration.site_url}img/logixBanner2.png",
  description: Rails.configuration.site_description,
  type: "article",
  site_name: Rails.configuration.site_name
} %>
    <!-- Main jumbotron for a primary marketing message or call to action -->


    <!-- <div class="col">
        <img src="img/logixBanner.png" class="img-fluid img-thumbnail" alt="Responsive image">
    </div> -->
    <% if notice %>
    <div class="row" id='alertdiv'>
      <div class="alert alert-success alert-dismissible container-fluid text-center">
        <a href="#" class="close" data-dismiss="alert" aria-label="close">&times;</a>
        <%= notice %>
      </div>
    </div>
    <% end %>
    <div class="container">
      <div class="row row-homepage">
        <div class="col-xs-12 col-sm-12 col-md-6 col-lg-6">
          <h1>Dive into the world of Logic Circuits for free!</h1> <br>
          <p>From simple gates to complex sequential circuits, plot timing diagrams, automatic circuit generation, explore standard ICs, and much more</p>
          <button type="button" class="btn btn-homepage btn-about" onclick="window.location.href = '/simulator';">Launch Simulator</button>
          <a href="https://learn.circuitverse.org/" class="a-homepage">Learn Logic Design</a>
        </div>
        <div class="col-xs-12 col-sm-12 col-md-6 col-lg-6">
          <%= image_tag "homepage/new_homepage_sketch.png", alt: "HomepageSketch", :class => "homepage-cover center-block" %>
        </div>
      </div>
<<<<<<< HEAD
      <div class="row d-flex justify-content-center">
        <button type="button" class="btn btn-homepage2 sink-hover" onclick="window.location.href = '/teachers';">For Teachers</button>
=======
      <div class="row button-homepage">
        <button type="button" class="btn btn-homepage2" onclick="window.location.href = '/teachers';">For Teachers</button>
>>>>>>> 16c8b965
        <button type="button" class="btn btn-homepage2" onclick="window.location.href = '/contribute';">For Contributors</button>
      </div>
    </div>
    <div class="container-fluid container-fluid_teachersbackground">
      <div class="container">
        <div class="row row-homepage-middle">
          <div class="col-xs-12 col-sm-12 col-md-12 col-lg-12">
            <h3>Featured Examples</h3>
          </div>
        </div>
        <div class="row row-homepage-middle">
          <div class="col-xs-12 col-sm-12 col-md-4 col-lg-4">
            <div class="card card-homepage-example">
              <%= image_tag "homepage/rippleCarry.jpg", alt: "Ripple Carry", :class => "card-img-top card-img-homepage-example" %>
              <div class="card-footer card-footer-homepage-example">
                <p class="homepage-example-p">16-bit Ripple Carry Adder</p>
                <button type="button" class="btn btn-about homepage-example-button" onclick="window.location.href = 'https://circuitverse.org/users/3/projects/248';">View</button>
              </div>
            </div>
          </div>
          <div class="col-xs-12 col-sm-12 col-md-4 col-lg-4">
            <div class="card card-homepage-example">
              <%= image_tag "homepage/sap.jpg", alt: "SAP-1", :class => "card-img-top card-img-homepage-example" %>
              <div class="card-footer card-footer-homepage-example">
                <p class="homepage-example-p">SAP-1</p>
                <button type="button" class="btn btn-about homepage-example-button" onclick="window.location.href = 'https://circuitverse.org/users/3/projects/67';">View</button>
              </div>
            </div>
          </div>
          <div class="col-xs-12 col-sm-12 col-md-4 col-lg-4">
            <div class="card card-homepage-example">
              <%= image_tag "homepage/fullAdder.png", alt: "Full Adder", :class => "card-img-top card-img-homepage-example" %>
              <div class="card-footer card-footer-homepage-example">
                <p class="homepage-example-p">Full Adder from 2 Half Adders</p>
                <button type="button" class="btn btn-about homepage-example-button" onclick="window.location.href = 'https://circuitverse.org/users/3/projects/247';">View</button>
              </div>
            </div>
          </div>
        </div>
        <div class="row">
            <div class="col-xs-12 col-sm-12 col-md-12 col-lg-12 d-flex justify-content-center">
              <button type="button" class="btn btn-homepage btn-about " onclick="window.location.href = '/examples';">Explore More</button>
            </div>
        </div>
      </div>
      </div>
      <div class="container">
        <div class="row row-homepage-middle">
          <div class="col-xs-12 col-sm-12 col-md-12 col-lg-12">
            <h3>Features</h3>
            <p class="homepage_p">Design circuits quickly and easily with a modern and intuitive user interface with drag-and-drop, copy/paste, zoom and more.</p>
        </div>
      </div>
      <div class="row row-homepage-middle">
        <div class="col-xs-12 col-sm-12 col-md-4 col-lg-4">
          <div class="card card-homepage">
            <%= image_tag "homepage/export-hd.png", alt: "Export HD", :class => "card-img-top cardimage-contribute" %>
            <div class="card-body">
              <h5 class="card-title">Export High-Resolution Images</h5>
              <p class="card-text">CircuitVerse can export high resolution images in multiple formats including SVG.</p>
            </div>
          </div>
        </div>
        <div class="col-xs-12 col-sm-12 col-md-4 col-lg-4">
          <div class="card card-homepage">
            <%= image_tag "homepage/combinations analysis.png", alt: "Combinational Analysis", :class => "card-img-top cardimage-contribute" %>
            <div class="card-body">
              <h5 class="card-title">Combinational Analysis</h5>
              <p class="card-text">Automatically generate circuit based on truth table data. This is great to create complex logic circuits and can be easily be made into a subcircuit.</p>
            </div>
          </div>
        </div>
        <div class="col-xs-12 col-s-12 col-md-4 col-lg-4">
          <div class="card card-homepage">
            <%= image_tag "homepage/embed.png", alt: "Embed", :class => "card-img-top cardimage-contribute" %>
            <div class="card-body">
              <h5 class="card-title">Embed in Blogs</h5>
              <p class="card-text">Since CircuitVerse is built in HTML5, an iFrame can be generated for each project allowing the user to embed it almost anywhere.</p>
            </div>
          </div>
        </div>
        <div class="col-xs-12 col-sm-12 col-md-6 col-lg-6">
          <div class="card card-homepage">
            <%= image_tag "homepage/sub-circuit.png", alt: "Sub Circuit", :class => "card-img-top cardimage-contribute" %>
            <div class="card-body">
              <h5 class="card-title">Use Sub circuits</h5>
              <p class="card-text">Create subcircuits once and use them repeatedly. This allows easier and more structured design.</p>
            </div>
          </div>
        </div>
        <div class="col-xs-12 col-sm-12 col-md-6 col-lg-6">
          <div class="card card-homepage">
            <%= image_tag "homepage/multi-bit-bus.png", alt: "Multi Bit Bus", :class => "card-img-top cardimage-contribute" %>
            <div class="card-body">
              <h5 class="card-title">Multi Bit Buses and components</h5>
              <p class="card-text">CircuitVerse supports multi bit wires, this means circuit design is easier, faster and uncluttered.</p>
            </div>
          </div>
        </div>
      </div>
    </div>

    <% if user_signed_in? %>
    <script>
        if(localStorage.getItem("recover_login")){
            window.location.href = "/simulator"
        }
    </script>
    <% end %>

<script type="application/ld+json">
  {
    "@context" : "http://schema.org",
    "@type" : "SoftwareApplication",
    "name" : "<%= Rails.configuration.site_name %>",
    "image" : "<%= Rails.configuration.site_image %>",
    "url" : "<%= Rails.configuration.site_url %>",
    "applicationCategory" : "<%= Rails.configuration.site_category %>",
    "downloadUrl" : "<%= Rails.configuration.site_download_url %>"
  }
</script>


    <!-- /container -->


    <!-- Bootstrap core JavaScript
    ================================================== -->
    <!-- Placed at the end of the document so the pages load faster --><|MERGE_RESOLUTION|>--- conflicted
+++ resolved
@@ -48,13 +48,8 @@
           <%= image_tag "homepage/new_homepage_sketch.png", alt: "HomepageSketch", :class => "homepage-cover center-block" %>
         </div>
       </div>
-<<<<<<< HEAD
-      <div class="row d-flex justify-content-center">
+      <div class="row d-flex  button-homepage justify-content-center">
         <button type="button" class="btn btn-homepage2 sink-hover" onclick="window.location.href = '/teachers';">For Teachers</button>
-=======
-      <div class="row button-homepage">
-        <button type="button" class="btn btn-homepage2" onclick="window.location.href = '/teachers';">For Teachers</button>
->>>>>>> 16c8b965
         <button type="button" class="btn btn-homepage2" onclick="window.location.href = '/contribute';">For Contributors</button>
       </div>
     </div>
