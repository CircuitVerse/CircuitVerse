--- conflicted
+++ resolved
@@ -41,13 +41,8 @@
         <div>
           <h1>Dive into the world of Logic Circuits for free!</h1><br>
           <p>From simple gates to complex sequential circuits, plot timing diagrams, automatic circuit generation, explore standard ICs, and much more</p>
-<<<<<<< HEAD
-          <a href="/simulator"><button type="button" class="btn btn-homepage btn-about">Launch Simulator</button></a>
-          <a href="https://learn.circuitverse.org/" class="a-homepage d-block d-md-inline-block d-lg-inline-block">Learn Logic Design</a>
-=======
           <a class="btn btn-homepage btn-about" href='/simulator'>Launch Simulator</a>
           <a href="https://learn.circuitverse.org/" class="a-homepage">Learn Logic Design</a>
->>>>>>> b14f86cb
         </div>
         <div>
           <%= image_tag "homepage/new_homepage_sketch.png", alt: "HomepageSketch", :class => "homepage-cover" %>
