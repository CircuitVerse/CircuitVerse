--- conflicted
+++ resolved
@@ -8,7 +8,6 @@
       </div>
       <h2 id="teacher_benefit">Benefits</h2>
     </div>
-<<<<<<< HEAD
     </div>
     <div class="container-fluid container-fluid_teachers">
       <div class="container">
@@ -20,18 +19,6 @@
           <div class="col-xs-12 col-sm-12 col-md-6 col-lg-6">
             <img class="image_teachers" src="img/groups.png" alt="Responsive image">
           </div>
-=======
-  </div>
-  <div class="container-fluid container-fluid_teachersbackground">
-    <div class="container">
-      <div class="row row-about align-center">
-        <div class="col-xs-12 col-sm-12 col-md-6 col-lg-6 subheading_teachers">
-          <h4>Create Groups and add your students</h4>
-          <p>You can create groups and add your students to them! If students are already registered with CircuitVerse they will be added automatically. If they are not registered with CircuitVerse yet, an invitation will be sent to register. Once they register, they will be added automatically.</p>
-        </div>
-        <div class="col-xs-12 col-sm-12 col-md-6 col-lg-6">
-          <img class="image_teachers" src="img/groups.png" alt="Responsive image">
->>>>>>> c570b47d
         </div>
       </div>
     </div>
@@ -48,7 +35,6 @@
         </div>
       </div>
     </div>
-<<<<<<< HEAD
     <div class="container-fluid container-fluid_teachers">
       <div class="container">
         <div class="row row-about align-center">
@@ -59,18 +45,6 @@
           <div class="col-xs-12 col-sm-12 col-md-6 col-lg-6">
             <img class="image_teachers" src="img/grading.png" alt="Responsive image" height="250px">
           </div>
-=======
-  </div>
-  <div class="container-fluid container-fluid_teachersbackground">
-    <div class="container">
-      <div class="row row-about align-center d-flex flex-column flex-md-row">
-        <div class="col-xs-12 col-sm-12 col-md-6 col-lg-6 subheading_teachers">
-          <h4>Grading assignments</h4>
-          <p>Grade assignments very easily with the in build preview. Simply select the student, to his/her assignment work.</p>
-        </div>
-        <div class="col-xs-12 col-sm-12 col-md-6 col-lg-6">
-          <img class="image_teachers" src="img/grading.png" alt="Responsive image" height="250px">
->>>>>>> c570b47d
         </div>
       </div>
     </div>
