--- conflicted
+++ resolved
@@ -1,16 +1,4 @@
 <div class="container">
-<<<<<<< HEAD
-  <div class="row row-text">
-  <%= form_tag("/search", method: "get", id: 'search-box', class: 'navbar-search-bar-form') do %>
-    <%= select_tag "resource", options_for_select([ "Users", "Projects" ], request.fullpath.split("&")[0] == '/search?resource=Projects' ? 'Projects' : 'Users' ), class: "navbar-search-bar-select", id: "search_type" %>
-    <div class="navbar-search-bar-input-container">
-      <i class="fa fa-search navbar-search-bar-icon"></i>
-      <%= text_field_tag :q,params[:q], placeholder: "Search for projects or users", autocomplete:"off", class: "navbar-search-bar-input" %>
-    </div>
-    <button class="btn button-primary navbar-search-bar-submit" type="submit" name="button" value="Submit">Search</button>
-  <% end %>
-  </div>
-=======
   <div class="row center-row">
   <%= form_tag("/search", method: "get", id: 'search-box', class: 'navbar-search-bar-form') do %>
     <%= select_tag "resource", options_for_select([ "Users", "Projects" ], "resource" == "Projects" ? "Projects" : "Users"), class: "navbar-search-bar-select", id: "search_type" %>
@@ -19,5 +7,4 @@
   <% end %>
   </div>
   <!-- <script src="js/search.js"></script> -->
->>>>>>> b981bb0d
 </div>