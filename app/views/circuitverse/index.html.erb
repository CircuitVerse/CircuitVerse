<script>
  $(document).ready(function(){
    $("#alertdiv").delay(5000).fadeOut(600);
  });
</script>

<% content_for :title, t("circuitverse.index.title") %>

<% set_meta_tags twitter: {
     card: "summary_large_image",
     title: yield(:title),
     description: Rails.configuration.site_description,
     image: { src: "#{Rails.configuration.site_url}img/circuitverseBanner2.png" }
   } %>

<% set_meta_tags og: {
     title: yield(:title),
     image: "#{Rails.configuration.site_url}img/circuitverseBanner2.png",
     description: Rails.configuration.site_description,
     type: "article",
     site_name: Rails.configuration.site_name
   } %>

<<<<<<< HEAD
<% if notice %>
  <%= render AlertComponent.new(message: notice) %>
<% end %>

<%= render "announcements/announcement" %>

<div class="container">
  <div class="row center-row">
    <div class="col-12 col-sm-12 col-md-6 col-lg-6">
      <%= render HomeMainContentComponent.new %>
=======
    <% if notice %>
    <div class="row" id='alertdiv'>
      <div class="alert alert-success alert-dismissible container text-center">
        <a href="#" class="btn-close" data-bs-dismiss="alert" aria-label="close"></a>
        <h6><%= notice %></h6>
      </div>
    </div>
    <% end %>
    <%= render "announcements/announcement" %>
    <div class="container">
      <div class="row center-row">
        <div class="col-12 col-sm-12 col-md-6 col-lg-6">
          <div class="home-main-content">
            <h1><%= t("circuitverse.index.main_heading") %></h1><br>
            <p><%= t("circuitverse.index.main_description") %></p>
            <div class="home-buttons-container justify-content-center">
              <a class="btn primary-button home-simulator-button" href='/simulator'><%= t("launch_simulator") %></a>
              <a href="https://learn.circuitverse.org/" target="blank" class="btn anchor-text-button anchor-text"><%= t("circuitverse.index.learn_logic_design") %></a>
            </div>
          </div>
        </div>
        <div class="col-12 col-sm-12 col-md-6 col-lg-6">
          <%= image_tag "homepage/new_homepage_sketch.png", alt: "HomepageSketch", class: "home-image-cover" %>
        </div>
      </div>
      <div class="row">
        <div class="col-12 home-tertiary-button-container">
          <a class="btn tertiary-button" href="/teachers"><%= t("circuitverse.index.for_teachers") %></a>
          <a class="btn tertiary-button" href="/contribute"><%= t("circuitverse.index.for_contributors") %></a>
        </div>
      </div>
      <div id="home-features-section" class="row center-row" style="scroll-margin-top: 100px;">
        <div class="col-12 col-sm-12 col-md-12 col-lg-12">
          <h3><%= t("circuitverse.index.features.main_heading") %></h3>
          <p><%= t("circuitverse.index.features.main_description") %></p>
        </div>
      </div>
      <div class="row center-row justify-content-center">
        <div class="col-12 col-sm-12 col-md-6 col-lg-4">
          <div class="card home-feature-card">
            <%= image_tag "homepage/export-hd.png", alt: "Export HD", class: "card-img-top" %>
            <div class="card-body">
              <h5 class="card-title"><%= t("circuitverse.index.features.item1_heading") %></h5>
              <p class="card-text"><%= t("circuitverse.index.features.item1_text") %></p>
            </div>
          </div>
        </div>
        <div class="col-12 col-sm-12 col-md-6 col-lg-4">
          <div class="card home-feature-card">
            <%= image_tag "homepage/combinations analysis.png", alt: "Combinational Analysis", class: "card-img-top" %>
            <div class="card-body">
              <h5 class="card-title"><%= t("circuitverse.index.features.item2_heading") %></h5>
              <p class="card-text"><%= t("circuitverse.index.features.item2_text") %></p>
            </div>
          </div>
        </div>
        <div class="col-12 col-sm-12 col-md-6 col-lg-4">
          <div class="card home-feature-card">
            <%= image_tag "homepage/testbench-timing-diagram.png", alt: "Testbench Timing Diagram", class: "card-img-top" %>
            <div class="card-body">
              <h5 class="card-title"><%= t("circuitverse.index.features.item3_heading") %></h5>
              <p class="card-text"><%= t("circuitverse.index.features.item3_text") %></p>
            </div>
          </div>
        </div>
        <div class="col-12 col-sm-12 col-md-6 col-lg-4">
          <div class="card home-feature-card">
            <%= image_tag "homepage/embed.png", alt: "Embed", class: "card-img-top" %>
            <div class="card-body">
              <h5 class="card-title"><%= t("circuitverse.index.features.item4_heading") %></h5>
              <p class="card-text"><%= t("circuitverse.index.features.item4_text") %></p>
            </div>
          </div>
        </div>
        <div class="col-12 col-sm-12 col-md-6 col-lg-4">
          <div class="card home-feature-card">
            <%= image_tag "homepage/sub-circuit.png", alt: "Sub Circuit", class: "card-img-top" %>
            <div class="card-body">
              <h5 class="card-title"><%= t("circuitverse.index.features.item5_heading") %></h5>
              <p class="card-text"><%= t("circuitverse.index.features.item5_text") %></p>
            </div>
          </div>
        </div>
        <div class="col-12 col-sm-12 col-md-6 col-lg-4">
          <div class="card home-feature-card">
            <%= image_tag "homepage/multi-bit-bus.png", alt: "Multi Bit Bus", class: "card-img-top" %>
            <div class="card-body">
              <h5 class="card-title"><%= t("circuitverse.index.features.item6_heading") %></h5>
              <p class="card-text"><%= t("circuitverse.index.features.item6_text") %></p>
            </div>
          </div>
        </div>
      </div>
>>>>>>> 35d5937a
    </div>
    <div class="col-12 col-sm-12 col-md-6 col-lg-6">
      <%= image_tag "homepage/new_homepage_sketch.png", alt: "HomepageSketch", class: "home-image-cover" %>
    </div>
  </div>

  <div class="row">
    <%= render HomeButtonsComponent.new %>
  </div>

  <div id="home-features-section" class="row center-row" style="scroll-margin-top: 100px;">
    <div class="col-12 col-sm-12 col-md-12 col-lg-12">
      <h3><%= t("circuitverse.index.features.main_heading") %></h3>
      <p><%= t("circuitverse.index.features.main_description") %></p>
    </div>
  </div>

  <div class="row center-row justify-content-center">
    <%= render FeatureCardComponent.new(
      image: "homepage/export-hd.png",
      alt: "Export HD",
      title: t("circuitverse.index.features.item1_heading"),
      text: t("circuitverse.index.features.item1_text")
    ) %>

    <%= render FeatureCardComponent.new(
      image: "homepage/combinations analysis.png",
      alt: "Combinations Analysis",
      title: t("circuitverse.index.features.item2_heading"),
      text: t("circuitverse.index.features.item2_text")
    ) %> 

    <%= render FeatureCardComponent.new(
      image: "homepage/embed.png",
      alt: "Embed",
      title: t("circuitverse.index.features.item3_heading"),
      text: t("circuitverse.index.features.item3_text")
    ) %>

    <%= render FeatureCardComponent.new(
      image: "homepage/sub-circuit.png",
      alt: "Sub Circuit",
      title: t("circuitverse.index.features.item4_heading"),
      text: t("circuitverse.index.features.item4_text")
    ) %> 

    <%= render FeatureCardComponent.new(
      image: "homepage/multi-bit-bus.png",
      alt: "Multi Bit Bus",
      title: t("circuitverse.index.features.item5_heading"),
      text: t("circuitverse.index.features.item5_text")
    ) %>
  </div>
</div> 

<%= render FeaturedExamplesComponent.new %>
<%= render EditorPickComponent.new(featured_circuits: @featured_circuits, current_user: current_user) %>
<%= render RecentProjectsComponent.new(projects: @projects, projects_page: @projects_page) %> 
<|MERGE_RESOLUTION|>--- conflicted
+++ resolved
@@ -21,7 +21,7 @@
      site_name: Rails.configuration.site_name
    } %>
 
-<<<<<<< HEAD
+
 <% if notice %>
   <%= render AlertComponent.new(message: notice) %>
 <% end %>
@@ -32,101 +32,6 @@
   <div class="row center-row">
     <div class="col-12 col-sm-12 col-md-6 col-lg-6">
       <%= render HomeMainContentComponent.new %>
-=======
-    <% if notice %>
-    <div class="row" id='alertdiv'>
-      <div class="alert alert-success alert-dismissible container text-center">
-        <a href="#" class="btn-close" data-bs-dismiss="alert" aria-label="close"></a>
-        <h6><%= notice %></h6>
-      </div>
-    </div>
-    <% end %>
-    <%= render "announcements/announcement" %>
-    <div class="container">
-      <div class="row center-row">
-        <div class="col-12 col-sm-12 col-md-6 col-lg-6">
-          <div class="home-main-content">
-            <h1><%= t("circuitverse.index.main_heading") %></h1><br>
-            <p><%= t("circuitverse.index.main_description") %></p>
-            <div class="home-buttons-container justify-content-center">
-              <a class="btn primary-button home-simulator-button" href='/simulator'><%= t("launch_simulator") %></a>
-              <a href="https://learn.circuitverse.org/" target="blank" class="btn anchor-text-button anchor-text"><%= t("circuitverse.index.learn_logic_design") %></a>
-            </div>
-          </div>
-        </div>
-        <div class="col-12 col-sm-12 col-md-6 col-lg-6">
-          <%= image_tag "homepage/new_homepage_sketch.png", alt: "HomepageSketch", class: "home-image-cover" %>
-        </div>
-      </div>
-      <div class="row">
-        <div class="col-12 home-tertiary-button-container">
-          <a class="btn tertiary-button" href="/teachers"><%= t("circuitverse.index.for_teachers") %></a>
-          <a class="btn tertiary-button" href="/contribute"><%= t("circuitverse.index.for_contributors") %></a>
-        </div>
-      </div>
-      <div id="home-features-section" class="row center-row" style="scroll-margin-top: 100px;">
-        <div class="col-12 col-sm-12 col-md-12 col-lg-12">
-          <h3><%= t("circuitverse.index.features.main_heading") %></h3>
-          <p><%= t("circuitverse.index.features.main_description") %></p>
-        </div>
-      </div>
-      <div class="row center-row justify-content-center">
-        <div class="col-12 col-sm-12 col-md-6 col-lg-4">
-          <div class="card home-feature-card">
-            <%= image_tag "homepage/export-hd.png", alt: "Export HD", class: "card-img-top" %>
-            <div class="card-body">
-              <h5 class="card-title"><%= t("circuitverse.index.features.item1_heading") %></h5>
-              <p class="card-text"><%= t("circuitverse.index.features.item1_text") %></p>
-            </div>
-          </div>
-        </div>
-        <div class="col-12 col-sm-12 col-md-6 col-lg-4">
-          <div class="card home-feature-card">
-            <%= image_tag "homepage/combinations analysis.png", alt: "Combinational Analysis", class: "card-img-top" %>
-            <div class="card-body">
-              <h5 class="card-title"><%= t("circuitverse.index.features.item2_heading") %></h5>
-              <p class="card-text"><%= t("circuitverse.index.features.item2_text") %></p>
-            </div>
-          </div>
-        </div>
-        <div class="col-12 col-sm-12 col-md-6 col-lg-4">
-          <div class="card home-feature-card">
-            <%= image_tag "homepage/testbench-timing-diagram.png", alt: "Testbench Timing Diagram", class: "card-img-top" %>
-            <div class="card-body">
-              <h5 class="card-title"><%= t("circuitverse.index.features.item3_heading") %></h5>
-              <p class="card-text"><%= t("circuitverse.index.features.item3_text") %></p>
-            </div>
-          </div>
-        </div>
-        <div class="col-12 col-sm-12 col-md-6 col-lg-4">
-          <div class="card home-feature-card">
-            <%= image_tag "homepage/embed.png", alt: "Embed", class: "card-img-top" %>
-            <div class="card-body">
-              <h5 class="card-title"><%= t("circuitverse.index.features.item4_heading") %></h5>
-              <p class="card-text"><%= t("circuitverse.index.features.item4_text") %></p>
-            </div>
-          </div>
-        </div>
-        <div class="col-12 col-sm-12 col-md-6 col-lg-4">
-          <div class="card home-feature-card">
-            <%= image_tag "homepage/sub-circuit.png", alt: "Sub Circuit", class: "card-img-top" %>
-            <div class="card-body">
-              <h5 class="card-title"><%= t("circuitverse.index.features.item5_heading") %></h5>
-              <p class="card-text"><%= t("circuitverse.index.features.item5_text") %></p>
-            </div>
-          </div>
-        </div>
-        <div class="col-12 col-sm-12 col-md-6 col-lg-4">
-          <div class="card home-feature-card">
-            <%= image_tag "homepage/multi-bit-bus.png", alt: "Multi Bit Bus", class: "card-img-top" %>
-            <div class="card-body">
-              <h5 class="card-title"><%= t("circuitverse.index.features.item6_heading") %></h5>
-              <p class="card-text"><%= t("circuitverse.index.features.item6_text") %></p>
-            </div>
-          </div>
-        </div>
-      </div>
->>>>>>> 35d5937a
     </div>
     <div class="col-12 col-sm-12 col-md-6 col-lg-6">
       <%= image_tag "homepage/new_homepage_sketch.png", alt: "HomepageSketch", class: "home-image-cover" %>
@@ -185,3 +90,40 @@
 <%= render FeaturedExamplesComponent.new %>
 <%= render EditorPickComponent.new(featured_circuits: @featured_circuits, current_user: current_user) %>
 <%= render RecentProjectsComponent.new(projects: @projects, projects_page: @projects_page) %> 
+
+<% if user_signed_in? %>
+    <script>
+        if(localStorage.getItem("recover_login")){
+            window.location.href = "/simulator"
+        }
+    </script>
+    <% end %>
+
+<script type="application/ld+json">
+  {
+    "@context" : "http://schema.org",
+    "@type" : "WebApplication",
+    "name" : "<%= Rails.configuration.site_name %>",
+    "image" : "<%= Rails.configuration.site_image %>",
+    "url" : "<%= Rails.configuration.site_url %>",
+    "applicationCategory" : "<%= Rails.configuration.site_category %>",
+    "downloadUrl" : "<%= Rails.configuration.site_download_url %>",
+    "operatingSystem": "All"
+  }
+</script>
+<script type="application/ld+json">
+  {
+    "@context": "https://schema.org",
+    "@type": "WebSite",
+    "url" : "<%= Rails.configuration.site_url %>",
+    "potentialAction": {
+      "@type": "SearchAction",
+      "target": "<%= Rails.configuration.site_url %>/search?resource=Projects&q={search_term_string}",
+      "query-input": "required name=search_term_string"
+    }
+  }
+</script>
+
+    <!-- Bootstrap core JavaScript
+    ================================================== -->
+    <!-- Placed at the end of the document so the pages load faster -->