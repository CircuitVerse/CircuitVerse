--- conflicted
+++ resolved
@@ -301,34 +301,6 @@
     <div class="report-sidebar">
     <a type="button" id="reportIssue"class="btn btn-primary text-light" data-toggle="modal" data-target=".issue"> <span class="fa fa-bug" ></span>&nbsp;&nbsp;Report an issue</a>
     </div>
-<<<<<<< HEAD
-    <!---issue reporting system-modal---->
-    <div class="modal fade issue" tabindex="-1" role="dialog" aria-labelledby="mySmallModalLabel" aria-hidden="true">
-      <div class="modal-dialog modal-sm">
-        <div class="modal-content">
-          <div class="container my-2">
-            <button type="button" class="close" data-dismiss="modal" aria-label="Close">
-              <span aria-hidden="true">&times;</span>
-            </button>
-            <div class="container text-center">
-              <h4>Report an issue</h4>
-            </div>
-            <hr>
-            <div class="container my-2 text-center" id="result">
-            </div>
-            <label for="issuetext" id="report-label" style="font-weight: lighter"><b>Describe your issue:</b></label>
-            <div class="form-group">
-              <textarea class="form-control border-primary" id="issuetext" rows="3"></textarea>
-            </div>
-            <div class="container">
-              <center>
-                <button type="submit" id="report" class="btn btn-primary">Report</button>
-              </center>
-            </div>
-          </div>
-        </div>
-      </div>
-=======
       <!---issue reporting system-modal---->
 <div class="modal fade issue" tabindex="-1" role="dialog" aria-labelledby="mySmallModalLabel" aria-hidden="true">
   <div class="modal-dialog modal-sm">
@@ -355,7 +327,6 @@
         <center>
      <button type="submit" id="report" class="btn btn-primary" >Report</button>
    </center>
->>>>>>> 03c4ab39
     </div>
 
     <script>
