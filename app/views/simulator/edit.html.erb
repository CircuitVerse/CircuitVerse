<% content_for(:html_title) { 'CircuitVerse - Digital Simulator' } %>
<!--Displays the loading screen  -->
<script src="/js/pace.js"></script>
<!-- <script
  src="https://code.jquery.com/jquery-3.5.1.min.js"
  integrity="sha256-9/aliU8dGd2tb6OSsuzixeV4y/faTqgFtohetphbbj0="
  crossorigin="anonymous"
></script>
-->
<link rel="stylesheet" href="https://code.jquery.com/ui/1.12.1/themes/base/jquery-ui.css"> 

<script src="/js/plugins/jquery.twbs-toggle-buttons.min.js"></script>
<script src="/js/plugins/checkBo.min.js"></script>
<script src="/js/plugins/jquery-pseudo-ripple.js"></script>
<script src="/js/plugins/bootstrap-input-spinner.js"></script>

<script>
  userSignedIn = <%= user_signed_in? %>;
  logix_project_id = <%= @logix_project_id %>;
  projectName = "<%= @projectName %>"
</script>
<nav class="navbar navbar-expand-lg navbar-dark header">
  <a href="/"><span class='logo'></span></a>
  <button class="navbar-toggler collapsed" type="button" data-toggle="collapse" data-target="#bs-example-navbar-collapse-1" aria-controls="collapsedNavbar" aria-expanded="false" aria-label="Toggle navigation">
    <span class="navbar-toggler-icon"></span>
  </button>
  <div class="collapse navbar-collapse" id="bs-example-navbar-collapse-1">
    <ul class="navbar-nav navbar-menu noSelect pointerCursor" id="toolbar">
      <li class="dropdown">
        <a href="#" class="" data-toggle="dropdown" role="button" aria-haspopup="true" aria-expanded="false">Project<span></span></a>
        <ul class="dropdown-menu">
          <li><a class="dropdown-item logixButton" id="newProject">New Project</a></li>
          <li><a class="dropdown-item logixButton" id="clearProject">Clear Project</a></li>
          <li><a class="dropdown-item logixButton" id="save">Save Online</a></li>
          <li><a class="dropdown-item logixButton" id="saveOffline">Save Offline</a></li>
          <li><a class="dropdown-item logixButton" id="createOpenLocalPrompt">Open Offline</a></li>
          <li><a class="dropdown-item logixButton" id="recoverProject">Recover Project</a></li>
        </ul>
      </li>
      <li class="dropdown">
        <a href="#" class="" data-toggle="dropdown" role="button" aria-haspopup="true" aria-expanded="false">Circuit<span class="caret"></span></a>
        <ul class="dropdown-menu">
          <li><a class="dropdown-item logixButton" id="newCircuit">New Circuit +</a></li>
          <li><a class="dropdown-item logixButton" id="createSubCircuitPrompt">Insert SubCircuit</a></li>
        </ul>
      </li>
      <li class="dropdown">
        <a href="#" class="" data-toggle="dropdown" role="button" aria-haspopup="true" aria-expanded="false">Tools<span class="caret"></span></a>
        <ul class="dropdown-menu">
          <li><a class="dropdown-item logixButton" id="createCombinationalAnalysisPrompt">Combinational<br>Analysis</a></li>
          <li><a class="dropdown-item logixButton" id="bitconverter">Hex-Bin-Dec<br>Converter</a></li>
          <li><a class="dropdown-item logixButton" id="startPlot">Start Plot</a></li>
          <li><a class="dropdown-item logixButton" id="createSaveAsImgPrompt">Download Image</a>
          <li><a class="dropdown-item logixButton" id="colorThemes">Themes</a>
        </ul>
      </li>
      <!--      <li class="dropdown">
        <a href="#" class="" data-toggle="dropdown" role="button" aria-haspopup="true" aria-expanded="false">Window<span></span></a>
        <ul class="dropdown-menu">
          <li><a class="dropdown-item logixButton" id="createCombinationalAnalysisPrompt">Combinational</br>Analysis</a></li>
          <li><a class="dropdown-item logixButton" id="startPlot">Start Plot</a></li>
          <li><a class="dropdown-item logixButton" id="createSaveAsImgPrompt">Download Image</a>
        </ul>
      </li> -->
      <li class="">
        <a href="https://docs.circuitverse.org" class="" target="_blank" role="button" aria-haspopup="true" aria-expanded="false">Help</a>
      </li>
    </ul>
    <span class="projectName noSelect defaultCursor font-weight-bold" id="projectName">
      Untitled
    </span>


    <div class='quick-btn'>
      <div>
        <button type="button" class="quick-btn-save-online logixButton" id="save" title="Save Online" onclick="">
        </button>
      </div>
      <div>
        <button type="button" class="quick-btn-save logixButton"  id="saveOffline" title="Save Offline" onclick="">
        </button>
      </div>          
      <div>
        <button type="button" class="quick-btn-delete" title="Delete Selected" id="delete_selected">
        </button>
      </div>     
      <div>
        <button type="button" class="quick-btn-download logixButton" id="createSaveAsImgPrompt" title="Download as Image" onclick="">
        </button>
      </div>
      <div>    
        <button type="button" class="quick-btn-zoom-fit" title="Fit to Screen" onclick="globalScope.centerFocus(false)">
        </button>
      </div>
      <div>
        <button type="button" class="quick-btn-undo" title="Undo" id="undoButton">
        </button>
      </div>
   <!--   <div>
        <button type="button" class="quick-btn-redo logixButton" title="Redo" onclick="">
        </button> -->
      </div>
    </div>


    <ul class="nav navbar-nav noSelect pointerCursor pull-right account-btn">
      <li class="dropdown pull-right">
        <% if user_signed_in? %>
          <a href="#" class="cur-user" data-toggle="dropdown" role="button" aria-haspopup="true" aria-expanded="false"><%= current_user.name %><span class="caret"></span></a>
          <ul class="dropdown-menu">
            <li><a class="dropdown-item" href=<%= profile_path(current_user) %>>Profile</a></li>
            <li><a class="dropdown-item" href=<%= user_path(current_user) %>>My Circuits</a></li>
            <li><a class="dropdown-item" href=<%= user_groups_path(current_user) %>>My Groups</a></li>
            <div class="dropdown-divider"></div>
            <li><a class="dropdown-item" rel="nofollow" data-method="delete" href=<%= destroy_user_session_path %>>Sign Out</a></li>
          </ul>
        <% else %>
          <a class="navbar-nav signIn-btn" href=<%= new_user_session_path %>> Sign In </a>
        <% end %>
      </li>
    </ul>
  </div>
  <!-- /.navbar-collapse -->
</nav>
<div id="tabsBar" class="noSelect pointerCursor">
  <button class="logixButton" id="newCircuit" onclick="">&#43;</button>
</div>

<div class="modules noSelect defaultCursor ce-panel">
  <div id="modules-header">Circuit Elements</div>
  <div class="accordion" id="menu"></div>
</div>

<div class="moduleProperty noSelect effect1 properties-panel" id="moduleProperty">
  <div id="moduleProperty-title" class="noSelect">Properties</div>
  <div id="moduleProperty-inner"></div>
</div>

<div id="layoutDialog" style="display: none;" class="">
  <div class="">
    <div class="panel-heading">Layout</div>
    <div class="">
      <button
        type="button"
        class="btn zoomButton btn-lg"
        id="decreaseLayoutWidth"
        title="Decrease Width"
      >
        <span class="fa fa-minus" aria-hidden="true"></span>
      </button>
      <span>Width</span>
      <button
        type="button"
        class="btn zoomButton btn-lg"
        id="increaseLayoutWidth"
        title="Increase Width"
      >
        <span class="fa fa-plus" aria-hidden="true"></span>
      </button>
    </div>
    <div class="">
      <button
        type="button"
        class="btn zoomButton btn-lg"
        id="decreaseLayoutHeight"
        title="Decrease Height"
      >
        <span class="fa fa-minus" aria-hidden="true"></span>
      </button>
      <span>Height</span>
      <button
        type="button"
        class="btn zoomButton btn-lg"
        id="increaseLayoutHeight"
        title="Increase Height"
      >
        <span class="fa fa-plus" aria-hidden="true"></span>
      </button>
    </div>
    <div class="">
      <span>Reset all nodes:</span>
      <button
        type="button"
        class="btn zoomButton btn-lg"
        id="layoutResetNodes"
      >
        <span class="fa fa-sync" aria-hidden="true" title="Reset"></span>
      </button>
    </div>
    <div class="layout-title">
      <span>Title</span>
<<<<<<< HEAD
      <div class="layout--btn-group">
        <button
          type="button"
          class="btn zoomButton-up btn-lg"
          id="layoutTitleUp"
        >
        <svg id="Group_304" data-name="Group 304" xmlns="http://www.w3.org/2000/svg" width="30" height="30" viewBox="0 0 30 30">
          <g id="Rectangle_1072" data-name="Rectangle 1072" fill="none" stroke="#f1f9ff" stroke-width="2">
            <rect width="30" height="30" rx="10" stroke="none"/>
            <rect x="1" y="1" width="28" height="28" rx="9" fill="none"/>
          </g>
          <path id="Path_36" data-name="Path 36" d="M4.7,6.1,0,1.4,1.4,0,4.7,3.3,8,0,9.4,1.4Z" transform="translate(19.4 17.755) rotate(180)" fill="#fff"/>
        </svg>
        
      </button>
        <button
          type="button"
          class="btn zoomButton-down btn-lg"
          id="layoutTitleDown"
        >
        <svg id="Group_305" data-name="Group 305" xmlns="http://www.w3.org/2000/svg" width="30" height="30" viewBox="0 0 30 30">
          <g id="Rectangle_1072" data-name="Rectangle 1072" fill="none" stroke="#f1f9ff" stroke-width="2">
            <rect width="30" height="30" rx="10" stroke="none"/>
            <rect x="1" y="1" width="28" height="28" rx="9" fill="none"/>
          </g>
          <path id="Path_36" data-name="Path 36" d="M4.7,6.1,0,1.4,1.4,0,4.7,3.3,8,0,9.4,1.4Z" transform="translate(10 11.655)" fill="#fff"/>
        </svg>
        
      </button>
        <button
          type="button"
          class="btn zoomButton-left btn-lg"
          id="layoutTitleLeft"
        >
        <svg id="Group_306" data-name="Group 306" xmlns="http://www.w3.org/2000/svg" width="30" height="30" viewBox="0 0 30 30">
          <g id="Rectangle_1072" data-name="Rectangle 1072" fill="none" stroke="#f1f9ff" stroke-width="2">
            <rect width="30" height="30" rx="10" stroke="none"/>
            <rect x="1" y="1" width="28" height="28" rx="9" fill="none"/>
          </g>
          <path id="Path_36" data-name="Path 36" d="M4.7,6.1,0,1.4,1.4,0,4.7,3.3,8,0,9.4,1.4Z" transform="translate(18.1 9.655) rotate(90)" fill="#fff"/>
        </svg>
        </button>
        <button
          type="button"
          class="btn zoomButton-right btn-lg"
          id="layoutTitleRight"
        >
        <svg id="Group_307" data-name="Group 307" xmlns="http://www.w3.org/2000/svg" width="30" height="30" viewBox="0 0 30 30">
          <g id="Rectangle_1072" data-name="Rectangle 1072" fill="none" stroke="#f1f9ff" stroke-width="2">
            <rect width="30" height="30" rx="10" stroke="none"/>
            <rect x="1" y="1" width="28" height="28" rx="9" fill="none"/>
          </g>
          <path id="Path_36" data-name="Path 36" d="M4.7,6.1,0,1.4,1.4,0,4.7,3.3,8,0,9.4,1.4Z" transform="translate(12 19.055) rotate(-90)" fill="#fff"/>
        </svg>  
      </button>
    </div>
=======
      <button
        type="button"
        class="btn zoomButton-up btn-lg"
        id="layoutTitleUp"
      ></button>
      <button
        type="button"
        class="btn zoomButton-down btn-lg"
        id="layoutTitleDown"
      ></button>
      <button
        type="button"
        class="btn zoomButton-left btn-lg"
        id="layoutTitleLeft"
      ></button>
      <button
        type="button"
        class="btn zoomButton-right btn-lg"
        id="layoutTitleRight">
      </button>
>>>>>>> 4e887c41
    </div>
    <div class="layout-title--enable">
      <span>Title Enabled:</span>
      <label class="switch">
        <input
          type="checkbox"
          checked
          id="toggleLayoutTitle"
        />
        <span class="slider"></span>
      </label>
    </div>
    <div class="">
      <button
        type="button"
        class="btn Layout-btn custom-btn--primary"
        id="saveLayout"
      >
        Save
      </button>

      <button
        type="button"
        class="btn Layout-btn custom-btn--tertiary"
        id="cancelLayout"
      >
        Cancel
      </button>
    </div>
  </div>
</div>
<div id="saveImageDialog"  class="noSelect" style="display: none;" title="Render Image">
  <div class="download-dialog-section-1">
    <label class="option custom-radio inline"
      ><input
        type="radio"
        name="imgType"
        value="png"
        checked="checked" />PNG<span></span
    ></label>
    <label class="option custom-radio inline"
      ><input type="radio" name="imgType" value="jpeg" />JPEG<span></span
    ></label>
    <label class="option custom-radio inline"
      ><input type="radio" name="imgType" value="svg" />SVG<span></span
    ></label>
    <label class="option custom-radio inline"
      ><input type="radio" name="imgType" value="bmp" />BMP<span></span
    ></label>
    <label class="option custom-radio inline"
      ><input type="radio" name="imgType" value="gif" />GIF<span></span
    ></label>
    <label class="option custom-radio inline"
      ><input type="radio" name="imgType" value="tiff" />TIFF<span></span
    ></label>
  </div>
  <div class="download-dialog-section-2">
    <div
      class="option inline btn-group btn-group-toggle"
      style="border: none;"
      data-toggle="buttons"
    >
      <div class="btn" role="button">
        <input type="radio" name="view" value="full" />Full Circuit View
      </div>
      <div class="btn active" role="button">
        <input
          type="radio"
          name="view"
          value="current"
          checked="checked"
        />Current View
      </div>
    </div>
    <div class="download-dialog-section-2_2">
      <label class="cb-checkbox"
        ><input
          type="checkbox"
          name="transparent"
          value="transparent"
        />Transparent Background</label
      >
    </div>
  </div>
  <div class="download-dialog-section-3">
    <span>Resolution:</span>
    <label class="option custom-radio inline"
      ><input
        type="radio"
        name="resolution"
        value="1"
        checked="checked" />1x<span></span
    ></label>
    <label class="option custom-radio inline"
      ><input type="radio" name="resolution" value="2" />2x<span></span
    ></label>
    <label class="option custom-radio inline"
      ><input type="radio" name="resolution" value="4" />4x<span></span
    ></label>
  </div>
</div>

<div id="colorThemesDialog" class='customScroll colorThemesDialog' tabindex = "0" style="display: none;" title="Select Theme"></div>

<div class="simulation" id="simulation">
  <div id="restrictedDiv" class="alert alert-danger display--none"></div>
  <% if @project&.assignment_id.present? &&
  @project&.assignment&.elements_restricted? %>
  <div id="restrictedElementsDiv" class="alert alert-danger">
    <div>
      Restricted elements used:
      <span id="restrictedElementsDiv--list"> </span>
    </div>
  </div>
  <% end %>
  <div id="MessageDiv"></div>
  <div class="canvasArea" id="canvasArea">
    <canvas
      id="backgroundArea"
      style="
        position: absolute;
        left: 0;
        top: 0;
        z-index: 0;
        width: 100%;
        height: 100%;
      "
    ></canvas>
    <canvas
      id="simulationArea"
      style="
        position: absolute;
        left: 0;
        top: 0;
        z-index: 1;
        width: 100%;
        height: 100%;
      "
    ></canvas>
    <div id="plot">
      <canvas
        id="plotArea"
        style="position: absolute; left: 0; top: 0; z-index: 2;"
      ></canvas>
    </div>
    <div id="miniMap">
      <canvas
        id="miniMapArea"
        style="position: absolute; left: 0; top: 0; z-index: 3;"
      ></canvas>
    </div>
    <div id="contextMenu" oncontextmenu="return false;">
      <ul>
        <li onclick="menuItemClicked(2)">Paste</li>
        <li onclick="menuItemClicked(0)">Copy</li>
        <li onclick="menuItemClicked(1)">Cut</li>
        <li onclick="menuItemClicked(3)">Delete</li>
        <li onclick="menuItemClicked(4)">Undo</li>
        <li onclick="menuItemClicked(5)">New Circuit</li>
        <li onclick="menuItemClicked(6)">Insert SubCircuit</li>
        <li onclick="menuItemClicked(7)">Center Focus</li>
      </ul>
    </div>
    <div id="Help"></div>
    <div
      class="sk-folding-cube loadingIcon"
      style="
        display: none;
        position: absolute;
        right: 50%;
        bottom: 50%;
        z-index: 100;
      "
    >
      <div class="sk-cube1 sk-cube"></div>
      <div class="sk-cube2 sk-cube"></div>
      <div class="sk-cube4 sk-cube"></div>
      <div class="sk-cube3 sk-cube"></div>
    </div>
  </div>
</div>

<div
  id="combinationalAnalysis"
  style="display: none;"
  title="BooleanLogicTable"
></div>
<div
  id="insertSubcircuitDialog"
  class="subcircuitdialog"
  title="Insert SubCircuit"
></div>
<div id="openProjectDialog" style="display: none;" title="Open Project"></div>
<div id="bitconverterprompt" title="Dec-Bin-Hex-Converter" style="display: none;"></div>

<!---issue reporting-system----->
<div class="report-sidebar">
  <a
    type="button"
    class="btn btn-primary text-light"
    data-toggle="modal"
    data-target=".issue"
  >
    <span class="fa fa-bug"></span>&nbsp;&nbsp;Report an issue</a
  >
</div>

<!---issue reporting system-modal---->
<div
  class="modal fade issue"
  tabindex="-1"
  role="dialog"
  aria-labelledby="mySmallModalLabel"
  aria-hidden="true"
>
  <div class="modal-dialog modal-sm">
    <div class="modal-content">
      <div class="container my-2">
        <button
          type="button"
          class="close"
          data-dismiss="modal"
          aria-label="Close"
        >
          <span aria-hidden="true">&times;</span>
        </button>
        <div class="container text-center">
          <h4>Report an issue</h4>
        </div>
        <hr />
        <div class="container my-2 text-center" id="result"></div>
        <label id="report-label" style="font-weight: lighter;"
          ><b>Describe your issue:</b></label
        >
        <div class="form-group">
          <textarea
            class="form-control border-primary"
            id="issuetext"
            rows="3"
          ></textarea>
        </div>
        <div class="container">
          <center>
            <button type="submit" id="report" disabled class="btn btn-primary">
              Report
            </button>
          </center>
        </div>
      </div>
    </div>
  </div>
</div>

<script src="https://code.jquery.com/ui/1.12.1/jquery-ui.js"></script>
<script>
  const embed = false;
  var listenToSimulator=true
  <% if @project&.assignment_id.present? %>
  restrictedElements = JSON.parse('<%= raw @project&.assignment.restrictions %>');
  <% else %>
  restrictedElements = [];
  <% end %>
</script>

<!-- on hover for dropdowns -->
<script>
  $('.dropdown-toggle').hover(function () {

    $('.dropdown.open').removeClass('open');
    $(this).parent('.dropdown').addClass('open');
  });
</script>

<link rel="stylesheet" type="text/css" href="/css/main.stylesheet.css">
<link rel="stylesheet" type="text/css" href="/css/restrictedElements.css">

<script src="/js/dec-bin-hex-converter.js"></script>
<script src="/js/verilog.js"></script>
<script type="text/javascript" src="/js/metadata.json"></script>
<script src="/js/canvas2svg.js"></script>

<script >
  $('button').click(function() {
   if (this.id== 'report'){
    var message=$('#issuetext').val();
    var email=$('#emailtext').val();
    message += "\nEmail:"+ email
    message += "\nURL: " + window.location.href;
    message += `\nUser Id: <%= user_signed_in? ? " #{current_user.id.to_s} : #{current_user.name}" : "Guest user" %>`
    postUserIssue(message)
    $('#issuetext').hide();
    $('#emailtext').hide();
    $('#report').hide();
    $('#report-label').hide();
    $('#email-label').hide();
  }
   })
  $('.issue').on('hide.bs.modal', function(e) {
    var listenToSimulator=true
    $('#result').html("");
    $('#issuetext').show();
    $('#emailtext').show();
    $('#issuetext').val("");
    $('#emailtext').val("");
    $('#report').show();
    $('#report-label').show();
  }) 
  $('#reportIssue').click(function() {
    var listenToSimulator=false
  })
</script>

// <script src="../../../public/js/themer/themer.js"></script>
<script>
  $(document).tooltip({
    show: null,
    track: true,
    hide: false,
    tooltipClass: "custom-tooltip-styling",
});

$(function(){
    $(".btn-group-toggle").twbsToggleButtons();
  });
  
$(function(){
$("#openProjectDialog").checkBo();
$(".download-dialog-section-2_2").checkBo();
});

$('.Layout-btn').ripple({
duration: 500
});
</script>
<script src = './'><|MERGE_RESOLUTION|>--- conflicted
+++ resolved
@@ -189,7 +189,6 @@
     </div>
     <div class="layout-title">
       <span>Title</span>
-<<<<<<< HEAD
       <div class="layout--btn-group">
         <button
           type="button"
@@ -246,28 +245,6 @@
         </svg>  
       </button>
     </div>
-=======
-      <button
-        type="button"
-        class="btn zoomButton-up btn-lg"
-        id="layoutTitleUp"
-      ></button>
-      <button
-        type="button"
-        class="btn zoomButton-down btn-lg"
-        id="layoutTitleDown"
-      ></button>
-      <button
-        type="button"
-        class="btn zoomButton-left btn-lg"
-        id="layoutTitleLeft"
-      ></button>
-      <button
-        type="button"
-        class="btn zoomButton-right btn-lg"
-        id="layoutTitleRight">
-      </button>
->>>>>>> 4e887c41
     </div>
     <div class="layout-title--enable">
       <span>Title Enabled:</span>
