--- conflicted
+++ resolved
@@ -120,11 +120,7 @@
             <!-- <canvas id="miniMapArea" style="position: absolute; left:0; top: 0; z-index: 2;"></canvas> -->
           </div>
           <div style="position:absolute; right:30px; top:30px; z-index:100">
-<<<<<<< HEAD
-            <button type="button" class="btn zoomButton btn-lg" onclick="changeScale(0.2,'zoomButton','zoomButton',2)">
-=======
             <button type="button" class="btn zoomButton btn-lg" onclick="changeScale(0.2,'zoomButton','zoomButton',2)">              
->>>>>>> c570b47d
               <span class="fa fa-search-plus" aria-hidden="true" title="Zoom In"></span>
             </button>
           </div>
