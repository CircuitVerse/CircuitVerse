<% content_for(:html_title) { 'CircuitVerse - Digital Simulator' } %>
<!--Displays the loading screen  -->
<script src="/js/pace.js"></script>
<!-- <link rel="stylesheet" href="https://code.jquery.com/ui/1.12.1/themes/base/jquery-ui.css"> -->
<!-- <link rel="stylesheet" href="https://maxcdn.bootstrapcdn.com/bootstrap/3.3.7/css/bootstrap.min.css" integrity="sha384&#45;BVYiiSIFeK1dGmJRAkycuHAHRg32OmUcww7on3RYdg4Va+PmSTsz/K68vbdEjh4u" crossorigin="anonymous"> -->
<link rel="stylesheet" href="https://code.jquery.com/ui/1.12.1/themes/base/jquery-ui.css">
<div>
  <script>
    userSignedIn = <%= user_signed_in? %>;
    logix_project_id = <%= @logix_project_id%>;
    projectName = "<%= @projectName%>"
  </script>
  <nav class="navbar navbar-expand-lg toolbar navbar-dark bg-dark">
    <a class="navbar-brand" href="/">CircuitVerse</a>
    <button class="navbar-toggler" type="button" data-toggle="collapse" 
                                               data-target="#navbarSupportedContent" aria-controls="navbarSupportedContent" 
                                               aria-expanded="false" aria-label="Toggle navigation">
      <span class="navbar-toggler-icon"></span>
    </button>
    <div class="collapse navbar-collapse" id="bs-example-navbar-collapse-1">
      <ul class="navbar-nav mr-auto noSelect pointerCursor" id="toolbar">
        <li class="dropdown">
          <a href="#" class="dropdown-toggle" data-toggle="dropdown" role="button" aria-haspopup="true" aria-expanded="false">Project<span class="caret"></span></a>
          <ul class="dropdown-menu">
            <li class="toolbarButton logixButton" id="newProject" ><a>New Project</a></li>
            <li class="toolbarButton logixButton" id="clearProject" ><a>Clear Project</a></li>
            <li class="toolbarButton logixButton" id="save"><a>Save Online</a></li>
            <li class="toolbarButton logixButton" id="saveOffline"><a>Save Offline</a></li>
            <li class="toolbarButton logixButton" id="createOpenLocalPrompt"><a>Open Offline</a></li>
            <li class="toolbarButton logixButton" id="recoverProject"><a>Recover project</a></li>
          </ul>
        </li>
        <li class="dropdown">
          <a href="#" class="dropdown-toggle" data-toggle="dropdown" role="button" aria-haspopup="true" aria-expanded="false">Circuit<span class="caret"></span></a>
          <ul class="dropdown-menu">
            <li class="toolbarButton logixButton" id="newCircuit"><a>New Circuit +</a></li>
            <li class="toolbarButton logixButton" id="createSubCircuitPrompt"><a>Insert SubCircuit</a></li>
          </ul>
        </li>
      </li>
      <li class="dropdown">
        <a href="#" class="dropdown-toggle" data-toggle="dropdown" role="button" aria-haspopup="true" aria-expanded="false">Tools<span class="caret"></span></a>
        <ul class="dropdown-menu">
          <li class="toolbarButton logixButton" id="createCombinationalAnalysisPrompt"><a>Combinational Analysis</a></li>
          <li class="toolbarButton logixButton" id="startPlot"><a>Start Plot</a></li>
          <li class="toolbarButton logixButton" id="createSaveAsImgPrompt" ><a>Download Image</a></li>
        </ul>
      </li>
      <li class="">
        <a href="https://docs.circuitverse.org"  target="_blank" role="button" aria-haspopup="true" aria-expanded="false">Help</a>
      </li>
    </ul>
    <span class="projectName noSelect defaultCursor font-weight-bold" id="projectName">
      Untitled
    </span>
    <ul class="nav navbar-nav noSelect pointerCursor pull-right">
      <li class="dropdown pull-right">
        <%if user_signed_in? %>
          <a href="#" class="dropdown-toggle " data-toggle="dropdown" role="button" aria-haspopup="true" aria-expanded="false"><%= current_user.name %><span class="caret"></span></a>
          <ul class="dropdown-menu">
            <li class="toolbarButton" ><a href=<%=  profile_path(current_user) %>>Profile</a></li>
            <li class="toolbarButton" ><a href= <%=  user_path(current_user) %>>My circuits</a></li>
            <li class="toolbarButton" ><a href= <%=  user_groups_path(current_user) %>>My groups</a></li>
            <div class="dropdown-divider"></div>
            <li class="toolbarButton" ><a rel="nofollow" data-method="delete" href= <%= destroy_user_session_path%> >Sign out</a></li>
          </ul>
        <%else%>
          <a class="navbar-nav nav-link" href=<%= new_user_session_path  %>> Sign in </a>
        <%end %>
      </li>
    </ul>
  </div>
  <!-- /.navbar-collapse -->
</nav>
<div>
  <div class="side left" id="sideBar" style="overflow-y: scroll;overflow-x: hidden">
    <div class="modules noSelect defaultCursor" >
      <div id="modules-header">Circuit Elements</div>
      <div id="searchBar">
        <input type="text" style="width: 100%; margin-bottom: 10px;" placeholder="Search Here" oninput="searchResults(this)">
      </div>
      <div class="accordion" id="menu">
<<<<<<< HEAD
      </div>
      <div class="accordion" id="searchResults">
=======
>>>>>>> 3c3412c2
      </div>
    </div>
    <div class="moduleProperty effect1" id="moduleProperty">
      <div id="moduleProperty-title" class="noSelect pointerCursor">Properties</div>
      <div id="moduleProperty-inner"></div>
      <!-- <div id="moduleProperty-toolTip"></div> -->
    </div>
  </div>
  <div class="rightPanel">
    <div id="tabsBar" class="noSelect pointerCursor">
      <!-- <div> Circuits: </div> -->
    </div>
    <div class="simulation" id="simulation" >
      <div id="restrictedDiv" class="alert alert-danger display--none">
      </div>
      <% if @project&.assignment_id.present? && @project&.assignment&.elements_restricted? %>
        <div id="restrictedElementsDiv" class="alert alert-danger">
          <div> Restricted elements used: <span id="restrictedElementsDiv--list"> </span></div>
        </div>
      <% end %>
      <div id="MessageDiv">
      </div>
      <div class="canvasArea" id="canvasArea">
        <canvas id="backgroundArea" style="position: absolute; left: 0; top: 0; z-index: 0; width:100%;height:100%"></canvas>
        <canvas id="simulationArea" style="position: absolute; left: 0; top: 0; z-index: 1; width:100%;height:100%"></canvas>
        <div id="plot" >
          <canvas id="plotArea" style="position: absolute; left: 0; top: 0; z-index: 2"></canvas>
        </div>
        <div id="miniMap">
          <canvas id="miniMapArea" style="position: absolute; left:0; top: 0; z-index: 3;"></canvas>
        </div>
        <div id="contextMenu" oncontextmenu="return false;">
          <ul>
            <li onclick="menuItemClicked(2)"><a>Paste</a></li>
            <li onclick="menuItemClicked(0)"><a>Copy</a></li>
            <li onclick="menuItemClicked(1)"><a>Cut</a></li>
            <li onclick="menuItemClicked(3)"><a>Delete</a></li>
            <li onclick="menuItemClicked(4)"><a>Undo</a></li>
            <li onclick="menuItemClicked(5)"><a>New Circuit</a></li>
            <li onclick="menuItemClicked(6)"><a>Insert SubCircuit</a></li>
            <li onclick="menuItemClicked(7)"><a>Center Focus</a></li>
          </ul>
        </div>
        <div id="Help">
          <!-- <canvas id="miniMapArea" style="position: absolute; left:0; top: 0; z-index: 2;"></canvas> -->
        </div>
        <div style="position:absolute; right:30px; top:30px; z-index:100">
          <button type="button" class="btn zoomButton btn-lg" onclick="changeScale(0.2,'zoomButton','zoomButton',2)">
            <span class="glyphicon glyphicon-zoom-in" aria-hidden="true"></span>
          </button>
        </div>
        <div class="sk-folding-cube loadingIcon" style="display:none;position:absolute; right:50%; bottom:50%; z-index:100">
          <div class="sk-cube1 sk-cube"></div>
          <div class="sk-cube2 sk-cube"></div>
          <div class="sk-cube4 sk-cube"></div>
          <div class="sk-cube3 sk-cube"></div>
        </div>
        <div style="position:absolute; right:60px; top:30px; z-index:100">
          <button type="button" class="btn zoomButton btn-lg" onclick="globalScope.centerFocus(false)">
            <span class="glyphicon glyphicon-screenshot" aria-hidden="true"></span>
          </button>
        </div>
        <div style="position:absolute; right:90px; top:30px; z-index:100">
          <button type="button" class="btn zoomButton btn-lg" onclick="changeScale(-0.2,'zoomButton','zoomButton',2)">
            <span class="glyphicon glyphicon-zoom-out" aria-hidden="true"></span>
          </button>
        </div>
        <div style="position:absolute; right:120px; top:30px; z-index:100">
          <button type="button" class="btn zoomButton btn-lg" onclick="undo()">
            <span class="glyphicon glyphicon-repeat" aria-hidden="true"></span>
          </button>
        </div>
        <div style="position:absolute; right:150px; top:30px; z-index:100">
          <button type="button" class="btn zoomButton btn-lg" onclick="delete_selected()">
            <span class="glyphicon glyphicon-remove" aria-hidden="true"></span>
          </button>
        </div>
        <div id="layoutDialog" style="display:none" class="" title="Layout Options">
          <div class="container">
            <div class="panel-heading">Layout options</div>
            <div class="">
              Width:<button type="button" class="btn zoomButton btn-lg" onclick="decreaseLayoutWidth()">
                <span class="glyphicon glyphicon-minus" aria-hidden="true"></span>
              </button>
              <button type="button" class="btn zoomButton btn-lg" onclick="increaseLayoutWidth()">
                <span class="glyphicon glyphicon-plus" aria-hidden="true"></span>
              </button>
            </div>
            <div class="">
              Height:<button type="button" class="btn zoomButton btn-lg" onclick="decreaseLayoutHeight()">
                <span class="glyphicon glyphicon-minus" aria-hidden="true"></span>
              </button>
              <button type="button" class="btn zoomButton btn-lg" onclick="increaseLayoutHeight()">
                <span class="glyphicon glyphicon-plus" aria-hidden="true"></span>
              </button>
            </div>
            <div class="">
              Reset all nodes:
              <button type="button" class="btn zoomButton btn-lg" onclick="layoutResetNodes()">
                <span class="glyphicon glyphicon-refresh" aria-hidden="true"></span>
              </button>
            </div>
            <div class="">
              Title:
              <button type="button" class="btn zoomButton btn-lg" onclick="layoutTitleUp()">
                <span class="glyphicon glyphicon-arrow-up" aria-hidden="true"></span>
              </button>
              <button type="button" class="btn zoomButton btn-lg" onclick="layoutTitleDown()">
                <span class="glyphicon glyphicon-arrow-down" aria-hidden="true"></span>
              </button>
              <button type="button" class="btn zoomButton btn-lg" onclick="layoutTitleLeft()">
                <span class="glyphicon glyphicon-arrow-left" aria-hidden="true"></span>
              </button>
              <button type="button" class="btn zoomButton btn-lg" onclick="layoutTitleRight()">
                <span class="glyphicon glyphicon-arrow-right" aria-hidden="true"></span>
              </button>
            </div>
            <div class="">
              <p>Title Enabled : <label class='switch'> <input type='checkbox' checked id="toggleLayoutTitle" onclick="toggleLayoutTitle()"> <span class='slider2'></span> </label></p>
            </div>
            <div class="">
              Save:
              <button type="button" class="btn zoomButton btn-lg" onclick="saveLayout()">
                <span class="glyphicon glyphicon glyphicon-ok" aria-hidden="true"></span>
              </button>
              Cancel:
              <button type="button" class="btn zoomButton btn-lg" onclick="cancelLayout()">
                <span class="glyphicon glyphicon glyphicon-remove" aria-hidden="true"></span>
              </button>
            </div>
          </div>
        </div>
      </div>
    </div>
    <div id="combinationalAnalysis"  style="display:none;" title="BooleanLogicTable"></div>
    <div id="insertSubcircuitDialog" style="display:none;"  title="Insert SubCircuit"></div>
    <div id="openProjectDialog" style="display:none;"  title="Open Project"></div>
  </div>
  <!-- Right panel -->
  <div id="saveImageDialog" style="display:none;" title="Render Image">
    <p>
      <label class="option inline"><input type="radio" name="imgType" value="png" checked="checked" />PNG</label>
      <label class="option inline"><input type="radio" name="imgType" value="jpeg" />JPEG</label>
      <label class="option inline"> <input type="radio" name="imgType" value="svg" />SVG</label>
      <label class="option inline"> <input type="radio" name="imgType" value="bmp" />BMP</label>
      <label class="option inline"> <input type="radio" name="imgType" value="gif" />GIF</label>
      <label class="option inline"> <input type="radio" name="imgType" value="tiff" />TIFF</label>
    </p>
    <p>
      <label class="option inline"><input type="radio" name="view" value="full" /> Full Circuit View</label>
      <label class="option inline"> <input type="radio" name="view" value="current" checked="checked" />Current View</label>
    </p>
    <p>
      <label class="option inline"><input type="checkbox" name="transparent" value="transparent"/> Transparent Background</label>
    </p>
    <p>
      Resolution:
      <label class="option inline"> <input type="radio" name="resolution" value="1" checked="checked"  />1x</label>
      <label class="option inline"><input type="radio" name="resolution" value="2"/> 2x</label>
      <label class="option inline"> <input type="radio" name="resolution" value="4"/>4x</label>
    </p>
  </div>
  <script src="https://code.jquery.com/ui/1.12.1/jquery-ui.js"></script>
  <script>
    document.addEventListener('DOMContentLoaded', function() {
      setup()
     }, false);
    embed=false;
    
    <% if @project&.assignment_id.present? %>
      restrictedElements = JSON.parse('<%= raw @project&.assignment.restrictions %>');
    <% else %>
      restrictedElements = [];
    <% end %>
  </script>
  <script src="/js/UX.js"></script>
  <!-- on hover for dropdowns -->
  <script>
    $('.dropdown-toggle').hover( function() {
    
        $('.dropdown.open').removeClass('open');
        $(this).parent('.dropdown').addClass('open');
    });
    //    $('.dropdown-toggle').onClick( function() {
    //
    //      $(this).parent('.dropdown').addClass('open');
    //    });
  </script>
  <link rel="stylesheet" type="text/css" href="/css/UX.css"/>
  <link rel="stylesheet" type="text/css" href="/css/restrictedElements.css"/>
  <!-- <script src="./SAP_DATA.js"></script> -->
  <script src="/js/utils.js"></script>
  <script src="/js/engine.js"></script>
  <script src="/js/logix.js"></script>
  <script src="/js/Plot.js"></script>
  <script src="/js/Node.js"></script>
  <script src="/js/wire.js"></script>
  <script src="/js/subcircuit.js"></script>
  <script src="/js/modules.js"></script>
  <script src="/js/RGBLedMatrix.js"></script>
  <script src="/js/sequential.js"></script>
  <script src="/js/ram.js"></script>
  <script src="/js/eeprom.js"></script>
  <script src="/js/Counter.js"></script>
  <script src="/js/canvasApi.js"></script>
  <script src="/js/data.js"></script>
  <script src="/js/listeners.js"></script>
  <script src="/js/eventQueue.js"></script>
  <script src="/js/miniMap.js"></script>
  <script src="/js/layout.js"></script>
  <script src="/js/testBench.js"></script>
  <script src="/js/verilog.js"></script>
  <script type="text/javascript" src="/js/metadata.json"></script>
  <% if @project.nil? or @project.assignment_id.nil? %>
    <script src="/js/combinationalAnalysis.js"></script>
    <script src="/js/Quin_McCluskey.js"></script>
  <%end%>
 <script src="/js/canvas2svg.js"></script>
<div><|MERGE_RESOLUTION|>--- conflicted
+++ resolved
@@ -76,15 +76,7 @@
   <div class="side left" id="sideBar" style="overflow-y: scroll;overflow-x: hidden">
     <div class="modules noSelect defaultCursor" >
       <div id="modules-header">Circuit Elements</div>
-      <div id="searchBar">
-        <input type="text" style="width: 100%; margin-bottom: 10px;" placeholder="Search Here" oninput="searchResults(this)">
-      </div>
       <div class="accordion" id="menu">
-<<<<<<< HEAD
-      </div>
-      <div class="accordion" id="searchResults">
-=======
->>>>>>> 3c3412c2
       </div>
     </div>
     <div class="moduleProperty effect1" id="moduleProperty">
