--- conflicted
+++ resolved
@@ -33,7 +33,6 @@
       <li class="dropdown nav-dropdown">
         <a href="#" class="" data-toggle="dropdown" role="button" aria-haspopup="true" aria-expanded="false">Project<span></span></a>
         <ul class="dropdown-menu">
-<<<<<<< HEAD
           <% if not @project.nil? %>
              <li><a class="dropdown-item logixButton text-left pl-1" href="<%= user_project_url(@project.author, @project) %>" target="_blank">Project Page</a></li>
           <% end %>
@@ -44,14 +43,6 @@
            <li><a class="dropdown-item logixButton text-left pl-1" id="clearProject">Clear Project</a></li>
           <li><a class="dropdown-item logixButton text-left pl-1" id="recoverProject">Recover Project</a></li>
           <li><a class="dropdown-item logixButton text-left pl-1" id="fullViewOption">Preview Circuit</a></li>
-=======
-          <li><a class="dropdown-item logixButton" id="newProject">New Project</a></li>
-          <li><a class="dropdown-item logixButton" id="save">Save Online</a></li>
-          <li><a class="dropdown-item logixButton" id="saveOffline">Save Offline</a></li>
-          <li><a class="dropdown-item logixButton" id="createOpenLocalPrompt">Open Offline</a></li>
-           <li><a class="dropdown-item logixButton" id="clearProject">Clear Project</a></li>
-          <li><a class="dropdown-item logixButton" id="recoverProject">Recover Project</a></li>
->>>>>>> e947a7b7
         </ul>
       </li>
       <li class="dropdown nav-dropdown">
@@ -65,20 +56,12 @@
       <li class="dropdown nav-dropdown">
         <a href="#" class="" data-toggle="dropdown" role="button" aria-haspopup="true" aria-expanded="false">Tools<span class="caret"></span></a>
         <ul class="dropdown-menu">
-<<<<<<< HEAD
           <li><a class="dropdown-item text-left pl-1 logixButton" id="createCombinationalAnalysisPrompt">Combinational<br>Analysis</a></li>
           <li><a class="dropdown-item text-left pl-1 logixButton" id="bitconverter">Hex-Bin-Dec<br>Converter</a></li>
           <li><a class="dropdown-item text-left pl-1 logixButton" id="createSaveAsImgPrompt">Download Image</a>
           <li><a class="dropdown-item text-left pl-1 logixButton" id="colorThemes">Themes</a>
           <li><a class="dropdown-item text-left pl-1" id="customShortcut">Custom Shortcut</a></li>
           <li><a class="dropdown-item text-left pl-1 logixButton" id="generateVerilog">Export Verilog</a>
-=======
-          <li><a class="dropdown-item logixButton" id="createCombinationalAnalysisPrompt">Combinational Analysis</a></li>
-          <li><a type="button" class="dropdown-item" id="bitconverter" >Hex-Bin-Dec-Converter</a></li>
-          <li><a class="dropdown-item logixButton" id="startPlot">Start Plot</a></li>
-          <li><a class="dropdown-item logixButton" id="createSaveAsImgPrompt">Download Image</a>
-          <li><a class="dropdown-item logixButton" id="generateVerilog">Export Verilog</a>
->>>>>>> e947a7b7
         </ul>
       </li>
       <li class="dropdown tour-help nav-dropdown">
