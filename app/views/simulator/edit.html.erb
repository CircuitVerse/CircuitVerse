<% content_for(:html_title) { 'CircuitVerse - Digital Simulator' } %>
<!--Displays the loading screen  -->
<script src="/js/pace.js"></script>
<script
  src="https://code.jquery.com/jquery-3.5.1.min.js"
  integrity="sha256-9/aliU8dGd2tb6OSsuzixeV4y/faTqgFtohetphbbj0="
  crossorigin="anonymous"
></script>
<link
  rel="stylesheet"
  href="https://code.jquery.com/ui/1.12.1/themes/base/jquery-ui.css"
/>
<!-- Plugin scripts -->
<script src="/js/plugins/jquery.twbs-toggle-buttons.min.js"></script>
<script src="/js/plugins/checkBo.min.js"></script>
<script src="/js/plugins/jquery-pseudo-ripple.js"></script>
<script src="/js/plugins/bootstrap-input-spinner.js"></script>

<script>
  userSignedIn = <%= user_signed_in? %>;
  logix_project_id = <%= @logix_project_id %>;
  projectName = "<%= @projectName %>"
</script>
<nav class="navbar navbar-expand-lg navbar-dark header">
  <a href="/"><span class='logo'></span></a>
  <button class="navbar-toggler collapsed" type="button" data-toggle="collapse" data-target="#bs-example-navbar-collapse-1" aria-controls="collapsedNavbar" aria-expanded="false" aria-label="Toggle navigation">
    <span class="navbar-toggler-icon"></span>
  </button>
  <div class="collapse navbar-collapse" id="bs-example-navbar-collapse-1">
    <ul class="navbar-nav navbar-menu noSelect pointerCursor" id="toolbar">
      <li class="dropdown">
        <a href="#" class="" data-toggle="dropdown" role="button" aria-haspopup="true" aria-expanded="false">Project</a>
        <ul class="dropdown-menu">
          <li><a class="dropdown-item logixButton" id="newProject">New Project</a></li>
          <li><a class="dropdown-item logixButton" id="clearProject">Clear Project</a></li>
          <li><a class="dropdown-item logixButton" id="save">Save Online</a></li>
          <li><a class="dropdown-item logixButton" id="saveOffline">Save Offline</a></li>
          <li><a class="dropdown-item logixButton" id="createOpenLocalPrompt">Open Offline</a></li>
          <li><a class="dropdown-item logixButton" id="recoverProject">Recover Project</a></li>
        </ul>
      </li>
      <li class="dropdown">
        <a href="#" class="" data-toggle="dropdown" role="button" aria-haspopup="true" aria-expanded="false">Circuit</a>
        <ul class="dropdown-menu">
          <li><a class="dropdown-item logixButton" id="newCircuit">New Circuit +</a></li>
          <li><a class="dropdown-item logixButton" id="createSubCircuitPrompt">Insert SubCircuit</a></li>
        </ul>
      </li>
      <li class="dropdown">
        <a href="#" class="" data-toggle="dropdown" role="button" aria-haspopup="true" aria-expanded="false">Tools</a>
        <ul class="dropdown-menu">
<<<<<<< HEAD
          <li><a class="dropdown-item logixButton" id="createCombinationalAnalysisPrompt">Combinational</br>Analysis</a></li>
          <li><a class="dropdown-item logixButton" id="startPlot">Start Plot</a></li>
          <li><a class="dropdown-item logixButton" id="createSaveAsImgPrompt">Download Image</a>
        </ul>
      </li>
      <li class="dropdown">
        <a href="#" class="" data-toggle="dropdown" role="button" aria-haspopup="true" aria-expanded="false">Window</a>
        <ul class="dropdown-menu">
          <li><a class="dropdown-item logixButton" id="createCombinationalAnalysisPrompt">Combinational</br>Analysis</a></li>
=======
          <li><a class="dropdown-item logixButton" id="createCombinationalAnalysisPrompt">Combinational Analysis</a></li>
          <li><a type="button" class="dropdown-item" id="bitconverter" >Hex-Bin-Dec-Converter</a></li>
>>>>>>> 3553368d
          <li><a class="dropdown-item logixButton" id="startPlot">Start Plot</a></li>
          <li><a class="dropdown-item logixButton" id="createSaveAsImgPrompt">Download Image</a>
        </ul>
      </li>
      <li class="">
        <a href="https://docs.circuitverse.org" class="" target="_blank" role="button" aria-haspopup="true" aria-expanded="false">Help</a>
      </li>
    </ul>
    <span class="projectName noSelect defaultCursor font-weight-bold" id="projectName">
      Untitled
    </span>
    <div class='quick-btn'>
            <div>
              <button type="button" class="quick-btn-new logixButton" id="newProject" onclick="">              
              </button>
            </div>
            <div>
              <button type="button" class="quick-btn-save-online logixButton" id="save" onclick="">
              </button>
            </div>
            <div>
              <button type="button" class="quick-btn-save logixButton"  id="saveOffline" onclick="">
              </button>
            </div>          
            <div>
              <button type="button" class="quick-btn-delete" onclick="delete_selected()">
              </button>
            </div>     
            <div>
              <button type="button" class="quick-btn-download logixButton" id="createSaveAsImgPrompt" onclick="">
              </button>
            </div>
            <div>    
              <button type="button" class="quick-btn-zoom-fit" onclick="layoutResetNodes()">
              </button>
            </div>
            <div>
              <button type="button" class="quick-btn-undo" onclick="undo()">
              </button>
            </div>
            <div>
              <button type="button" class="quick-btn-redo logixButton" onclick="">
              </button>
            </div>
      </div>

    <ul class="nav navbar-nav noSelect pointerCursor pull-right account-btn">
      <li class="dropdown pull-right">
        <% if user_signed_in? %>
          <a href="#" class="" data-toggle="dropdown" role="button" aria-haspopup="true" aria-expanded="false"><%= current_user.name %></a>
          <ul class="dropdown-menu">
            <li><a class="dropdown-item" href=<%= profile_path(current_user) %>>Profile</a></li>
            <li><a class="dropdown-item" href=<%= user_path(current_user) %>>My Circuits</a></li>
            <li><a class="dropdown-item" href=<%= user_groups_path(current_user) %>>My Groups</a></li>
            <div class="dropdown-divider"></div>
            <li><a class="dropdown-item" rel="nofollow" data-method="delete" href=<%= destroy_user_session_path %>>Sign Out</a></li>
          </ul>
        <% else %>
          <a class="navbar-nav signIn-btn" href=<%= new_user_session_path %>> Sign In </a>
        <% end %>
      </li>
    </ul>
  </div>
  <!-- /.navbar-collapse -->
</nav>
<div id="tabsBar" class="noSelect pointerCursor">
  <button class="logixButton" id="newCircuit" onclick="">&#43;</button>
</div>

<div class="modules noSelect defaultCursor ce-panel">
  <div id="modules-header">Circuit Elements</div>
  <div class="accordion" id="menu"></div>
</div>

<div class="moduleProperty noSelect effect1 properties-panel" id="moduleProperty">
  <div id="moduleProperty-title" class="noSelect">Properties</div>
  <div id="moduleProperty-inner"></div>
</div>

<div id="layoutDialog" style="display: none;" class="">
  <div class="">
    <div class="panel-heading">Layout Options</div>
    <div class="">
      <button
        type="button"
        class="btn zoomButton btn-lg"
        onclick="decreaseLayoutWidth()"
      >
        <span class="fa fa-minus" aria-hidden="true"></span>
      </button>
      <span>Width</span>
      <button
        type="button"
        class="btn zoomButton btn-lg"
        onclick="increaseLayoutWidth()"
      >
        <span class="fa fa-plus" aria-hidden="true"></span>
      </button>
    </div>
    <div class="">
      <button
        type="button"
        class="btn zoomButton btn-lg"
        onclick="decreaseLayoutHeight()"
      >
        <span class="fa fa-minus" aria-hidden="true"></span>
      </button>
      <span>Height</span>
      <button
        type="button"
        class="btn zoomButton btn-lg"
        onclick="increaseLayoutHeight()"
      >
        <span class="fa fa-plus" aria-hidden="true"></span>
      </button>
    </div>
    <div class="">
      <span>Reset all nodes:</span>
      <button
        type="button"
        class="btn zoomButton btn-lg"
        onclick="layoutResetNodes()"
      >
        <span class="fa fa-sync" aria-hidden="true" title="Reset"></span>
      </button>
    </div>
    <div class="layout-title">
      <span>Title</span>
      <button
        type="button"
        class="btn zoomButton-up btn-lg"
        onclick="layoutTitleUp()"
      ></button>
      <button
        type="button"
        class="btn zoomButton-down btn-lg"
        onclick="layoutTitleDown()"
      ></button>
      <button
        type="button"
        class="btn zoomButton-left btn-lg"
        onclick="layoutTitleLeft()"
      ></button>
      <button
        type="button"
        class="btn zoomButton-right btn-lg"
        onclick="layoutTitleRight()"
      ></button>
    </div>
    <div class="layout-title--enable">
      <span>Title Enabled:</span>
      <label class="switch">
        <input
          type="checkbox"
          checked
          id="toggleLayoutTitle"
          onclick="toggleLayoutTitle()"
        />
        <span class="slider"></span>
      </label>
    </div>
    <div class="">
      <button
        type="button"
        class="btn Layout-btn custom-btn--primary"
        onclick="saveLayout()"
      >
        Save
      </button>

      <button
        type="button"
        class="btn Layout-btn custom-btn--tertiary"
        onclick="cancelLayout()"
      >
        Cancel
      </button>
    </div>
  </div>
</div>
<div id="saveImageDialog"  class="noSelect" style="display: none;" title="Render Image">
  <div class="download-dialog-section-1">
    <label class="option custom-radio inline"
      ><input
        type="radio"
        name="imgType"
        value="png"
        checked="checked" />PNG<span></span
    ></label>
    <label class="option custom-radio inline"
      ><input type="radio" name="imgType" value="jpeg" />JPEG<span></span
    ></label>
    <label class="option custom-radio inline"
      ><input type="radio" name="imgType" value="svg" />SVG<span></span
    ></label>
    <label class="option custom-radio inline"
      ><input type="radio" name="imgType" value="bmp" />BMP<span></span
    ></label>
    <label class="option custom-radio inline"
      ><input type="radio" name="imgType" value="gif" />GIF<span></span
    ></label>
    <label class="option custom-radio inline"
      ><input type="radio" name="imgType" value="tiff" />TIFF<span></span
    ></label>
  </div>
  <div class="download-dialog-section-2">
    <div
      class="option inline btn-group btn-group-toggle"
      style="border: none;"
      data-toggle="buttons"
    >
      <div class="btn" role="button">
        <input type="radio" name="view" value="full" />Full Circuit View
      </div>
      <div class="btn active" role="button">
        <input
          type="radio"
          name="view"
          value="current"
          checked="checked"
        />Current View
      </div>
<<<<<<< HEAD
=======
      <div id="combinationalAnalysis" style="display:none;" title="BooleanLogicTable"></div>
       <div id="bitconverterprompt" title="Dec-Bin-Hex-Converter"></div>
      <div id="insertSubcircuitDialog"  class="subcircuitdialog" title="Insert SubCircuit"></div>
      <div id="openProjectDialog" style="display:none;" title="Open Project"></div>
>>>>>>> 3553368d
    </div>
    <div class="download-dialog-section-2_2">
      <label class="cb-checkbox"
        ><input
          type="checkbox"
          name="transparent"
          value="transparent"
        />Transparent Background</label
      >
    </div>
<<<<<<< HEAD
  </div>
  <div class="download-dialog-section-3">
    <span>Resolution:</span>
    <label class="option custom-radio inline"
      ><input
        type="radio"
        name="resolution"
        value="1"
        checked="checked" />1x<span></span
    ></label>
    <label class="option custom-radio inline"
      ><input type="radio" name="resolution" value="2" />2x<span></span
    ></label>
    <label class="option custom-radio inline"
      ><input type="radio" name="resolution" value="4" />4x<span></span
    ></label>
  </div>
</div>

<div class="simulation" id="simulation">
  <div id="restrictedDiv" class="alert alert-danger display--none"></div>
  <% if @project&.assignment_id.present? &&
  @project&.assignment&.elements_restricted? %>
  <div id="restrictedElementsDiv" class="alert alert-danger">
    <div>
      Restricted elements used:
      <span id="restrictedElementsDiv--list"> </span>
    </div>
  </div>
  <% end %>
  <div id="MessageDiv"></div>
  <div class="canvasArea" id="canvasArea">
    <canvas
      id="backgroundArea"
      style="
        position: absolute;
        left: 0;
        top: 0;
        z-index: 0;
        width: 100%;
        height: 100%;
      "
    ></canvas>
    <canvas
      id="simulationArea"
      style="
        position: absolute;
        left: 0;
        top: 0;
        z-index: 1;
        width: 100%;
        height: 100%;
      "
    ></canvas>
    <div id="plot">
      <canvas
        id="plotArea"
        style="position: absolute; left: 0; top: 0; z-index: 2;"
      ></canvas>
    </div>
    <div id="miniMap">
      <canvas
        id="miniMapArea"
        style="position: absolute; left: 0; top: 0; z-index: 3;"
      ></canvas>
    </div>
    <div id="contextMenu" oncontextmenu="return false;">
      <ul>
        <li onclick="menuItemClicked(2)">Paste</li>
        <li onclick="menuItemClicked(0)">Copy</li>
        <li onclick="menuItemClicked(1)">Cut</li>
        <li onclick="menuItemClicked(3)">Delete</li>
        <li onclick="menuItemClicked(4)">Undo</li>
        <li onclick="menuItemClicked(5)">New Circuit</li>
        <li onclick="menuItemClicked(6)">Insert SubCircuit</li>
        <li onclick="menuItemClicked(7)">Center Focus</li>
      </ul>
    </div>
    <div id="Help"></div>
    <div
      class="sk-folding-cube loadingIcon"
      style="
        display: none;
        position: absolute;
        right: 50%;
        bottom: 50%;
        z-index: 100;
      "
    >
      <div class="sk-cube1 sk-cube"></div>
      <div class="sk-cube2 sk-cube"></div>
      <div class="sk-cube4 sk-cube"></div>
      <div class="sk-cube3 sk-cube"></div>
    </div>
  </div>
</div>
<div
  id="combinationalAnalysis"
  style="display: none;"
  title="BooleanLogicTable"
></div>
<div
  id="insertSubcircuitDialog"
  class="subcircuitdialog"
  title="Insert SubCircuit"
></div>
<div id="openProjectDialog" style="display: none;" title="Open Project"></div>

<!---issue reporting-system----->
<div class="report-sidebar">
  <a
    type="button"
    class="btn btn-primary text-light"
    data-toggle="modal"
    data-target=".issue"
  >
    <span class="fa fa-bug"></span>&nbsp;&nbsp;Report an issue</a
  >
</div>

<!---issue reporting system-modal---->
<div
  class="modal fade issue"
  tabindex="-1"
  role="dialog"
  aria-labelledby="mySmallModalLabel"
  aria-hidden="true"
>
  <div class="modal-dialog modal-sm">
    <div class="modal-content">
      <div class="container my-2">
        <button
          type="button"
          class="close"
          data-dismiss="modal"
          aria-label="Close"
        >
          <span aria-hidden="true">&times;</span>
        </button>
        <div class="container text-center">
          <h4>Report an issue</h4>
        </div>
        <hr />
        <div class="container my-2 text-center" id="result"></div>
        <label id="report-label" style="font-weight: lighter;"
          ><b>Describe your issue:</b></label
        >
        <div class="form-group">
          <textarea
            class="form-control border-primary"
            id="issuetext"
            rows="3"
          ></textarea>
        </div>
        <div class="container">
          <center>
            <button type="submit" id="report" disabled class="btn btn-primary">
              Report
            </button>
          </center>
        </div>
      </div>
    </div>
  </div>
</div>

<script src="https://code.jquery.com/ui/1.12.1/jquery-ui.js"></script>
<script>
  document.addEventListener('DOMContentLoaded', function () {
    setup()
  }, false);
  embed = false;

  <% if @project&.assignment_id.present? %>
  restrictedElements = JSON.parse('<%= raw @project&.assignment.restrictions %>');
  <% else %>
  restrictedElements = [];
  <% end %>
</script>
<script src="/js/UX.js"></script>
=======
    <script src="https://code.jquery.com/ui/1.12.1/jquery-ui.js"></script>
    <script>
      document.addEventListener('DOMContentLoaded', function () {
        setup()
      }, false);
      embed = false;
>>>>>>> 3553368d

<!-- on hover for dropdowns -->
<script>
  $(".dropdown-toggle").hover(function () {
    $(".dropdown.open").removeClass("open");
    $(this).parent(".dropdown").addClass("open");
  });
</script>

<<<<<<< HEAD
<link rel="stylesheet" type="text/css" href="/css/main.stylesheet.css" />
<link rel="stylesheet" type="text/css" href="/css/restrictedElements.css" />
<!-- <script src="./SAP_DATA.js"></script> -->
<script src="/js/utils.js"></script>
<script src="/js/engine.js"></script>
<script src="/js/logix.js"></script>
<script src="/js/Plot.js"></script>
<script src="/js/Node.js"></script>
<script src="/js/wire.js"></script>
<script src="/js/subcircuit.js"></script>
<script src="/js/modules.js"></script>
<script src="/js/RGBLedMatrix.js"></script>
<script src="/js/sequential.js"></script>
<script src="/js/ram.js"></script>
<script src="/js/eeprom.js"></script>
<script src="/js/Counter.js"></script>
<script src="/js/canvasApi.js"></script>
<script src="/js/data.js"></script>
<script src="/js/listeners.js"></script>
<script src="/js/eventQueue.js"></script>
<script src="/js/miniMap.js"></script>
<script src="/js/layout.js"></script>
<script src="/js/testBench.js"></script>
<script src="/js/verilog.js"></script>
<script type="text/javascript" src="/js/metadata.json"></script>
<% if @project.nil? or @project.assignment_id.nil? %>
  <script src="/js/combinationalAnalysis.js"></script>
  <script src="/js/Quin_McCluskey.js"></script>
<% end %>
<script src="/js/canvas2svg.js"></script>
=======
        $('.dropdown.open').removeClass('open');
        $(this).parent('.dropdown').addClass('open');
      });
      //    $('.dropdown-toggle').onClick( function() {
      //
      //      $(this).parent('.dropdown').addClass('open');
      //    });
    </script>
    <link rel="stylesheet" type="text/css" href="/css/UX.css">
    <link rel="stylesheet" type="text/css" href="/css/restrictedElements.css">
    <!-- <script src="./SAP_DATA.js"></script> -->
    <script src="/js/utils.js"></script>
    <script src="/js/dec-bin-hex-converter.js"></script>
    <script src="/js/engine.js"></script>
    <script src="/js/logix.js"></script>
    <script src="/js/Plot.js"></script>
    <script src="/js/Node.js"></script>
    <script src="/js/wire.js"></script>
    <script src="/js/subcircuit.js"></script>
    <script src="/js/modules.js"></script>
    <script src="/js/RGBLedMatrix.js"></script>
    <script src="/js/sequential.js"></script>
    <script src="/js/ram.js"></script>
    <script src="/js/eeprom.js"></script>
    <script src="/js/Counter.js"></script>
    <script src="/js/canvasApi.js"></script>
    <script src="/js/data.js"></script>
    <script src="/js/listeners.js"></script>
    <script src="/js/eventQueue.js"></script>
    <script src="/js/miniMap.js"></script>
    <script src="/js/layout.js"></script>
    <script src="/js/testBench.js"></script>
    <script src="/js/verilog.js"></script>
    <script type="text/javascript" src="/js/metadata.json"></script>
    <% if @project.nil? or @project.assignment_id.nil? %>
      <script src="/js/combinationalAnalysis.js"></script>
      <script src="/js/Quin_McCluskey.js"></script>
    <% end %>
    <script src="/js/canvas2svg.js"></script>

    <!---issue reporting-system----->
    <div class="report-sidebar">
    <a type="button" id="reportIssue"class="btn btn-primary text-light" data-toggle="modal" data-target=".issue"> <span class="fa fa-bug" ></span>&nbsp;&nbsp;Report an issue</a>
    </div>
      <!---issue reporting system-modal---->
<div class="modal fade issue" tabindex="-1" role="dialog" aria-labelledby="mySmallModalLabel" aria-hidden="true">
  <div class="modal-dialog modal-sm">
    <div class="modal-content"> 
      <div class="container my-2">
        <button type="button" class="close" data-dismiss="modal" aria-label="Close">
          <span aria-hidden="true">&times;</span>
        </button>
      <div class="container  text-center">
       <h4>Report an issue</h4>  
    </div>
    <hr>
     <div class="container my-2 text-center" id="result">
    </div>
    <label id="report-label" style="font-weight: lighter" ><b>Describe your issue:</b></label>
    <div class="form-group">
    <textarea class="form-control border-primary"  id="issuetext" rows="3"></textarea>
    </div>
      <div class="container">
        <center>
     <button type="submit" id="report" class="btn btn-primary" >Report</button>
   </center>
    </div>
  </div>
  </div>
</div>




<script >
  $('button').click(function(){
   if (this.id== 'report'){
    var message=$('#issuetext').val();
    message += "\nURL: " + window.location.href;
    message += `\nUser Id: <%= user_signed_in? ? " #{current_user.id.to_s} : #{current_user.name}" : "Guest user" %>`
    postUserIssue(message)
    $('#issuetext').hide();
    $('#report').hide();
    $('#report-label').hide();
  }
   })
  $('.issue').on('hide.bs.modal', function(e) {
    listenToSimulator=true
    $('#result').html("");
    $('#issuetext').show();
    $('#issuetext').val("");
    $('#report').show();
    $('#report-label').show();
}) 
$('#reportIssue').click(function(){
  listenToSimulator=false
})
</script>
    
    
    <script src="/js/canvas2svg.js"></script>

>>>>>>> 3553368d
<|MERGE_RESOLUTION|>--- conflicted
+++ resolved
@@ -49,8 +49,8 @@
       <li class="dropdown">
         <a href="#" class="" data-toggle="dropdown" role="button" aria-haspopup="true" aria-expanded="false">Tools</a>
         <ul class="dropdown-menu">
-<<<<<<< HEAD
-          <li><a class="dropdown-item logixButton" id="createCombinationalAnalysisPrompt">Combinational</br>Analysis</a></li>
+          <li><a class="dropdown-item logixButton" id="createCombinationalAnalysisPrompt">Combinational<br>Analysis</a></li>
+          <li><a type="button" class="dropdown-item" id="bitconverter" >Hex-Bin-Dec-Converter</a></li>
           <li><a class="dropdown-item logixButton" id="startPlot">Start Plot</a></li>
           <li><a class="dropdown-item logixButton" id="createSaveAsImgPrompt">Download Image</a>
         </ul>
@@ -59,10 +59,6 @@
         <a href="#" class="" data-toggle="dropdown" role="button" aria-haspopup="true" aria-expanded="false">Window</a>
         <ul class="dropdown-menu">
           <li><a class="dropdown-item logixButton" id="createCombinationalAnalysisPrompt">Combinational</br>Analysis</a></li>
-=======
-          <li><a class="dropdown-item logixButton" id="createCombinationalAnalysisPrompt">Combinational Analysis</a></li>
-          <li><a type="button" class="dropdown-item" id="bitconverter" >Hex-Bin-Dec-Converter</a></li>
->>>>>>> 3553368d
           <li><a class="dropdown-item logixButton" id="startPlot">Start Plot</a></li>
           <li><a class="dropdown-item logixButton" id="createSaveAsImgPrompt">Download Image</a>
         </ul>
@@ -141,6 +137,8 @@
   <div id="moduleProperty-title" class="noSelect">Properties</div>
   <div id="moduleProperty-inner"></div>
 </div>
+
+<div id="bitconverterprompt" title="Dec-Bin-Hex-Converter"></div>
 
 <div id="layoutDialog" style="display: none;" class="">
   <div class="">
@@ -285,13 +283,6 @@
           checked="checked"
         />Current View
       </div>
-<<<<<<< HEAD
-=======
-      <div id="combinationalAnalysis" style="display:none;" title="BooleanLogicTable"></div>
-       <div id="bitconverterprompt" title="Dec-Bin-Hex-Converter"></div>
-      <div id="insertSubcircuitDialog"  class="subcircuitdialog" title="Insert SubCircuit"></div>
-      <div id="openProjectDialog" style="display:none;" title="Open Project"></div>
->>>>>>> 3553368d
     </div>
     <div class="download-dialog-section-2_2">
       <label class="cb-checkbox"
@@ -302,7 +293,6 @@
         />Transparent Background</label
       >
     </div>
-<<<<<<< HEAD
   </div>
   <div class="download-dialog-section-3">
     <span>Resolution:</span>
@@ -483,14 +473,6 @@
   <% end %>
 </script>
 <script src="/js/UX.js"></script>
-=======
-    <script src="https://code.jquery.com/ui/1.12.1/jquery-ui.js"></script>
-    <script>
-      document.addEventListener('DOMContentLoaded', function () {
-        setup()
-      }, false);
-      embed = false;
->>>>>>> 3553368d
 
 <!-- on hover for dropdowns -->
 <script>
@@ -500,7 +482,6 @@
   });
 </script>
 
-<<<<<<< HEAD
 <link rel="stylesheet" type="text/css" href="/css/main.stylesheet.css" />
 <link rel="stylesheet" type="text/css" href="/css/restrictedElements.css" />
 <!-- <script src="./SAP_DATA.js"></script> -->
@@ -530,108 +511,4 @@
   <script src="/js/combinationalAnalysis.js"></script>
   <script src="/js/Quin_McCluskey.js"></script>
 <% end %>
-<script src="/js/canvas2svg.js"></script>
-=======
-        $('.dropdown.open').removeClass('open');
-        $(this).parent('.dropdown').addClass('open');
-      });
-      //    $('.dropdown-toggle').onClick( function() {
-      //
-      //      $(this).parent('.dropdown').addClass('open');
-      //    });
-    </script>
-    <link rel="stylesheet" type="text/css" href="/css/UX.css">
-    <link rel="stylesheet" type="text/css" href="/css/restrictedElements.css">
-    <!-- <script src="./SAP_DATA.js"></script> -->
-    <script src="/js/utils.js"></script>
-    <script src="/js/dec-bin-hex-converter.js"></script>
-    <script src="/js/engine.js"></script>
-    <script src="/js/logix.js"></script>
-    <script src="/js/Plot.js"></script>
-    <script src="/js/Node.js"></script>
-    <script src="/js/wire.js"></script>
-    <script src="/js/subcircuit.js"></script>
-    <script src="/js/modules.js"></script>
-    <script src="/js/RGBLedMatrix.js"></script>
-    <script src="/js/sequential.js"></script>
-    <script src="/js/ram.js"></script>
-    <script src="/js/eeprom.js"></script>
-    <script src="/js/Counter.js"></script>
-    <script src="/js/canvasApi.js"></script>
-    <script src="/js/data.js"></script>
-    <script src="/js/listeners.js"></script>
-    <script src="/js/eventQueue.js"></script>
-    <script src="/js/miniMap.js"></script>
-    <script src="/js/layout.js"></script>
-    <script src="/js/testBench.js"></script>
-    <script src="/js/verilog.js"></script>
-    <script type="text/javascript" src="/js/metadata.json"></script>
-    <% if @project.nil? or @project.assignment_id.nil? %>
-      <script src="/js/combinationalAnalysis.js"></script>
-      <script src="/js/Quin_McCluskey.js"></script>
-    <% end %>
-    <script src="/js/canvas2svg.js"></script>
-
-    <!---issue reporting-system----->
-    <div class="report-sidebar">
-    <a type="button" id="reportIssue"class="btn btn-primary text-light" data-toggle="modal" data-target=".issue"> <span class="fa fa-bug" ></span>&nbsp;&nbsp;Report an issue</a>
-    </div>
-      <!---issue reporting system-modal---->
-<div class="modal fade issue" tabindex="-1" role="dialog" aria-labelledby="mySmallModalLabel" aria-hidden="true">
-  <div class="modal-dialog modal-sm">
-    <div class="modal-content"> 
-      <div class="container my-2">
-        <button type="button" class="close" data-dismiss="modal" aria-label="Close">
-          <span aria-hidden="true">&times;</span>
-        </button>
-      <div class="container  text-center">
-       <h4>Report an issue</h4>  
-    </div>
-    <hr>
-     <div class="container my-2 text-center" id="result">
-    </div>
-    <label id="report-label" style="font-weight: lighter" ><b>Describe your issue:</b></label>
-    <div class="form-group">
-    <textarea class="form-control border-primary"  id="issuetext" rows="3"></textarea>
-    </div>
-      <div class="container">
-        <center>
-     <button type="submit" id="report" class="btn btn-primary" >Report</button>
-   </center>
-    </div>
-  </div>
-  </div>
-</div>
-
-
-
-
-<script >
-  $('button').click(function(){
-   if (this.id== 'report'){
-    var message=$('#issuetext').val();
-    message += "\nURL: " + window.location.href;
-    message += `\nUser Id: <%= user_signed_in? ? " #{current_user.id.to_s} : #{current_user.name}" : "Guest user" %>`
-    postUserIssue(message)
-    $('#issuetext').hide();
-    $('#report').hide();
-    $('#report-label').hide();
-  }
-   })
-  $('.issue').on('hide.bs.modal', function(e) {
-    listenToSimulator=true
-    $('#result').html("");
-    $('#issuetext').show();
-    $('#issuetext').val("");
-    $('#report').show();
-    $('#report-label').show();
-}) 
-$('#reportIssue').click(function(){
-  listenToSimulator=false
-})
-</script>
-    
-    
-    <script src="/js/canvas2svg.js"></script>
-
->>>>>>> 3553368d
+<script src="/js/canvas2svg.js"></script>