<% content_for(:html_title) { 'CircuitVerse - Digital Simulator' } %>
<!--Displays the loading screen  -->
<script src="/js/pace.js"></script>
<!-- <script
  src="https://code.jquery.com/jquery-3.5.1.min.js"
  integrity="sha256-9/aliU8dGd2tb6OSsuzixeV4y/faTqgFtohetphbbj0="
  crossorigin="anonymous"
></script>
-->
<!-- 
<link rel="stylesheet" href="https://code.jquery.com/ui/1.12.1/themes/base/jquery-ui.css"> 
-->

<script src="/js/plugins/jquery.twbs-toggle-buttons.min.js"></script>
<script src="/js/plugins/checkBo.min.js"></script>
<script src="/js/plugins/jquery-pseudo-ripple.js"></script>
<script src="/js/plugins/bootstrap-input-spinner.js"></script>

<script>
  userSignedIn = <%= user_signed_in? %>;
  __logix_project_id = "<%= @logix_project_id %>";
  __projectName = "<%= @projectName %>"
</script>
<div id='exitView'></div>
<nav class="navbar navbar-expand-lg navbar-dark header">
  <a href="/"><span class='logo'></span></a>
  <button class="navbar-toggler collapsed" type="button" data-toggle="collapse" data-target="#bs-example-navbar-collapse-1" aria-controls="collapsedNavbar" aria-expanded="false" aria-label="Toggle navigation">
    <span class="navbar-toggler-icon"></span>
  </button>
  <div class="collapse navbar-collapse" id="bs-example-navbar-collapse-1">
    <ul class="navbar-nav navbar-menu noSelect pointerCursor" id="toolbar">
      <li class="dropdown">
        <a href="#" class="" data-toggle="dropdown" role="button" aria-haspopup="true" aria-expanded="false">Project<span></span></a>
        <ul class="dropdown-menu">
          <% if not @project.nil? %>
<<<<<<< HEAD
             <li><a class="dropdown-item logixButton text-left pl-1" href="<%= user_project_url(@project.author, @project) %>">View Project Page</a></li>
=======
             <li><a class="dropdown-item logixButton text-left pl-1" href="<%= user_project_url(@project.author, @project) %>" target="_blank">Project Page</a></li>
>>>>>>> f76ff364
          <% end %>
          <li><a class="dropdown-item logixButton text-left pl-1" id="newProject">New Project</a></li>
          <li><a class="dropdown-item logixButton text-left pl-1" id="clearProject">Clear Project</a></li>
          <li><a class="dropdown-item logixButton text-left pl-1" id="save">Save Online</a></li>
          <li><a class="dropdown-item logixButton text-left pl-1" id="saveOffline">Save Offline</a></li>
          <li><a class="dropdown-item logixButton text-left pl-1" id="createOpenLocalPrompt">Open Offline</a></li>
          <li><a class="dropdown-item logixButton text-left pl-1" id="recoverProject">Recover Project</a></li>
          <li><a class="dropdown-item logixButton text-left pl-1" id="fullViewOption">Preview Circuit</a></li>
        </ul>
      </li>
      <li class="dropdown">
        <a href="#" class="" data-toggle="dropdown" role="button" aria-haspopup="true" aria-expanded="false">Circuit<span class="caret"></span></a>
        <ul class="dropdown-menu">
          <li><a class="dropdown-item text-left logixButton pl-1" id="newCircuit">New Circuit +</a></li>
          <li><a class="dropdown-item logixButton text-left pl-1" id="createSubCircuitPrompt">Insert SubCircuit</a></li>
        </ul>
      </li>
      <li class="dropdown">
        <a href="#" class="" data-toggle="dropdown" role="button" aria-haspopup="true" aria-expanded="false">Tools<span class="caret"></span></a>
        <ul class="dropdown-menu">
          <li><a class="dropdown-item text-left pl-1 logixButton" id="createCombinationalAnalysisPrompt">Combinational<br>Analysis</a></li>
          <li><a class="dropdown-item text-left pl-1 logixButton" id="bitconverter">Hex-Bin-Dec<br>Converter</a></li>
          <li><a class="dropdown-item text-left pl-1 logixButton" id="startPlot">Start Plot</a></li>
          <li><a class="dropdown-item text-left pl-1 logixButton" id="createSaveAsImgPrompt">Download Image</a>
          <li><a class="dropdown-item text-left pl-1 logixButton" id="colorThemes">Themes</a>
          <li><a class="dropdown-item text-left pl-1" id="customShortcut">Custom Shortcut</a></li>
        </ul>
      </li>
      <li  class="dropdown tour-help">
        <a href="#" class="" data-toggle="dropdown" role="button" aria-haspopup="true" aria-expanded="false">Help<span class="caret"></span></a>
        <ul class="dropdown-menu">
            <li><a class="dropdown-item text-left pl-1 logixButton" id="showTourGuide">Tutorial Guide</a></li>
            <li><a class="dropdown-item text-left pl-1" href="https://docs.circuitverse.org" class="" target="_blank" role="button" aria-haspopup="true" aria-expanded="false">User Manual</a></li>
            <li><a class="dropdown-item text-left pl-1" href="https://learn.circuitverse.org" class="" target="_blank" role="button" aria-haspopup="true" aria-expanded="false">Learn Digital Logic</a></li>
            <li><a class="dropdown-item text-left pl-1" href="https://circuitverse.org/forum" class="forum-tab" target="_blank" role="button" aria-haspopup="true" aria-expanded="false">Discussion Forum</a></li>
        </ul>
      </li>
      
      
    </ul>
      <span class="projectName noSelect defaultCursor font-weight-bold" id="projectName">
         Untitled
      </span>


    <div ondrag="(() => {$('.quick-btn').css({'box-shadow': 'none', 'background': 'var(--bg-navbar)'})})()" class='quick-btn'>
      <div id='dragQPanel' class='panel-drag'>
      <span><svg style="height: 20px;" xmlns="http://www.w3.org/2000/svg" xmlns:xlink="http://www.w3.org/1999/xlink" width="18" height="31" viewBox="0 0 18 31">
        <defs>
          <clipPath id="clip-path">
            <rect width="18" height="31" fill="none"/>
          </clipPath>
        </defs>
        <g id="Repeat_Grid_1" data-name="Repeat Grid 1" clip-path="url(#clip-path)">
          <g transform="translate(-21 -29)">
            <circle id="Ellipse_1" data-name="Ellipse 1" cx="2" cy="2" r="2" transform="translate(22 30)" fill="#fff"/>
          </g>
          <g transform="translate(-12 -29)">
            <circle id="Ellipse_1-2" data-name="Ellipse 1" cx="2" cy="2" r="2" transform="translate(22 30)" fill="#fff"/>
          </g>
          <g transform="translate(-21 -18)">
            <circle id="Ellipse_1-3" data-name="Ellipse 1" cx="2" cy="2" r="2" transform="translate(22 30)" fill="#fff"/>
          </g>
          <g transform="translate(-12 -18)">
            <circle id="Ellipse_1-4" data-name="Ellipse 1" cx="2" cy="2" r="2" transform="translate(22 30)" fill="#fff"/>
          </g>
          <g transform="translate(-21 -7)">
            <circle id="Ellipse_1-5" data-name="Ellipse 1" cx="2" cy="2" r="2" transform="translate(22 30)" fill="#fff"/>
          </g>
          <g transform="translate(-12 -7)">
            <circle id="Ellipse_1-6" data-name="Ellipse 1" cx="2" cy="2" r="2" transform="translate(22 30)" fill="#fff"/>
          </g>
        </g>
      </svg>
      </span></div>
      <div>
        <button type="button" class="quick-btn-save-online logixButton" id="save" title="Save Online" onclick="">
        </button>
      </div>
      <div>
        <button type="button" class="quick-btn-save logixButton"  id="saveOffline" title="Save Offline" onclick="">
        </button>
      </div>          
      <div>
        <button type="button" class="quick-btn-delete" title="Delete Selected" id="deleteSelected">
        </button>
      </div>     
      <div>
        <button type="button" class="quick-btn-download logixButton" id="createSaveAsImgPrompt" title="Download as Image" onclick="">
        </button>
      </div>
      <div>    
        <button type="button" class="quick-btn-zoom-fit" title="Fit to Screen" onclick="globalScope.centerFocus(false)">
        </button>
      </div>
      <div>
        <button type="button" class="quick-btn-undo" title="Undo" id="undoButton">
        </button>
      </div>
      <div>
        <button type="button" class="quick-btn-view" title="Preview Circuit" id="viewButton"><i style="color: #ddd;" class="fas fa-expand-arrows-alt"></i>
        </button>
      </div>
   <!--   <div>
        <button type="button" class="quick-btn-redo logixButton" title="Redo" onclick="">
        </button> -->
        <div class="zoom-slider">
          <input type="range" class="custom-range" min="0" max="45" step="1"  id="customRange1">
          <span id='slider_value'></span>
        </div>
      </div>
      
    </div>

    <ul class="nav navbar-nav noSelect pointerCursor pull-right account-btn">
      <li class="dropdown pull-right">
        <% if user_signed_in? %>
          <a href="#" class="cur-user" data-toggle="dropdown" role="button" aria-haspopup="true" aria-expanded="false"><%= current_user.name %><span class="caret"></span></a>
          <ul class="dropdown-menu">
            <li><a class="dropdown-item" href=<%= user_path(current_user) %>>Dashboard</a></li>
            <li><a class="dropdown-item" href=<%= user_groups_path(current_user) %>>My Groups</a></li>
            <div class="dropdown-divider"></div>
            <li><a class="dropdown-item" rel="nofollow" data-method="delete" href=<%= destroy_user_session_path %>>Sign Out</a></li>
          </ul>
        <% else %>
          <a class="navbar-nav signIn-btn" href=<%= new_user_session_path %>> Sign In </a>
        <% end %>
      </li>
    </ul>
  </div>
  <!-- /.navbar-collapse -->
</nav>
<div id="tabsBar" class="noSelect pointerCursor">
  <button class="logixButton" id="newCircuit" onclick="">&#43;</button>
</div>

<div class="modules noSelect defaultCursor ce-panel" id="guide_1">
  <div id="modules-header">Circuit Elements</div>
  <span id='ceMinimize' class="minimize"></span>
  <div style="position: relative;">
    <input type="text" id="element" value="" placeholder="Search..">
    <span id='searchX'><i class="fas filterX fa-times-circle"></i></span>
  </div>
  <div id='filter' class="customScroll"></div>
  <div class="accordion" id="menu"></div>
</div>

<div class="moduleProperty noSelect effect1 properties-panel guide_2" id="moduleProperty">
  <div id="moduleProperty-title" class="noSelect">Properties</div>
  <span id='propsMinimize' class="minimize"></span>
  <div id="moduleProperty-inner"></div>
</div>

<div id="customShortcutDialog" title="Keybinding Preference"></div>

<div id="layoutDialog" style="display: none;" class="">
  <div class="">
    <div class="panel-heading">Layout</div>
    <div class="">
      <button
        type="button"
        class="btn zoomButton btn-lg"
        id="decreaseLayoutWidth"
        title="Decrease Width"
      >
        <span class="fa fa-minus" aria-hidden="true"></span>
      </button>
      <span>Width</span>
      <button
        type="button"
        class="btn zoomButton btn-lg"
        id="increaseLayoutWidth"
        title="Increase Width"
      >
        <span class="fa fa-plus" aria-hidden="true"></span>
      </button>
    </div>
    <div class="">
      <button
        type="button"
        class="btn zoomButton btn-lg"
        id="decreaseLayoutHeight"
        title="Decrease Height"
      >
        <span class="fa fa-minus" aria-hidden="true"></span>
      </button>
      <span>Height</span>
      <button
        type="button"
        class="btn zoomButton btn-lg"
        id="increaseLayoutHeight"
        title="Increase Height"
      >
        <span class="fa fa-plus" aria-hidden="true"></span>
      </button>
    </div>
    <div class="">
      <span>Reset all nodes:</span>
      <button
        type="button"
        class="btn zoomButton btn-lg"
        id="layoutResetNodes"
      >
        <span class="fa fa-sync" aria-hidden="true" title="Reset"></span>
      </button>
    </div>
    <div class="layout-title">
      <span>Title</span>
      <div class="layout--btn-group">
        <button
          type="button"
          class="btn zoomButton-up btn-lg"
          id="layoutTitleUp"
        >
        <svg id="Group_304" data-name="Group 304" xmlns="http://www.w3.org/2000/svg" width="30" height="30" viewBox="0 0 30 30">
          <g id="Rectangle_1072" data-name="Rectangle 1072" fill="none" stroke="#f1f9ff" stroke-width="2">
            <rect width="30" height="30" rx="10" stroke="none"/>
            <rect x="1" y="1" width="28" height="28" rx="9" fill="none"/>
          </g>
          <path id="Path_36" data-name="Path 36" d="M4.7,6.1,0,1.4,1.4,0,4.7,3.3,8,0,9.4,1.4Z" transform="translate(19.4 17.755) rotate(180)" fill="#fff"/>
        </svg>
        
      </button>
        <button
          type="button"
          class="btn zoomButton-down btn-lg"
          id="layoutTitleDown"
        >
        <svg id="Group_305" data-name="Group 305" xmlns="http://www.w3.org/2000/svg" width="30" height="30" viewBox="0 0 30 30">
          <g id="Rectangle_1072" data-name="Rectangle 1072" fill="none" stroke="#f1f9ff" stroke-width="2">
            <rect width="30" height="30" rx="10" stroke="none"/>
            <rect x="1" y="1" width="28" height="28" rx="9" fill="none"/>
          </g>
          <path id="Path_36" data-name="Path 36" d="M4.7,6.1,0,1.4,1.4,0,4.7,3.3,8,0,9.4,1.4Z" transform="translate(10 11.655)" fill="#fff"/>
        </svg>
        
      </button>
        <button
          type="button"
          class="btn zoomButton-left btn-lg"
          id="layoutTitleLeft"
        >
        <svg id="Group_306" data-name="Group 306" xmlns="http://www.w3.org/2000/svg" width="30" height="30" viewBox="0 0 30 30">
          <g id="Rectangle_1072" data-name="Rectangle 1072" fill="none" stroke="#f1f9ff" stroke-width="2">
            <rect width="30" height="30" rx="10" stroke="none"/>
            <rect x="1" y="1" width="28" height="28" rx="9" fill="none"/>
          </g>
          <path id="Path_36" data-name="Path 36" d="M4.7,6.1,0,1.4,1.4,0,4.7,3.3,8,0,9.4,1.4Z" transform="translate(18.1 9.655) rotate(90)" fill="#fff"/>
        </svg>
        </button>
        <button
          type="button"
          class="btn zoomButton-right btn-lg"
          id="layoutTitleRight"
        >
        <svg id="Group_307" data-name="Group 307" xmlns="http://www.w3.org/2000/svg" width="30" height="30" viewBox="0 0 30 30">
          <g id="Rectangle_1072" data-name="Rectangle 1072" fill="none" stroke="#f1f9ff" stroke-width="2">
            <rect width="30" height="30" rx="10" stroke="none"/>
            <rect x="1" y="1" width="28" height="28" rx="9" fill="none"/>
          </g>
          <path id="Path_36" data-name="Path 36" d="M4.7,6.1,0,1.4,1.4,0,4.7,3.3,8,0,9.4,1.4Z" transform="translate(12 19.055) rotate(-90)" fill="#fff"/>
        </svg>  
      </button>
    </div>
    </div>
    <div class="layout-title--enable">
      <span>Title Enabled:</span>
      <label class="switch">
        <input
          type="checkbox"
          checked
          id="toggleLayoutTitle"
        />
        <span class="slider"></span>
      </label>
    </div>
    <div class="">
      <button
        type="button"
        class="btn Layout-btn custom-btn--primary"
        id="saveLayout"
      >
        Save
      </button>

      <button
        type="button"
        class="btn Layout-btn custom-btn--tertiary"
        id="cancelLayout"
      >
        Cancel
      </button>
    </div>
  </div>
</div>
<div id="saveImageDialog"  class="noSelect" style="display: none;" title="Render Image">
  <div class="download-dialog-section-1">
    <label class="option custom-radio inline"
      ><input
        type="radio"
        name="imgType"
        value="png"
        checked="checked" />PNG<span></span
    ></label>
    <label class="option custom-radio inline"
      ><input type="radio" name="imgType" value="jpeg" />JPEG<span></span
    ></label>
    <label class="option custom-radio inline"
      ><input type="radio" name="imgType" value="svg" />SVG<span></span
    ></label>
    <label class="option custom-radio inline"
      ><input type="radio" name="imgType" value="bmp" />BMP<span></span
    ></label>
    <label class="option custom-radio inline"
      ><input type="radio" name="imgType" value="gif" />GIF<span></span
    ></label>
    <label class="option custom-radio inline"
      ><input type="radio" name="imgType" value="tiff" />TIFF<span></span
    ></label>
  </div>
  <div class="download-dialog-section-2">
    <div
      class="option inline btn-group btn-group-toggle"
      style="border: none;"
      data-toggle="buttons"
    >
      <div class="btn" id="radio-full" role="button">
        <input type="radio" name="view" value="full" /> Full Circuit View
      </div>
      <div class="btn active" id="radio-current" role="button">
        <input
          type="radio"
          name="view"
          value="current"
          checked="checked"
        />Current View
      </div>
    </div>
    <div class="download-dialog-section-2_2">
      <label class="cb-checkbox"
        ><input
          type="checkbox"
          name="transparent"
          value="transparent"
        />Transparent Background</label
      >
    </div>
  </div>
  <div class="download-dialog-section-3">
    <span>Resolution:</span>
    <label class="option custom-radio inline"
      ><input
        type="radio"
        name="resolution"
        value="1"
        checked="checked" />1x<span></span
    ></label>
    <label class="option custom-radio inline"
      ><input type="radio" name="resolution" value="2" />2x<span></span
    ></label>
    <label class="option custom-radio inline"
      ><input type="radio" name="resolution" value="4" />4x<span></span
    ></label>
  </div>
</div>

<div id="colorThemesDialog" class='customScroll colorThemesDialog' tabindex = "0" style="display: none;" title="Select Theme"></div>

<div class="simulation" id="simulation">
  <div id="restrictedDiv" class="alert alert-danger display--none"></div>
  <% if @project&.assignment_id.present? &&
  @project&.assignment&.elements_restricted? %>
  <div id="restrictedElementsDiv" class="alert alert-danger">
    <div>
      Restricted elements used:
      <span id="restrictedElementsDiv--list"> </span>
    </div>
  </div>
  <% end %>
  <div id="MessageDiv"></div>
  <div class="canvasArea" id="canvasArea">
    <canvas
      id="backgroundArea"
      style="
        position: absolute;
        left: 0;
        top: 0;
        z-index: 0;
        width: 100%;
        height: 100%;
      "
    ></canvas>
    <canvas
      id="simulationArea"
      style="
        position: absolute;
        left: 0;
        top: 0;
        z-index: 1;
        width: 100%;
        height: 100%;
      "
    ></canvas>
    <div id="plot">
      <canvas
        id="plotArea"
        style="position: absolute; left: 0; top: 0; z-index: 2;"
      ></canvas>
    </div>
    <div id="miniMap">
      <canvas
        id="miniMapArea"
        style="position: absolute; left: 0; top: 0; z-index: 3;"
      ></canvas>
    </div>
    <div id="contextMenu" oncontextmenu="return false;">
      <ul>
        <li onclick="menuItemClicked(2)">Paste</li>
        <li onclick="menuItemClicked(0)">Copy</li>
        <li onclick="menuItemClicked(1)">Cut</li>
        <li onclick="menuItemClicked(3)">Delete</li>
        <li onclick="menuItemClicked(4)">Undo</li>
        <li onclick="menuItemClicked(5)">New Circuit</li>
        <li onclick="menuItemClicked(6)">Insert SubCircuit</li>
        <li onclick="menuItemClicked(7)">Center Focus</li>
      </ul>
    </div>
    <div id="Help"></div>
    <div
      class="sk-folding-cube loadingIcon"
      style="
        display: none;
        position: absolute;
        right: 50%;
        bottom: 50%;
        z-index: 100;
      "
    >
      <div class="sk-cube1 sk-cube"></div>
      <div class="sk-cube2 sk-cube"></div>
      <div class="sk-cube4 sk-cube"></div>
      <div class="sk-cube3 sk-cube"></div>
    </div>
  </div>
</div>

<div
  id="combinationalAnalysis"
  style="display: none;"
  title="BooleanLogicTable"
></div>
<div
  id="insertSubcircuitDialog"
  class="subcircuitdialog"
  title="Insert SubCircuit"
><span id="insertSubcircuitDialogText" ></span><a style="color:white;" class="btn btn-xs custom-btn--primary dropdown-item text-center logixButton pl-1 " id="newCircuit">New Circuit +</a></div>
<div id="openProjectDialog" style="display: none;" title="Open Project"></div>
<div id="bitconverterprompt" title="Dec-Bin-Hex-Converter" style="display: none;"></div>

<!---issue reporting-system----->
<div class="report-sidebar">
  <a
    type="button"
    class="btn btn-primary text-light"
    data-toggle="modal"
    data-target=".issue"
  >
    <span class="fa fa-bug"></span>&nbsp;&nbsp;Report an issue</a
  >
</div>

<!---issue reporting system-modal---->
<div
  class="modal fade issue"
  tabindex="-1"
  role="dialog"
  aria-labelledby="mySmallModalLabel"
  aria-hidden="true"
>
  <div class="modal-dialog modal-sm">
    <div class="modal-content">
      <div class="container my-2">
        <button
          type="button"
          class="close"
          data-dismiss="modal"
          aria-label="Close"
        >
          <span aria-hidden="true">&times;</span>
        </button>
        <div class="container text-center">
          <h4>Report an issue</h4>
        </div>
        <hr />
        <div class="container my-2 text-center" id="result"></div>
        <label id="report-label" style="font-weight: lighter;"
          ><b>Describe your issue:</b></label
        >
        <div class="form-group">
          <textarea
            class="form-control border-primary"
            id="issuetext"
            rows="3"
          ></textarea>
        </div>
        <div class="container">
          <center>
            <button type="submit" id="report" disabled class="btn btn-primary">
              Report
            </button>
          </center>
        </div>
      </div>
    </div>
  </div>
</div>

<script src="https://code.jquery.com/ui/1.12.1/jquery-ui.js"></script>
<script>
  const embed = false;
  var listenToSimulator=true
  <% if @project&.assignment_id.present? %>
  restrictedElements = JSON.parse('<%= raw @project&.assignment.restrictions %>');
  <% else %>
  restrictedElements = [];
  <% end %>
</script>

<!-- on hover for dropdowns -->
<script>
  $('.dropdown-toggle').hover(function () {
    $('.dropdown.open').removeClass('open');
    $(this).parent('.dropdown').addClass('open');
  });
</script>

<link rel="stylesheet" type="text/css" href="/css/restrictedElements.css">

<script src="/js/dec-bin-hex-converter.js"></script>
<script src="/js/verilog.js"></script>
<script type="text/javascript" src="/js/metadata.json"></script>
<script src="/js/canvas2svg.js"></script>

<script >
  $('button').click(function() {
   if (this.id== 'report'){
    var message=$('#issuetext').val();
    var email=$('#emailtext').val();
    message += "\nEmail:"+ email
    message += "\nURL: " + window.location.href;
    message += `\nUser Id: <%= user_signed_in? ? " #{current_user.id.to_s} : #{current_user.name}" : "Guest user" %>`
    postUserIssue(message)
    $('#issuetext').hide();
    $('#emailtext').hide();
    $('#report').hide();
    $('#report-label').hide();
    $('#email-label').hide();
  }
   })
  $('.issue').on('hide.bs.modal', function(e) {
    var listenToSimulator=true
    $('#result').html("");
    $('#issuetext').show();
    $('#emailtext').show();
    $('#issuetext').val("");
    $('#emailtext').val("");
    $('#report').show();
    $('#report-label').show();
  }) 
  $('#reportIssue').click(function() {
    var listenToSimulator=false
  })
</script>

<script>
  $(document).tooltip({
    show: null,
    track: true,
    hide: false,
    tooltipClass: "custom-tooltip-styling",
});

$(function(){
    $(".btn-group-toggle").twbsToggleButtons();
  });
  
$(function(){
$("#openProjectDialog").checkBo();
$(".download-dialog-section-2_2").checkBo();
});

$('.Layout-btn').ripple({
duration: 500
});
</script>
<script src = './'><|MERGE_RESOLUTION|>--- conflicted
+++ resolved
@@ -33,11 +33,7 @@
         <a href="#" class="" data-toggle="dropdown" role="button" aria-haspopup="true" aria-expanded="false">Project<span></span></a>
         <ul class="dropdown-menu">
           <% if not @project.nil? %>
-<<<<<<< HEAD
-             <li><a class="dropdown-item logixButton text-left pl-1" href="<%= user_project_url(@project.author, @project) %>">View Project Page</a></li>
-=======
              <li><a class="dropdown-item logixButton text-left pl-1" href="<%= user_project_url(@project.author, @project) %>" target="_blank">Project Page</a></li>
->>>>>>> f76ff364
           <% end %>
           <li><a class="dropdown-item logixButton text-left pl-1" id="newProject">New Project</a></li>
           <li><a class="dropdown-item logixButton text-left pl-1" id="clearProject">Clear Project</a></li>
