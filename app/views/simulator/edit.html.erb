--- conflicted
+++ resolved
@@ -148,16 +148,9 @@
     <ul class="nav navbar-nav noSelect pointerCursor pull-right account-btn">
       <li class="dropdown pull-right">
         <% if user_signed_in? %>
-<<<<<<< HEAD
-          <a href="#" class="cur-user" data-toggle="dropdown" role="button" aria-haspopup="true" aria-expanded="false"><%= current_user.name %><span class="caret"></span></a>
-          <ul class="dropdown-menu">
+          <a href="#" class="acc-drop" data-toggle="dropdown" role="button" aria-haspopup="true" aria-expanded="false"><%= current_user.name %><span class="caret acc-caret"></span></a>
+          <ul class="dropdown-menu mw-override">
             <li><a class="dropdown-item" href=<%= user_path(current_user) %>>Dashboard</a></li>
-=======
-          <a href="#" class="acc-drop" data-toggle="dropdown" role="button" aria-haspopup="true" aria-expanded="false"><%= current_user.name %><span class="caret acc-caret"></span></a>
-          <ul class="dropdown-menu mw-override" >
-            <li><a class="dropdown-item" href=<%= profile_path(current_user) %>>Profile</a></li>
-            <li><a class="dropdown-item" href=<%= user_path(current_user) %>>My Circuits</a></li>
->>>>>>> 7670d76d
             <li><a class="dropdown-item" href=<%= user_groups_path(current_user) %>>My Groups</a></li>
             <div class="dropdown-divider"></div>
             <li><a class="dropdown-item" rel="nofollow" data-method="delete" href=<%= destroy_user_session_path %>>Sign Out</a></li>
