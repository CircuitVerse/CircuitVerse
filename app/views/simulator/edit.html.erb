<% content_for(:html_title) { 'CircuitVerse - Digital Simulator' } %>
<!--Displays the loading screen  -->
<script src="/js/pace.js"></script>
<script
  src="https://code.jquery.com/jquery-3.5.1.min.js"
  integrity="sha256-9/aliU8dGd2tb6OSsuzixeV4y/faTqgFtohetphbbj0="
  crossorigin="anonymous"
></script>
<link
  rel="stylesheet"
  href="https://code.jquery.com/ui/1.12.1/themes/base/jquery-ui.css"
/>
<!-- Plugin scripts -->
<script src="/js/plugins/jquery.twbs-toggle-buttons.min.js"></script>
<script src="/js/plugins/checkBo.min.js"></script>
<script src="/js/plugins/jquery-pseudo-ripple.js"></script>
<script src="/js/plugins/bootstrap-input-spinner.js"></script>

<script>
  userSignedIn = <%= user_signed_in? %>;
  logix_project_id = <%= @logix_project_id %>;
  projectName = "<%= @projectName %>"
</script>
<nav class="navbar navbar-expand-lg navbar-dark header">
  <a href="/"><span class='logo'></span></a>
  <button class="navbar-toggler collapsed" type="button" data-toggle="collapse" data-target="#bs-example-navbar-collapse-1" aria-controls="collapsedNavbar" aria-expanded="false" aria-label="Toggle navigation">
    <span class="navbar-toggler-icon"></span>
  </button>
  <div class="collapse navbar-collapse" id="bs-example-navbar-collapse-1">
    <ul class="navbar-nav navbar-menu noSelect pointerCursor" id="toolbar">
      <li class="dropdown">
        <a href="#" class="" data-toggle="dropdown" role="button" aria-haspopup="true" aria-expanded="false">Project<span></span></a>
        <ul class="dropdown-menu">
          <li><a class="dropdown-item logixButton" id="newProject">New Project</a></li>
          <li><a class="dropdown-item logixButton" id="clearProject">Clear Project</a></li>
          <li><a class="dropdown-item logixButton" id="save">Save Online</a></li>
          <li><a class="dropdown-item logixButton" id="saveOffline">Save Offline</a></li>
          <li><a class="dropdown-item logixButton" id="createOpenLocalPrompt">Open Offline</a></li>
          <li><a class="dropdown-item logixButton" id="recoverProject">Recover Project</a></li>
        </ul>
      </li>
      <li class="dropdown">
        <a href="#" class="" data-toggle="dropdown" role="button" aria-haspopup="true" aria-expanded="false">Circuit<span></span></a>
        <ul class="dropdown-menu">
          <li><a class="dropdown-item logixButton" id="newCircuit">New Circuit +</a></li>
          <li><a class="dropdown-item logixButton" id="createSubCircuitPrompt">Insert SubCircuit</a></li>
        </ul>
      </li>
      <li class="dropdown">
        <a href="#" class="" data-toggle="dropdown" role="button" aria-haspopup="true" aria-expanded="false">Tools<span></span></a>
        <ul class="dropdown-menu">
          <li><a class="dropdown-item logixButton" id="createCombinationalAnalysisPrompt">Combinational<br>Analysis</a></li>
          <li><a type="button" class="dropdown-item" id="bitconverter" >Hex-Bin-Dec<br>Converter</a></li>
          <li><a class="dropdown-item logixButton" id="startPlot">Start Plot</a></li>
          <li><a class="dropdown-item logixButton" id="createSaveAsImgPrompt">Download Image</a>
          <li><a class="dropdown-item" id="customShortcut">Custom Shortcut</a>
        </ul>
      </li>
<!--      <li class="dropdown">
        <a href="#" class="" data-toggle="dropdown" role="button" aria-haspopup="true" aria-expanded="false">Window<span></span></a>
        <ul class="dropdown-menu">
          <li><a class="dropdown-item logixButton" id="createCombinationalAnalysisPrompt">Combinational</br>Analysis</a></li>
          <li><a class="dropdown-item logixButton" id="startPlot">Start Plot</a></li>
          <li><a class="dropdown-item logixButton" id="createSaveAsImgPrompt">Download Image</a>
        </ul>
      </li> -->
      <li class="">
        <a href="https://docs.circuitverse.org" class="" target="_blank" role="button" aria-haspopup="true" aria-expanded="false">Help</a>
      </li>
    </ul>
    <span class="projectName noSelect defaultCursor font-weight-bold" id="projectName">
      Untitled
    </span>
    <div class='quick-btn'>
            <div>
              <button type="button" class="quick-btn-save-online logixButton" id="save" title="Save Online" onclick="">
              </button>
            </div>
            <div>
              <button type="button" class="quick-btn-save logixButton"  id="saveOffline" title="Save Offline" onclick="">
              </button>
            </div>          
            <div>
              <button type="button" class="quick-btn-delete" title="Delete Selected" onclick="delete_selected()">
              </button>
            </div>     
            <div>
              <button type="button" class="quick-btn-download logixButton" id="createSaveAsImgPrompt" title="Download as Image" onclick="">
              </button>
            </div>
            <div>    
              <button type="button" class="quick-btn-zoom-fit" title="Fit to Screen" onclick="layoutResetNodes()">
              </button>
            </div>
            <div>
              <button type="button" class="quick-btn-undo" title="Undo" onclick="undo()">
              </button>
            </div>
            <div>
              <button type="button" class="quick-btn-redo logixButton" title="Redo" onclick="">
              </button>
            </div>
      </div>

    <ul class="nav navbar-nav noSelect pointerCursor pull-right account-btn">
      <li class="dropdown pull-right">
        <% if user_signed_in? %>
          <a href="#" class="" data-toggle="dropdown" role="button" aria-haspopup="true" aria-expanded="false"><%= current_user.name %></a>
          <ul class="dropdown-menu">
            <li><a class="dropdown-item" href=<%= profile_path(current_user) %>>Profile</a></li>
            <li><a class="dropdown-item" href=<%= user_path(current_user) %>>My Circuits</a></li>
            <li><a class="dropdown-item" href=<%= user_groups_path(current_user) %>>My Groups</a></li>
            <div class="dropdown-divider"></div>
            <li><a class="dropdown-item" rel="nofollow" data-method="delete" href=<%= destroy_user_session_path %>>Sign Out</a></li>
          </ul>
        <% else %>
          <a class="navbar-nav signIn-btn" href=<%= new_user_session_path %>> Sign In </a>
        <% end %>
      </li>
    </ul>
  </div>
  <!-- /.navbar-collapse -->
</nav>
<<<<<<< HEAD

<div id="bitconverterprompt" title="Dec-Bin-Hex-Converter" style="display: none;"></div>
<div id="customShortcutDialog" title="Keybinding Preference"></div>

  <div>
    <div class="side left" id="sideBar">
      <div class="modules noSelect defaultCursor">
        <div id="modules-header">Circuit Elements</div>
        <div class="accordion" id="menu">
        </div>
      </div>
      <div class="moduleProperty effect1" id="moduleProperty">
        <div id="moduleProperty-title" class="noSelect">Properties</div>
        <div id="moduleProperty-inner"></div>
        <!-- <div id="moduleProperty-toolTip"></div> -->
      </div>
=======
<div id="tabsBar" class="noSelect pointerCursor">
  <button class="logixButton" id="newCircuit" onclick="">&#43;</button>
</div>

<div class="modules noSelect defaultCursor ce-panel">
  <div id="modules-header">Circuit Elements</div>
  <div class="accordion" id="menu"></div>
</div>

<div class="moduleProperty noSelect effect1 properties-panel" id="moduleProperty">
  <div id="moduleProperty-title" class="noSelect">Properties</div>
  <div id="moduleProperty-inner"></div>
</div>

<div id="bitconverterprompt" title="Dec-Bin-Hex-Converter" style="display: none;"></div>

<div id="layoutDialog" style="display: none;" class="">
  <div class="">
    <div class="panel-heading">Layout Options</div>
    <div class="">
      <button
        type="button"
        class="btn zoomButton btn-lg"
        onclick="decreaseLayoutWidth()"
      >
        <span class="fa fa-minus" aria-hidden="true"></span>
      </button>
      <span>Width</span>
      <button
        type="button"
        class="btn zoomButton btn-lg"
        onclick="increaseLayoutWidth()"
      >
        <span class="fa fa-plus" aria-hidden="true"></span>
      </button>
    </div>
    <div class="">
      <button
        type="button"
        class="btn zoomButton btn-lg"
        onclick="decreaseLayoutHeight()"
      >
        <span class="fa fa-minus" aria-hidden="true"></span>
      </button>
      <span>Height</span>
      <button
        type="button"
        class="btn zoomButton btn-lg"
        onclick="increaseLayoutHeight()"
      >
        <span class="fa fa-plus" aria-hidden="true"></span>
      </button>
    </div>
    <div class="">
      <span>Reset all nodes:</span>
      <button
        type="button"
        class="btn zoomButton btn-lg"
        onclick="layoutResetNodes()"
      >
        <span class="fa fa-sync" aria-hidden="true" title="Reset"></span>
      </button>
    </div>
    <div class="layout-title">
      <span>Title</span>
      <button
        type="button"
        class="btn zoomButton-up btn-lg"
        onclick="layoutTitleUp()"
      ></button>
      <button
        type="button"
        class="btn zoomButton-down btn-lg"
        onclick="layoutTitleDown()"
      ></button>
      <button
        type="button"
        class="btn zoomButton-left btn-lg"
        onclick="layoutTitleLeft()"
      ></button>
      <button
        type="button"
        class="btn zoomButton-right btn-lg"
        onclick="layoutTitleRight()"
      ></button>
    </div>
    <div class="layout-title--enable">
      <span>Title Enabled:</span>
      <label class="switch">
        <input
          type="checkbox"
          checked
          id="toggleLayoutTitle"
          onclick="toggleLayoutTitle()"
        />
        <span class="slider"></span>
      </label>
>>>>>>> 9a3f793c
    </div>
    <div class="">
      <button
        type="button"
        class="btn Layout-btn custom-btn--primary"
        onclick="saveLayout()"
      >
        Save
      </button>

      <button
        type="button"
        class="btn Layout-btn custom-btn--tertiary"
        onclick="cancelLayout()"
      >
        Cancel
      </button>
    </div>
  </div>
</div>
<div id="saveImageDialog"  class="noSelect" style="display: none;" title="Render Image">
  <div class="download-dialog-section-1">
    <label class="option custom-radio inline"
      ><input
        type="radio"
        name="imgType"
        value="png"
        checked="checked" />PNG<span></span
    ></label>
    <label class="option custom-radio inline"
      ><input type="radio" name="imgType" value="jpeg" />JPEG<span></span
    ></label>
    <label class="option custom-radio inline"
      ><input type="radio" name="imgType" value="svg" />SVG<span></span
    ></label>
    <label class="option custom-radio inline"
      ><input type="radio" name="imgType" value="bmp" />BMP<span></span
    ></label>
    <label class="option custom-radio inline"
      ><input type="radio" name="imgType" value="gif" />GIF<span></span
    ></label>
    <label class="option custom-radio inline"
      ><input type="radio" name="imgType" value="tiff" />TIFF<span></span
    ></label>
  </div>
  <div class="download-dialog-section-2">
    <div
      class="option inline btn-group btn-group-toggle"
      style="border: none;"
      data-toggle="buttons"
    >
      <div class="btn" role="button">
        <input type="radio" name="view" value="full" />Full Circuit View
      </div>
      <div class="btn active" role="button">
        <input
          type="radio"
          name="view"
          value="current"
          checked="checked"
        />Current View
      </div>
    </div>
    <div class="download-dialog-section-2_2">
      <label class="cb-checkbox"
        ><input
          type="checkbox"
          name="transparent"
          value="transparent"
        />Transparent Background</label
      >
    </div>
  </div>
  <div class="download-dialog-section-3">
    <span>Resolution:</span>
    <label class="option custom-radio inline"
      ><input
        type="radio"
        name="resolution"
        value="1"
        checked="checked" />1x<span></span
    ></label>
    <label class="option custom-radio inline"
      ><input type="radio" name="resolution" value="2" />2x<span></span
    ></label>
    <label class="option custom-radio inline"
      ><input type="radio" name="resolution" value="4" />4x<span></span
    ></label>
  </div>
</div>

<div class="simulation" id="simulation">
  <div id="restrictedDiv" class="alert alert-danger display--none"></div>
  <% if @project&.assignment_id.present? &&
  @project&.assignment&.elements_restricted? %>
  <div id="restrictedElementsDiv" class="alert alert-danger">
    <div>
      Restricted elements used:
      <span id="restrictedElementsDiv--list"> </span>
    </div>
  </div>
  <% end %>
  <div id="MessageDiv"></div>
  <div class="canvasArea" id="canvasArea">
    <canvas
      id="backgroundArea"
      style="
        position: absolute;
        left: 0;
        top: 0;
        z-index: 0;
        width: 100%;
        height: 100%;
      "
    ></canvas>
    <canvas
      id="simulationArea"
      style="
        position: absolute;
        left: 0;
        top: 0;
        z-index: 1;
        width: 100%;
        height: 100%;
      "
    ></canvas>
    <div id="plot">
      <canvas
        id="plotArea"
        style="position: absolute; left: 0; top: 0; z-index: 2;"
      ></canvas>
    </div>
    <div id="miniMap">
      <canvas
        id="miniMapArea"
        style="position: absolute; left: 0; top: 0; z-index: 3;"
      ></canvas>
    </div>
    <div id="contextMenu" oncontextmenu="return false;">
      <ul>
        <li onclick="menuItemClicked(2)">Paste</li>
        <li onclick="menuItemClicked(0)">Copy</li>
        <li onclick="menuItemClicked(1)">Cut</li>
        <li onclick="menuItemClicked(3)">Delete</li>
        <li onclick="menuItemClicked(4)">Undo</li>
        <li onclick="menuItemClicked(5)">New Circuit</li>
        <li onclick="menuItemClicked(6)">Insert SubCircuit</li>
        <li onclick="menuItemClicked(7)">Center Focus</li>
      </ul>
    </div>
    <div id="Help"></div>
    <div
      class="sk-folding-cube loadingIcon"
      style="
        display: none;
        position: absolute;
        right: 50%;
        bottom: 50%;
        z-index: 100;
      "
    >
      <div class="sk-cube1 sk-cube"></div>
      <div class="sk-cube2 sk-cube"></div>
      <div class="sk-cube4 sk-cube"></div>
      <div class="sk-cube3 sk-cube"></div>
    </div>
  </div>
</div>
<div
  id="combinationalAnalysis"
  style="display: none;"
  title="BooleanLogicTable"
></div>
<div
  id="insertSubcircuitDialog"
  class="subcircuitdialog"
  title="Insert SubCircuit"
></div>
<div id="openProjectDialog" style="display: none;" title="Open Project"></div>

<<<<<<< HEAD
        $('.dropdown.open').removeClass('open');
        $(this).parent('.dropdown').addClass('open');
      });
      //    $('.dropdown-toggle').onClick( function() {
      //
      //      $(this).parent('.dropdown').addClass('open');
      //    });
    </script>
    <link rel="stylesheet" type="text/css" href="/css/UX.css">
    <link rel="stylesheet" type="text/css" href="/css/restrictedElements.css">
    <!-- <script src="./SAP_DATA.js"></script> -->
    <script src="/js/utils.js"></script>
    <script src="/js/dec-bin-hex-converter.js"></script>
    <script src="/js/engine.js"></script>
    <script src="/js/logix.js"></script>
    <script src="/js/Plot.js"></script>
    <script src="/js/Node.js"></script>
    <script src="/js/wire.js"></script>
    <script src="/js/subcircuit.js"></script>
    <script src="/js/modules.js"></script>
    <script src="/js/RGBLedMatrix.js"></script>
    <script src="/js/sequential.js"></script>
    <script src="/js/ram.js"></script>
    <script src="/js/eeprom.js"></script>
    <script src="/js/Counter.js"></script>
    <script src="/js/canvasApi.js"></script>
    <script src="/js/data.js"></script>
    <script src="/js/listeners.js"></script>
    <script src="/js/eventQueue.js"></script>
    <script src="/js/miniMap.js"></script>
    <script src="/js/layout.js"></script>
    <script src="/js/testBench.js"></script>
    <script src="/js/verilog.js"></script>
    <!-- hotkeys -->
    <script src="/js/hotkey_binder/defaultKeys.json"></script>
    <script src="/js/hotkey_binder/model/normalize/normalizer.plugin.js"></script>
    <script src="/js/hotkey_binder/model/normalize/test.js"></script>
    <script src="/js/hotkey_binder/model/utils.js"></script>
    <script src="/js/hotkey_binder/model/shortcuts.plugin.js"></script>
    <script src="/js/hotkey_binder/view/panel.ui.js"></script>
    <script src="/js/hotkey_binder/model/forElements.js"></script>
    <script src="/js/hotkey_binder/model/addShortcut.js"></script>
    <script src="/js/hotkey_binder/model/actions.js"></script>
    <script src="/js/hotkey_binder/keyBinder.js"></script>
    <!-- hotkeys-end --> 
    <script type="text/javascript" src="/js/metadata.json"></script>
    <% if @project.nil? or @project.assignment_id.nil? %>
      <script src="/js/combinationalAnalysis.js"></script>
      <script src="/js/Quin_McCluskey.js"></script>
    <% end %>
    <script src="/js/canvas2svg.js"></script>
=======
<!---issue reporting-system----->
<div class="report-sidebar">
  <a
    type="button"
    class="btn btn-primary text-light"
    data-toggle="modal"
    data-target=".issue"
  >
    <span class="fa fa-bug"></span>&nbsp;&nbsp;Report an issue</a
  >
</div>
>>>>>>> 9a3f793c

<!---issue reporting system-modal---->
<div
  class="modal fade issue"
  tabindex="-1"
  role="dialog"
  aria-labelledby="mySmallModalLabel"
  aria-hidden="true"
>
  <div class="modal-dialog modal-sm">
    <div class="modal-content">
      <div class="container my-2">
        <button
          type="button"
          class="close"
          data-dismiss="modal"
          aria-label="Close"
        >
          <span aria-hidden="true">&times;</span>
        </button>
        <div class="container text-center">
          <h4>Report an issue</h4>
        </div>
        <hr />
        <div class="container my-2 text-center" id="result"></div>
        <label id="report-label" style="font-weight: lighter;"
          ><b>Describe your issue:</b></label
        >
        <div class="form-group">
          <textarea
            class="form-control border-primary"
            id="issuetext"
            rows="3"
          ></textarea>
        </div>
        <div class="container">
          <center>
            <button type="submit" id="report" disabled class="btn btn-primary">
              Report
            </button>
          </center>
        </div>
      </div>
    </div>
  </div>
</div>

<script src="https://code.jquery.com/ui/1.12.1/jquery-ui.js"></script>
<script>
  document.addEventListener('DOMContentLoaded', function () {
    setup()
  }, false);
  embed = false;

</script>
<script src="/js/UX.js"></script>

<!-- on hover for dropdowns -->
<script>
  $(".dropdown-toggle").hover(function () {
    $(".dropdown.open").removeClass("open");
    $(this).parent(".dropdown").addClass("open");
  });
</script>

<script>
  $('button').click(function(){
   if (this.id== 'report'){
    var message=$('#issuetext').val();
    var email=$('#emailtext').val();
    message += "\nEmail:"+ email
    message += "\nURL: " + window.location.href;
    message += `\nUser Id: <%= user_signed_in? ? " #{current_user.id.to_s} : #{current_user.name}" : "Guest user" %>`
    postUserIssue(message)
    $('#issuetext').hide();
    $('#emailtext').hide();
    $('#report').hide();
    $('#report-label').hide();
    $('#email-label').hide();
  }
   })
  $('.issue').on('hide.bs.modal', function(e) {
    listenToSimulator=true
    $('#result').html("");
    $('#issuetext').show();
    $('#emailtext').show();
    $('#issuetext').val("");
    $('#emailtext').val("");
    $('#report').show();
    $('#report-label').show();
    $('#email-label').show();
}) 
$('#reportIssue').click(function(){
  listenToSimulator=false
})
</script>

<link rel="stylesheet" type="text/css" href="/css/main.stylesheet.css" />
<link rel="stylesheet" type="text/css" href="/css/restrictedElements.css" />
<!-- <script src="./SAP_DATA.js"></script> -->
<script src="/js/utils.js"></script>
<script src="/js/engine.js"></script>
<script src="/js/logix.js"></script>
<script src="/js/Plot.js"></script>
<script src="/js/Node.js"></script>
<script src="/js/wire.js"></script>
<script src="/js/subcircuit.js"></script>
<script src="/js/modules.js"></script>
<script src="/js/RGBLedMatrix.js"></script>
<script src="/js/sequential.js"></script>
<script src="/js/ram.js"></script>
<script src="/js/eeprom.js"></script>
<script src="/js/Counter.js"></script>
<script src="/js/canvasApi.js"></script>
<script src="/js/data.js"></script>
<script src="/js/listeners.js"></script>
<script src="/js/eventQueue.js"></script>
<script src="/js/miniMap.js"></script>
<script src="/js/layout.js"></script>
<script src="/js/testBench.js"></script>
<script src="/js/verilog.js"></script>
<script type="text/javascript" src="/js/metadata.json"></script>
<% if @project.nil? or @project.assignment_id.nil? %>
  <script src="/js/combinationalAnalysis.js"></script>
  <script src="/js/Quin_McCluskey.js"></script>
<% end %>
<script src="/js/canvas2svg.js"></script><|MERGE_RESOLUTION|>--- conflicted
+++ resolved
@@ -121,24 +121,6 @@
   </div>
   <!-- /.navbar-collapse -->
 </nav>
-<<<<<<< HEAD
-
-<div id="bitconverterprompt" title="Dec-Bin-Hex-Converter" style="display: none;"></div>
-<div id="customShortcutDialog" title="Keybinding Preference"></div>
-
-  <div>
-    <div class="side left" id="sideBar">
-      <div class="modules noSelect defaultCursor">
-        <div id="modules-header">Circuit Elements</div>
-        <div class="accordion" id="menu">
-        </div>
-      </div>
-      <div class="moduleProperty effect1" id="moduleProperty">
-        <div id="moduleProperty-title" class="noSelect">Properties</div>
-        <div id="moduleProperty-inner"></div>
-        <!-- <div id="moduleProperty-toolTip"></div> -->
-      </div>
-=======
 <div id="tabsBar" class="noSelect pointerCursor">
   <button class="logixButton" id="newCircuit" onclick="">&#43;</button>
 </div>
@@ -154,6 +136,7 @@
 </div>
 
 <div id="bitconverterprompt" title="Dec-Bin-Hex-Converter" style="display: none;"></div>
+<div id="customShortcutDialog" title="Keybinding Preference"></div>
 
 <div id="layoutDialog" style="display: none;" class="">
   <div class="">
@@ -236,7 +219,6 @@
         />
         <span class="slider"></span>
       </label>
->>>>>>> 9a3f793c
     </div>
     <div class="">
       <button
@@ -417,59 +399,6 @@
 ></div>
 <div id="openProjectDialog" style="display: none;" title="Open Project"></div>
 
-<<<<<<< HEAD
-        $('.dropdown.open').removeClass('open');
-        $(this).parent('.dropdown').addClass('open');
-      });
-      //    $('.dropdown-toggle').onClick( function() {
-      //
-      //      $(this).parent('.dropdown').addClass('open');
-      //    });
-    </script>
-    <link rel="stylesheet" type="text/css" href="/css/UX.css">
-    <link rel="stylesheet" type="text/css" href="/css/restrictedElements.css">
-    <!-- <script src="./SAP_DATA.js"></script> -->
-    <script src="/js/utils.js"></script>
-    <script src="/js/dec-bin-hex-converter.js"></script>
-    <script src="/js/engine.js"></script>
-    <script src="/js/logix.js"></script>
-    <script src="/js/Plot.js"></script>
-    <script src="/js/Node.js"></script>
-    <script src="/js/wire.js"></script>
-    <script src="/js/subcircuit.js"></script>
-    <script src="/js/modules.js"></script>
-    <script src="/js/RGBLedMatrix.js"></script>
-    <script src="/js/sequential.js"></script>
-    <script src="/js/ram.js"></script>
-    <script src="/js/eeprom.js"></script>
-    <script src="/js/Counter.js"></script>
-    <script src="/js/canvasApi.js"></script>
-    <script src="/js/data.js"></script>
-    <script src="/js/listeners.js"></script>
-    <script src="/js/eventQueue.js"></script>
-    <script src="/js/miniMap.js"></script>
-    <script src="/js/layout.js"></script>
-    <script src="/js/testBench.js"></script>
-    <script src="/js/verilog.js"></script>
-    <!-- hotkeys -->
-    <script src="/js/hotkey_binder/defaultKeys.json"></script>
-    <script src="/js/hotkey_binder/model/normalize/normalizer.plugin.js"></script>
-    <script src="/js/hotkey_binder/model/normalize/test.js"></script>
-    <script src="/js/hotkey_binder/model/utils.js"></script>
-    <script src="/js/hotkey_binder/model/shortcuts.plugin.js"></script>
-    <script src="/js/hotkey_binder/view/panel.ui.js"></script>
-    <script src="/js/hotkey_binder/model/forElements.js"></script>
-    <script src="/js/hotkey_binder/model/addShortcut.js"></script>
-    <script src="/js/hotkey_binder/model/actions.js"></script>
-    <script src="/js/hotkey_binder/keyBinder.js"></script>
-    <!-- hotkeys-end --> 
-    <script type="text/javascript" src="/js/metadata.json"></script>
-    <% if @project.nil? or @project.assignment_id.nil? %>
-      <script src="/js/combinationalAnalysis.js"></script>
-      <script src="/js/Quin_McCluskey.js"></script>
-    <% end %>
-    <script src="/js/canvas2svg.js"></script>
-=======
 <!---issue reporting-system----->
 <div class="report-sidebar">
   <a
@@ -481,7 +410,6 @@
     <span class="fa fa-bug"></span>&nbsp;&nbsp;Report an issue</a
   >
 </div>
->>>>>>> 9a3f793c
 
 <!---issue reporting system-modal---->
 <div
@@ -608,4 +536,16 @@
   <script src="/js/combinationalAnalysis.js"></script>
   <script src="/js/Quin_McCluskey.js"></script>
 <% end %>
-<script src="/js/canvas2svg.js"></script>+<script src="/js/canvas2svg.js"></script>
+<!-- hotkeys -->
+<script src="/js/hotkey_binder/defaultKeys.json"></script>
+<script src="/js/hotkey_binder/model/normalize/normalizer.plugin.js"></script>
+<script src="/js/hotkey_binder/model/normalize/test.js"></script>
+<script src="/js/hotkey_binder/model/utils.js"></script>
+<script src="/js/hotkey_binder/model/shortcuts.plugin.js"></script>
+<script src="/js/hotkey_binder/view/panel.ui.js"></script>
+<script src="/js/hotkey_binder/model/forElements.js"></script>
+<script src="/js/hotkey_binder/model/addShortcut.js"></script>
+<script src="/js/hotkey_binder/model/actions.js"></script>
+<script src="/js/hotkey_binder/keyBinder.js"></script>
+<!-- hotkeys-end --> 
