--- conflicted
+++ resolved
@@ -301,7 +301,7 @@
     <% end %>
     <script src="/js/canvas2svg.js"></script>
     
-<<<<<<< HEAD
+
     <script type="text/javascript">
          $('#bitconverterprompt').append(" <label style='color:grey'>Decimal value</label><br><input  type='text' id='txt1' name='text1'><br><br>");
   $('#bitconverterprompt').append("<label  style='color:grey'>Binary value</label><br><input  type='text' id='txt2' name='text1'><br><br>");
@@ -344,7 +344,7 @@
     })
 
 </script>
-=======
+
     <!---issue reporting-system----->
     <div class="report-sidebar">
     <a type="button" id="reportIssue"class="btn btn-primary text-light" data-toggle="modal" data-target=".issue"> <span class="fa fa-bug" ></span>&nbsp;&nbsp;Report an issue</a>
@@ -406,4 +406,4 @@
     
     
     <script src="/js/canvas2svg.js"></script>
->>>>>>> b799ba43
+
