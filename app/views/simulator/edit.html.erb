--- conflicted
+++ resolved
@@ -245,21 +245,13 @@
     </div>
     <script src="https://code.jquery.com/ui/1.12.1/jquery-ui.js"></script>
     <script>
-<<<<<<< HEAD
-      embed = false;
-=======
     var embed = false;
->>>>>>> 5cc1f581
       <% if @project&.assignment_id.present? %>
       restrictedElements = JSON.parse('<%= raw @project&.assignment.restrictions %>');
       <% else %>
       restrictedElements = [];
       <% end %>
     </script>
-<<<<<<< HEAD
-    <script src="/js/UX.js"></script>
-=======
->>>>>>> 5cc1f581
     <!-- on hover for dropdowns -->
     <script>
       $('.dropdown-toggle').hover(function () {
@@ -340,8 +332,4 @@
 </script>
     
     
-<<<<<<< HEAD
-    <script src="/js/canvas2svg.js"></script>
-=======
-    <script src="/js/canvas2svg.js"></script>
->>>>>>> 5cc1f581
+    <script src="/js/canvas2svg.js"></script>