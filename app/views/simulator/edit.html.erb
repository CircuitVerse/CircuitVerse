--- conflicted
+++ resolved
@@ -108,16 +108,16 @@
 
 <div>
     <div class="side left" id="sideBar" style="overflow-y: scroll;overflow-x: hidden">
-<<<<<<< HEAD
+
     <div data-step="1" data-position='right' data-intro="Here you can pick up circuit elements by drag and drop" class="modules noSelect defaultCursor" >
       <div  id="modules-header">Circuit Elements</div>
-=======
-    <div class="modules noSelect defaultCursor" >
-      <div id="modules-header">Circuit Elements</div>
->>>>>>> a4fd2a8e
-      <div class="accordion" id="menu">
-
-      </div>
+
+       <div class="modules noSelect defaultCursor" >
+           <div id="modules-header">Circuit Elements</div>
+
+            <div class="accordion" id="menu">
+
+        </div>
     </div>
     <div data-step="2" data-intro="Here you can set the properties for selected element" class="moduleProperty effect1" id="moduleProperty">
       <div id="moduleProperty-title"  class="noSelect pointerCursor">Properties</div>
