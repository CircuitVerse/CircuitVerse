<% content_for(:html_title) { 'CircuitVerse - Digital Simulator' } %>
<!--Displays the loading screen  -->
<script src="/js/pace.js"></script>
<!-- <link rel="stylesheet" href="https://code.jquery.com/ui/1.12.1/themes/base/jquery-ui.css"> -->
<!-- <link rel="stylesheet" href="https://maxcdn.bootstrapcdn.com/bootstrap/3.3.7/css/bootstrap.min.css" integrity="sha384&#45;BVYiiSIFeK1dGmJRAkycuHAHRg32OmUcww7on3RYdg4Va+PmSTsz/K68vbdEjh4u" crossorigin="anonymous"> -->
<link rel="stylesheet" href="https://code.jquery.com/ui/1.12.1/themes/base/jquery-ui.css">
<script>
  userSignedIn = <%= user_signed_in? %>;
  logix_project_id = <%= @logix_project_id %>;
  projectName = "<%= @projectName %>"
</script>
<nav class="navbar navbar-expand-lg navbar-dark bg-dark">
  <a class="navbar-brand" href="/">CircuitVerse</a>
  <button class="navbar-toggler collapsed" type="button" data-toggle="collapse" data-target="#bs-example-navbar-collapse-1" aria-controls="collapsedNavbar" aria-expanded="false" aria-label="Toggle navigation">
    <span class="navbar-toggler-icon"></span>
  </button>
  <div class="collapse navbar-collapse" id="bs-example-navbar-collapse-1">
    <ul class="navbar-nav mr-auto noSelect pointerCursor" id="toolbar">
      <li class="dropdown">
        <a href="#" class="dropdown-toggle text-light" data-toggle="dropdown" role="button" aria-haspopup="true" aria-expanded="false">Project<span class="caret"></span></a>
        <ul class="dropdown-menu">
          <li><a class="dropdown-item logixButton" id="newProject">New Project</a></li>
          <li><a class="dropdown-item logixButton" id="clearProject">Clear Project</a></li>
          <li><a class="dropdown-item logixButton" id="save">Save Online</a></li>
          <li><a class="dropdown-item logixButton" id="saveOffline">Save Offline</a></li>
          <li><a class="dropdown-item logixButton" id="createOpenLocalPrompt">Open Offline</a></li>
          <li><a class="dropdown-item logixButton" id="recoverProject">Recover Project</a></li>
        </ul>
      </li>
      <li class="dropdown">
        <a href="#" class="dropdown-toggle text-light" data-toggle="dropdown" role="button" aria-haspopup="true" aria-expanded="false">Circuit<span class="caret"></span></a>
        <ul class="dropdown-menu">
          <li><a class="dropdown-item logixButton" id="newCircuit">New Circuit +</a></li>
          <li><a class="dropdown-item logixButton" id="createSubCircuitPrompt">Insert SubCircuit</a></li>
        </ul>
      </li>
      <li class="dropdown">
        <a href="#" class="dropdown-toggle text-light" data-toggle="dropdown" role="button" aria-haspopup="true" aria-expanded="false">Tools<span class="caret"></span></a>
        <ul class="dropdown-menu">
          <li><a class="dropdown-item logixButton" id="createCombinationalAnalysisPrompt">Combinational Analysis</a></li>
          <li><a class="dropdown-item logixButton" id="startPlot">Start Plot</a></li>
          <li><a class="dropdown-item logixButton" id="createSaveAsImgPrompt">Download Image</a>
        </ul>
      </li>
      <li class="">
        <a href="https://docs.circuitverse.org" class="text-light" target="_blank" role="button" aria-haspopup="true" aria-expanded="false">Help</a>
      </li>
    </ul>
    <span class="projectName noSelect defaultCursor font-weight-bold" id="projectName">
      Untitled
    </span>
    <ul class="nav navbar-nav noSelect pointerCursor pull-right">
      <li class="dropdown pull-right">
        <% if user_signed_in? %>
          <a href="#" class="dropdown-toggle text-light" data-toggle="dropdown" role="button" aria-haspopup="true" aria-expanded="false"><%= current_user.name %><span class="caret"></span></a>
          <ul class="dropdown-menu">
            <li><a class="dropdown-item" href=<%= profile_path(current_user) %>>Profile</a></li>
            <li><a class="dropdown-item" href=<%= user_path(current_user) %>>My Circuits</a></li>
            <li><a class="dropdown-item" href=<%= user_groups_path(current_user) %>>My Groups</a></li>
            <div class="dropdown-divider"></div>
            <li><a class="dropdown-item" rel="nofollow" data-method="delete" href=<%= destroy_user_session_path %>>Sign Out</a></li>
          </ul>
        <% else %>
          <a class="navbar-nav nav-link" href=<%= new_user_session_path %>> Sign In </a>
        <% end %>
      </li>
    </ul>
  </div>
  <!-- /.navbar-collapse -->
</nav>
  <div>
    <div class="side left" id="sideBar">
      <div class="modules noSelect defaultCursor">
        <div id="modules-header">Circuit Elements</div>
        <div class="accordion" id="menu">
        </div>
      </div>
      <div class="moduleProperty effect1" id="moduleProperty">
        <div id="moduleProperty-title" class="noSelect">Properties</div>
        <div id="moduleProperty-inner"></div>
        <!-- <div id="moduleProperty-toolTip"></div> -->
      </div>
    </div>
    <div class="rightPanel">
      <div id="tabsBar" class="noSelect pointerCursor">
        <!-- <div> Circuits: </div> -->
      </div>
      <div class="simulation" id="simulation">
        <div id="restrictedDiv" class="alert alert-danger display--none">
        </div>
        <% if @project&.assignment_id.present? && @project&.assignment&.elements_restricted? %>
          <div id="restrictedElementsDiv" class="alert alert-danger">
            <div> Restricted elements used: <span id="restrictedElementsDiv--list"> </span></div>
          </div>
        <% end %>
        <div id="MessageDiv">
        </div>
        <div class="canvasArea" id="canvasArea">
          <canvas id="backgroundArea" style="position: absolute; left: 0; top: 0; z-index: 0; width:100%;height:100%"></canvas>
          <canvas id="simulationArea" style="position: absolute; left: 0; top: 0; z-index: 1; width:100%;height:100%"></canvas>
          <div id="plot">
            <canvas id="plotArea" style="position: absolute; left: 0; top: 0; z-index: 2"></canvas>
          </div>
          <div id="miniMap">
            <canvas id="miniMapArea" style="position: absolute; left:0; top: 0; z-index: 3;"></canvas>
          </div>
          <div id="contextMenu" oncontextmenu="return false;">
            <ul>
              <li onclick="menuItemClicked(2)"><a>Paste</a></li>
              <li onclick="menuItemClicked(0)"><a>Copy</a></li>
              <li onclick="menuItemClicked(1)"><a>Cut</a></li>
              <li onclick="menuItemClicked(3)"><a>Delete</a></li>
              <li onclick="menuItemClicked(4)"><a>Undo</a></li>
              <li onclick="menuItemClicked(5)"><a>New Circuit</a></li>
              <li onclick="menuItemClicked(6)"><a>Insert SubCircuit</a></li>
              <li onclick="menuItemClicked(7)"><a>Center Focus</a></li>
            </ul>
          </div>
          <div id="Help">
            <!-- <canvas id="miniMapArea" style="position: absolute; left:0; top: 0; z-index: 2;"></canvas> -->
          </div>
          <div style="position:absolute; right:30px; top:30px; z-index:100">
            <button type="button" class="btn zoomButton btn-lg" onclick="changeScale(0.2,'zoomButton','zoomButton',2)">              
              <span class="fa fa-search-plus" aria-hidden="true" title="Zoom In"></span>
            </button>
          </div>
          <div class="sk-folding-cube loadingIcon" style="display:none;position:absolute; right:50%; bottom:50%; z-index:100">
            <div class="sk-cube1 sk-cube"></div>
            <div class="sk-cube2 sk-cube"></div>
            <div class="sk-cube4 sk-cube"></div>
            <div class="sk-cube3 sk-cube"></div>
          </div>
          <div style="position:absolute; right:60px; top:30px; z-index:100">
            <button type="button" class="btn zoomButton btn-lg" onclick="globalScope.centerFocus(false)">
              <span class="fa fa-crosshairs" aria-hidden="true" title="Zoom To Fit"></span>
            </button>
          </div>
          <div style="position:absolute; right:90px; top:30px; z-index:100">
            <button type="button" class="btn zoomButton btn-lg" onclick="changeScale(-0.2,'zoomButton','zoomButton',2)">
              <span class="fa fa-search-minus" aria-hidden="true" title="Zoom Out"></span>
            </button>
          </div>
          <div style="position:absolute; right:120px; top:30px; z-index:100">
            <button type="button" class="btn zoomButton btn-lg" onclick="undo()">
              <span class="fas fa-undo-alt" aria-hidden="true" title="Undo"></span>
            </button>
          </div>
          <div style="position:absolute; right:150px; top:30px; z-index:100">
            <button type="button" class="btn zoomButton btn-lg" onclick="delete_selected()">
              <span class="fas fa-trash-alt" aria-hidden="true" title="Delete"></span>
            </button>
          </div>
          <div id="layoutDialog" style="display:none;Width:210px;" class="" title="Layout Options">
            <div class="container">
              <div class="panel-heading">Layout options</div>
              <div class="">
                Width:
                <button type="button" class="btn zoomButton btn-lg" onclick="decreaseLayoutWidth()">
                  <span class="fa fa-minus" aria-hidden="true" title="Decrease Width"></span>
                </button>
                <button type="button" class="btn zoomButton btn-lg" onclick="increaseLayoutWidth()">
                  <span class="fa fa-plus" aria-hidden="true" title="Increase Width"></span>
                </button>
              </div>
              <div class="">
                Height:
                <button type="button" class="btn zoomButton btn-lg" onclick="decreaseLayoutHeight()">
                  <span class="fa fa-minus" aria-hidden="true" title="Decrease Height"></span>
                </button>
                <button type="button" class="btn zoomButton btn-lg" onclick="increaseLayoutHeight()">
                  <span class="fa fa-plus" aria-hidden="true" title="Increase Height"></span>
                </button>
              </div>
              <div class="">
                Reset all nodes:
                <button type="button" class="btn zoomButton btn-lg" onclick="layoutResetNodes()">
                  <span class="fa fa-sync" aria-hidden="true" title="Reset"></span>
                </button>
              </div>
              <div class="">
                Title:
                <button type="button" class="btn zoomButton btn-lg" onclick="layoutTitleUp()">
                  <span class="fa fa-arrow-up" aria-hidden="true" title="Up"></span>
                </button>
                <button type="button" class="btn zoomButton btn-lg" onclick="layoutTitleDown()">
                  <span class="fa fa-arrow-down" aria-hidden="true" title="Down"></span>
                </button>
                <button type="button" class="btn zoomButton btn-lg" onclick="layoutTitleLeft()">
                  <span class="fa fa-arrow-left" aria-hidden="true" title="Left"></span>
                </button>
                <button type="button" class="btn zoomButton btn-lg" onclick="layoutTitleRight()">
                  <span class="fa fa-arrow-right" aria-hidden="true" title="Right"></span>
                </button>
              </div>
              <div class="">
                <p>Title Enabled : <label class='switch'>
                  <input type='checkbox' checked id="toggleLayoutTitle" onclick="toggleLayoutTitle()">
                  <span class='slider2' title="Title"></span> </label></p>
              </div>
              <div class="">
                Save:
                <button type="button" class="btn zoomButton btn-lg" onclick="saveLayout()">
                  <span class="fa fa-check" aria-hidden="true" title="Save Layout"></span>
                </button>
                Cancel:
                <button type="button" class="btn zoomButton btn-lg" onclick="cancelLayout()">
                  <span class="fa fa-times" aria-hidden="true" title="Cancel"></span>
                </button>
              </div>
            </div>
          </div>
        </div>
      </div>
      <div id="combinationalAnalysis" style="display:none;" title="BooleanLogicTable"></div>
      <div id="insertSubcircuitDialog"  class="subcircuitdialog" title="Insert SubCircuit"></div>
      <div id="openProjectDialog" style="display:none;" title="Open Project"></div>
    </div>
    <!-- Right panel -->
    <div id="saveImageDialog" style="display:none;" title="Render Image">
      <p>
        <label class="option inline"><input type="radio" name="imgType" value="png" checked="checked">PNG</label>
        <label class="option inline"><input type="radio" name="imgType" value="jpeg">JPEG</label>
        <label class="option inline"> <input type="radio" name="imgType" value="svg">SVG</label>
        <label class="option inline"> <input type="radio" name="imgType" value="bmp">BMP</label>
        <label class="option inline"> <input type="radio" name="imgType" value="gif">GIF</label>
        <label class="option inline"> <input type="radio" name="imgType" value="tiff">TIFF</label>
      </p>
      <p>
        <label class="option inline"><input type="radio" name="view" value="full"> Full Circuit View</label>
        <label class="option inline"> <input type="radio" name="view" value="current" checked="checked">Current
          View</label>
      </p>
      <p>
        <label class="option inline"><input type="checkbox" name="transparent" value="transparent"> Transparent
          Background</label>
      </p>
      <p>
        Resolution:
        <label class="option inline"> <input type="radio" name="resolution" value="1" checked="checked">1x</label>
        <label class="option inline"><input type="radio" name="resolution" value="2"> 2x</label>
        <label class="option inline"> <input type="radio" name="resolution" value="4">4x</label>
      </p>
    </div>
    <script src="https://code.jquery.com/ui/1.12.1/jquery-ui.js"></script>
    <script>
      document.addEventListener('DOMContentLoaded', function () {
        setup()
      }, false);
      embed = false;

      <% if @project&.assignment_id.present? %>
      restrictedElements = JSON.parse('<%= raw @project&.assignment.restrictions %>');
      <% else %>
      restrictedElements = [];
      <% end %>
    </script>
    <script src="/js/UX.js"></script>
    <!-- on hover for dropdowns -->
    <script>
      $('.dropdown-toggle').hover(function () {

        $('.dropdown.open').removeClass('open');
        $(this).parent('.dropdown').addClass('open');
      });
      //    $('.dropdown-toggle').onClick( function() {
      //
      //      $(this).parent('.dropdown').addClass('open');
      //    });
    </script>
    <link rel="stylesheet" type="text/css" href="/css/UX.css">
    <link rel="stylesheet" type="text/css" href="/css/restrictedElements.css">
    <!-- <script src="./SAP_DATA.js"></script> -->
    <script src="/js/utils.js"></script>
    <script src="/js/engine.js"></script>
    <script src="/js/logix.js"></script>
    <script src="/js/Plot.js"></script>
    <script src="/js/Node.js"></script>
    <script src="/js/wire.js"></script>
    <script src="/js/subcircuit.js"></script>
    <script src="/js/modules.js"></script>
    <script src="/js/RGBLedMatrix.js"></script>
    <script src="/js/sequential.js"></script>
    <script src="/js/ram.js"></script>
    <script src="/js/eeprom.js"></script>
    <script src="/js/Counter.js"></script>
    <script src="/js/canvasApi.js"></script>
    <script src="/js/data.js"></script>
    <script src="/js/listeners.js"></script>
    <script src="/js/eventQueue.js"></script>
    <script src="/js/miniMap.js"></script>
    <script src="/js/layout.js"></script>
    <script src="/js/testBench.js"></script>
    <script src="/js/verilog.js"></script>
    <script type="text/javascript" src="/js/metadata.json"></script>
    <% if @project.nil? or @project.assignment_id.nil? %>
      <script src="/js/combinationalAnalysis.js"></script>
      <script src="/js/Quin_McCluskey.js"></script>
    <% end %>
<<<<<<< HEAD
=======
    
>>>>>>> 54c01e69
    <script src="/js/canvas2svg.js"></script>
    
    <!---issue reporting-system----->
    <div class="report-sidebar">
<<<<<<< HEAD
    <a type="button" class="btn btn-primary text-light" data-toggle="modal" data-target=".issue"> <span class="fa fa-bug" ></span>&nbsp;&nbsp;Report an issue</a>
=======
    <a type="button" id="reportIssue"class="btn btn-primary text-light" data-toggle="modal" data-target=".issue"> <span class="fa fa-bug" ></span>&nbsp;&nbsp;Report an issue</a>
>>>>>>> 54c01e69
    </div>
      <!---issue reporting system-modal---->
<div class="modal fade issue" tabindex="-1" role="dialog" aria-labelledby="mySmallModalLabel" aria-hidden="true">
  <div class="modal-dialog modal-sm">
    <div class="modal-content"> 
      <div class="container my-2">
        <button type="button" class="close" data-dismiss="modal" aria-label="Close">
          <span aria-hidden="true">&times;</span>
        </button>
      <div class="container  text-center">
       <h4>Report an issue</h4>  
    </div>
    <hr>
     <div class="container my-2 text-center" id="result">
    </div>
    <label id="report-label" style="font-weight: lighter" ><b>Describe your issue:</b></label>
    <div class="form-group">
    <textarea class="form-control border-primary"  id="issuetext" rows="3"></textarea>
    </div>
      <div class="container">
        <center>
     <button type="submit" id="report" class="btn btn-primary" >Report</button>
   </center>
    </div>
  </div>
  </div>
</div>




<script >
  $('button').click(function(){
   if (this.id== 'report'){
    var message=$('#issuetext').val();
    message += "\nURL: " + window.location.href;
    message += `\nUser Id: <%= user_signed_in? ? " #{current_user.id.to_s} : #{current_user.name}" : "Guest user" %>`
    postUserIssue(message)
    $('#issuetext').hide();
    $('#report').hide();
    $('#report-label').hide();
  }
   })
  $('.issue').on('hide.bs.modal', function(e) {
<<<<<<< HEAD
       $('#result').html("");
       $('#issuetext').show();
       $('#issuetext').val("");
       $('#report').show();
      $('#report-label').show();
  
}) 
</script>
    
    
=======
    listenToSimulator=true
    $('#result').html("");
    $('#issuetext').show();
    $('#issuetext').val("");
    $('#report').show();
    $('#report-label').show();
}) 
$('#reportIssue').click(function(){
  listenToSimulator=false
})
</script>
    
    
    <script src="/js/canvas2svg.js"></script>
>>>>>>> 54c01e69
<|MERGE_RESOLUTION|>--- conflicted
+++ resolved
@@ -296,19 +296,11 @@
       <script src="/js/combinationalAnalysis.js"></script>
       <script src="/js/Quin_McCluskey.js"></script>
     <% end %>
-<<<<<<< HEAD
-=======
-    
->>>>>>> 54c01e69
     <script src="/js/canvas2svg.js"></script>
     
     <!---issue reporting-system----->
     <div class="report-sidebar">
-<<<<<<< HEAD
-    <a type="button" class="btn btn-primary text-light" data-toggle="modal" data-target=".issue"> <span class="fa fa-bug" ></span>&nbsp;&nbsp;Report an issue</a>
-=======
     <a type="button" id="reportIssue"class="btn btn-primary text-light" data-toggle="modal" data-target=".issue"> <span class="fa fa-bug" ></span>&nbsp;&nbsp;Report an issue</a>
->>>>>>> 54c01e69
     </div>
       <!---issue reporting system-modal---->
 <div class="modal fade issue" tabindex="-1" role="dialog" aria-labelledby="mySmallModalLabel" aria-hidden="true">
@@ -353,18 +345,6 @@
   }
    })
   $('.issue').on('hide.bs.modal', function(e) {
-<<<<<<< HEAD
-       $('#result').html("");
-       $('#issuetext').show();
-       $('#issuetext').val("");
-       $('#report').show();
-      $('#report-label').show();
-  
-}) 
-</script>
-    
-    
-=======
     listenToSimulator=true
     $('#result').html("");
     $('#issuetext').show();
@@ -379,4 +359,3 @@
     
     
     <script src="/js/canvas2svg.js"></script>
->>>>>>> 54c01e69
