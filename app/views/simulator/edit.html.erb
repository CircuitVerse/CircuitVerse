--- conflicted
+++ resolved
@@ -4,50 +4,15 @@
 <!-- <link rel="stylesheet" href="https://code.jquery.com/ui/1.12.1/themes/base/jquery-ui.css"> -->
 <!-- <link rel="stylesheet" href="https://maxcdn.bootstrapcdn.com/bootstrap/3.3.7/css/bootstrap.min.css" integrity="sha384&#45;BVYiiSIFeK1dGmJRAkycuHAHRg32OmUcww7on3RYdg4Va+PmSTsz/K68vbdEjh4u" crossorigin="anonymous"> -->
 <link rel="stylesheet" href="https://code.jquery.com/ui/1.12.1/themes/base/jquery-ui.css">
-<<<<<<< HEAD
-<div>
-  <script>
-    userSignedIn = <%= user_signed_in? %>;
-    logix_project_id = <%= @logix_project_id%>;
-    projectName = "<%= @projectName%>"
-
-    focusMethod = function getFocus() {
-    document.getElementById("projname").focus();
-    }
-
-  </script>
-  <nav class="navbar navbar-expand-lg toolbar navbar-dark bg-dark">
-    <a class="navbar-brand" href="/">CircuitVerse</a>
-    <button class="navbar-toggler" type="button" data-toggle="collapse"
-                                               data-target="#navbarSupportedContent" aria-controls="navbarSupportedContent"
-                                               aria-expanded="false" aria-label="Toggle navigation">
-      <span class="navbar-toggler-icon"></span>
-    </button>
-    <div class="collapse navbar-collapse" id="bs-example-navbar-collapse-1" >
-      <ul class="navbar-nav mr-auto noSelect pointerCursor" id="toolbar">
-        <li class="dropdown">
-          <a href="#" class="dropdown-toggle" data-toggle="dropdown" role="button" aria-haspopup="true" aria-expanded="false">Project<span class="caret"></span></a>
-          <ul class="dropdown-menu">
-            <li class="toolbarButton logixButton" id="newProject" ><a>New Project</a></li>
-            <li class="toolbarButton logixButton" id="clearProject" ><a>Clear Project</a></li>
-            <li class="toolbarButton logixButton" id="save"><a>Save Online</a></li>
-            <li class="toolbarButton logixButton" id="saveOffline"><a>Save Offline</a></li>
-            <li class="toolbarButton logixButton" id="createOpenLocalPrompt"><a>Open Offline</a></li>
-            <li class="toolbarButton logixButton" id="recoverProject"><a>Recover project</a></li>
-          </ul>
-        </li>
-        <li class="dropdown">
-          <a href="#" class="dropdown-toggle" data-toggle="dropdown" role="button" aria-haspopup="true" aria-expanded="false">Circuit<span class="caret"></span></a>
-          <ul class="dropdown-menu">
-            <li class="toolbarButton logixButton" id="newCircuit"><a>New Circuit +</a></li>
-            <li class="toolbarButton logixButton" id="createSubCircuitPrompt"><a>Insert SubCircuit</a></li>
-          </ul>
-        </li>
-=======
 <script>
   userSignedIn = <%= user_signed_in? %>;
   logix_project_id = <%= @logix_project_id %>;
   projectName = "<%= @projectName %>"
+
+    focusMethod = function getFocus() {
+    document.getElementById("projname").focus();
+    }
+
 </script>
 <nav class="navbar navbar-expand-lg navbar-dark bg-dark">
   <a class="navbar-brand" href="/">CircuitVerse</a>
@@ -73,7 +38,6 @@
           <li><a class="dropdown-item logixButton" id="newCircuit">New Circuit +</a></li>
           <li><a class="dropdown-item logixButton" id="createSubCircuitPrompt">Insert SubCircuit</a></li>
         </ul>
->>>>>>> 2139d531
       </li>
       <li class="dropdown">
         <a href="#" class="dropdown-toggle text-light" data-toggle="dropdown" role="button" aria-haspopup="true" aria-expanded="false">Tools<span class="caret"></span></a>
@@ -257,44 +221,6 @@
       <div id="insertSubcircuitDialog"  class="subcircuitdialog" title="Insert SubCircuit"></div>
       <div id="openProjectDialog" style="display:none;" title="Open Project"></div>
     </div>
-<<<<<<< HEAD
-    <div id="combinationalAnalysis"  style="display:none;" title="BooleanLogicTable"></div>
-    <div id="insertSubcircuitDialog" style="display:none;"  title="Insert SubCircuit"></div>
-    <div id="openProjectDialog" style="display:none;"  title="Open Project"></div>
-  </div>
-  <!-- Right panel -->
-  <div id="saveImageDialog" style="display:none;" title="Render Image">
-    <p>
-      <label class="option inline"><input type="radio" name="imgType" value="png" checked="checked" />PNG</label>
-      <label class="option inline"><input type="radio" name="imgType" value="jpeg" />JPEG</label>
-      <label class="option inline"> <input type="radio" name="imgType" value="svg" />SVG</label>
-      <label class="option inline"> <input type="radio" name="imgType" value="bmp" />BMP</label>
-      <label class="option inline"> <input type="radio" name="imgType" value="gif" />GIF</label>
-      <label class="option inline"> <input type="radio" name="imgType" value="tiff" />TIFF</label>
-    </p>
-    <p>
-      <label class="option inline"><input type="radio" name="view" value="full" /> Full Circuit View</label>
-      <label class="option inline"> <input type="radio" name="view" value="current" checked="checked" />Current View</label>
-    </p>
-    <p>
-      <label class="option inline"><input type="checkbox" name="transparent" value="transparent"/> Transparent Background</label>
-    </p>
-    <p>
-      Resolution:
-      <label class="option inline"> <input type="radio" name="resolution" value="1" checked="checked"  />1x</label>
-      <label class="option inline"><input type="radio" name="resolution" value="2"/> 2x</label>
-      <label class="option inline"> <input type="radio" name="resolution" value="4"/>4x</label>
-    </p>
-  </div>
-  <script src="https://code.jquery.com/ui/1.12.1/jquery-ui.js"></script>
-  <script>
-    document.addEventListener('DOMContentLoaded', function() {
-      setup()
-     }, false);
-    embed=false;
-
-    <% if @project&.assignment_id.present? %>
-=======
     <!-- Right panel -->
     <div id="saveImageDialog" style="display:none;" title="Render Image">
       <p>
@@ -329,25 +255,15 @@
       embed = false;
 
       <% if @project&.assignment_id.present? %>
->>>>>>> 2139d531
       restrictedElements = JSON.parse('<%= raw @project&.assignment.restrictions %>');
       <% else %>
       restrictedElements = [];
-<<<<<<< HEAD
-    <% end %>
-  </script>
-  <script src="/js/UX.js"></script>
-  <!-- on hover for dropdowns -->
-  <script>
-    $('.dropdown-toggle').hover( function() {
-=======
       <% end %>
     </script>
     <script src="/js/UX.js"></script>
     <!-- on hover for dropdowns -->
     <script>
       $('.dropdown-toggle').hover(function () {
->>>>>>> 2139d531
 
         $('.dropdown.open').removeClass('open');
         $(this).parent('.dropdown').addClass('open');
