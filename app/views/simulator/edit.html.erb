<% content_for(:html_title) { 'CircuitVerse - Digital Simulator' } %>
<!--Displays the loading screen  -->
<script src="/js/pace.js"></script>
<!-- <script
  src="https://code.jquery.com/jquery-3.5.1.min.js"
  integrity="sha256-9/aliU8dGd2tb6OSsuzixeV4y/faTqgFtohetphbbj0="
  crossorigin="anonymous"
></script>
-->
<link rel="stylesheet" href="https://code.jquery.com/ui/1.12.1/themes/base/jquery-ui.css"> 

<script src="/js/plugins/jquery.twbs-toggle-buttons.min.js"></script>
<script src="/js/plugins/checkBo.min.js"></script>
<script src="/js/plugins/jquery-pseudo-ripple.js"></script>
<script src="/js/plugins/bootstrap-input-spinner.js"></script>

<script>
  userSignedIn = <%= user_signed_in? %>;
  logix_project_id = <%= @logix_project_id %>;
  projectName = "<%= @projectName %>"
</script>
<nav class="navbar navbar-expand-lg navbar-dark header">
  <a href="/"><span class='logo'></span></a>
  <button class="navbar-toggler collapsed" type="button" data-toggle="collapse" data-target="#bs-example-navbar-collapse-1" aria-controls="collapsedNavbar" aria-expanded="false" aria-label="Toggle navigation">
    <span class="navbar-toggler-icon"></span>
  </button>
  <div class="collapse navbar-collapse" id="bs-example-navbar-collapse-1">
    <ul class="navbar-nav navbar-menu noSelect pointerCursor" id="toolbar">
      <li class="dropdown">
        <a href="#" class="" data-toggle="dropdown" role="button" aria-haspopup="true" aria-expanded="false">Project<span></span></a>
        <ul class="dropdown-menu">
          <li><a class="dropdown-item text-left pl-1 logixButton" id="newProject">New Project</a></li>
          <li><a class="dropdown-item text-left pl-1 logixButton" id="clearProject">Clear Project</a></li>
          <li><a class="dropdown-item text-left pl-1 logixButton" id="save">Save Online</a></li>
          <li><a class="dropdown-item text-left pl-1 logixButton" id="saveOffline">Save Offline</a></li>
          <li><a class="dropdown-item text-left pl-1 logixButton" id="createOpenLocalPrompt">Open Offline</a></li>
          <li><a class="dropdown-item text-left pl-1 logixButton" id="recoverProject">Recover Project</a></li>
        </ul>
      </li>
      <li class="dropdown">
        <a href="#" class="" data-toggle="dropdown" role="button" aria-haspopup="true" aria-expanded="false">Circuit<span class="caret"></span></a>
        <ul class="dropdown-menu">
          <li><a class="dropdown-item text-left logixButton pl-1" id="newCircuit">New Circuit +</a></li>
          <li><a class="dropdown-item logixButton text-left pl-1" id="createSubCircuitPrompt">Insert SubCircuit</a></li>
        </ul>
      </li>
      <li class="dropdown">
        <a href="#" class="" data-toggle="dropdown" role="button" aria-haspopup="true" aria-expanded="false">Tools<span class="caret"></span></a>
        <ul class="dropdown-menu">
<<<<<<< HEAD
          <li><a class="dropdown-item logixButton text-left pl-1" id="createCombinationalAnalysisPrompt">Combinational<br>Analysis</a></li>
          <li><a type="button" class="dropdown-item text-left pl-1" id="bitconverter" >Hex-Bin-Dec<br>Converter</a></li>
          <li><a class="dropdown-item logixButton text-left pl-1" id="startPlot">Start Plot</a></li>
          <li><a class="dropdown-item logixButton text-left pl-1" id="createSaveAsImgPrompt">Download Image</a>
          <li><a class="dropdown-item text-left pl-1" id="customShortcut">Custom Shortcut</a>
=======
          <li><a class="dropdown-item logixButton" id="createCombinationalAnalysisPrompt">Combinational<br>Analysis</a></li>
          <li><a class="dropdown-item logixButton" id="bitconverter">Hex-Bin-Dec<br>Converter</a></li>
          <li><a class="dropdown-item logixButton" id="startPlot">Start Plot</a></li>
          <li><a class="dropdown-item logixButton" id="createSaveAsImgPrompt">Download Image</a>
>>>>>>> 4fca4d3b
        </ul>
      </li>
      <!--      <li class="dropdown">
        <a href="#" class="" data-toggle="dropdown" role="button" aria-haspopup="true" aria-expanded="false">Window<span></span></a>
        <ul class="dropdown-menu">
          <li><a class="dropdown-item logixButton" id="createCombinationalAnalysisPrompt">Combinational</br>Analysis</a></li>
          <li><a class="dropdown-item logixButton" id="startPlot">Start Plot</a></li>
          <li><a class="dropdown-item logixButton" id="createSaveAsImgPrompt">Download Image</a>
        </ul>
      </li> -->
      <li class="">
        <a href="https://docs.circuitverse.org" class="" target="_blank" role="button" aria-haspopup="true" aria-expanded="false">Help</a>
      </li>
    </ul>
    <span class="projectName noSelect defaultCursor font-weight-bold" id="projectName">
      Untitled
    </span>


    <div class='quick-btn'>
<<<<<<< HEAD
            <div>
              <button type="button" class="quick-btn-save-online logixButton" id="save" title="Save Online" onclick="">
              </button>
            </div>
            <div>
              <button type="button" class="quick-btn-save logixButton"  id="saveOffline" title="Save Offline" onclick="">
              </button>
            </div>          
            <div>
              <button type="button" class="quick-btn-delete" title="Delete Selected" onclick="delete_selected()">
              </button>
            </div>     
            <div>
              <button type="button" class="quick-btn-download logixButton" id="createSaveAsImgPrompt" title="Download as Image" onclick="">
              </button>
            </div>
            <div>    
              <button type="button" class="quick-btn-zoom-fit" title="Fit to Screen" onclick="layoutResetNodes()">
              </button>
            </div>
            <div>
              <button type="button" class="quick-btn-undo" title="Undo" onclick="undo()">
              </button>
            </div>
<!--            <div>
              <button type="button" class="quick-btn-redo logixButton" title="Redo" onclick="">
              </button>
            </div> -->
=======
      <div>
        <button type="button" class="quick-btn-save-online logixButton" id="save" title="Save Online" onclick="">
        </button>
      </div>
      <div>
        <button type="button" class="quick-btn-save logixButton"  id="saveOffline" title="Save Offline" onclick="">
        </button>
      </div>          
      <div>
        <button type="button" class="quick-btn-delete" title="Delete Selected" id="delete_selected">
        </button>
      </div>     
      <div>
        <button type="button" class="quick-btn-download logixButton" id="createSaveAsImgPrompt" title="Download as Image" onclick="">
        </button>
      </div>
      <div>    
        <button type="button" class="quick-btn-zoom-fit" title="Fit to Screen" onclick="globalScope.centerFocus(false)">
        </button>
      </div>
      <div>
        <button type="button" class="quick-btn-undo" title="Undo" id="undoButton">
        </button>
>>>>>>> 4fca4d3b
      </div>
   <!--   <div>
        <button type="button" class="quick-btn-redo logixButton" title="Redo" onclick="">
        </button> -->
      </div>
    </div>


    <ul class="nav navbar-nav noSelect pointerCursor pull-right account-btn">
      <li class="dropdown pull-right">
        <% if user_signed_in? %>
          <a href="#" class="" data-toggle="dropdown" role="button" aria-haspopup="true" aria-expanded="false"><%= current_user.name %><span class="caret"></span></a>
          <ul class="dropdown-menu">
            <li><a class="dropdown-item" href=<%= profile_path(current_user) %>>Profile</a></li>
            <li><a class="dropdown-item" href=<%= user_path(current_user) %>>My Circuits</a></li>
            <li><a class="dropdown-item" href=<%= user_groups_path(current_user) %>>My Groups</a></li>
            <div class="dropdown-divider"></div>
            <li><a class="dropdown-item" rel="nofollow" data-method="delete" href=<%= destroy_user_session_path %>>Sign Out</a></li>
          </ul>
        <% else %>
          <a class="navbar-nav signIn-btn" href=<%= new_user_session_path %>> Sign In </a>
        <% end %>
      </li>
    </ul>
  </div>
  <!-- /.navbar-collapse -->
</nav>
<div id="tabsBar" class="noSelect pointerCursor">
  <button class="logixButton" id="newCircuit" onclick="">&#43;</button>
</div>

<div class="modules noSelect defaultCursor ce-panel">
  <div id="modules-header">Circuit Elements</div>
  <div class="accordion" id="menu"></div>
</div>

<div class="moduleProperty noSelect effect1 properties-panel" id="moduleProperty">
  <div id="moduleProperty-title" class="noSelect">Properties</div>
  <div id="moduleProperty-inner"></div>
</div>

<<<<<<< HEAD
<div id="bitconverterprompt" title="Dec-Bin-Hex-Converter" style="display: none;"></div>
<div id="customShortcutDialog" title="Keybinding Preference"></div>

=======
>>>>>>> 4fca4d3b
<div id="layoutDialog" style="display: none;" class="">
  <div class="">
    <div class="panel-heading">Layout Options</div>
    <div class="">
      <button
        type="button"
        class="btn zoomButton btn-lg"
        id="decreaseLayoutWidth"
        title="Decrease Width"
      >
        <span class="fa fa-minus" aria-hidden="true"></span>
      </button>
      <span>Width</span>
      <button
        type="button"
        class="btn zoomButton btn-lg"
        id="increaseLayoutWidth"
        title="Increase Width"
      >
        <span class="fa fa-plus" aria-hidden="true"></span>
      </button>
    </div>
    <div class="">
      <button
        type="button"
        class="btn zoomButton btn-lg"
        id="decreaseLayoutHeight"
        title="Decrease Height"
      >
        <span class="fa fa-minus" aria-hidden="true"></span>
      </button>
      <span>Height</span>
      <button
        type="button"
        class="btn zoomButton btn-lg"
        id="increaseLayoutHeight"
        title="Increase Height"
      >
        <span class="fa fa-plus" aria-hidden="true"></span>
      </button>
    </div>
    <div class="">
      <span>Reset all nodes:</span>
      <button
        type="button"
        class="btn zoomButton btn-lg"
        id="layoutResetNodes"
      >
        <span class="fa fa-sync" aria-hidden="true" title="Reset"></span>
      </button>
    </div>
    <div class="layout-title">
      <span>Title</span>
      <button
        type="button"
        class="btn zoomButton-up btn-lg"
        id="layoutTitleUp"
      ></button>
      <button
        type="button"
        class="btn zoomButton-down btn-lg"
        id="layoutTitleDown"
      ></button>
      <button
        type="button"
        class="btn zoomButton-left btn-lg"
        id="layoutTitleLeft"
      ></button>
      <button
        type="button"
        class="btn zoomButton-right btn-lg"
        id="layoutTitleRight">
      ></button>
    </div>
    <div class="layout-title--enable">
      <span>Title Enabled:</span>
      <label class="switch">
        <input
          type="checkbox"
          checked
          id="toggleLayoutTitle"
        />
        <span class="slider"></span>
      </label>
    </div>
    <div class="">
      <button
        type="button"
        class="btn Layout-btn custom-btn--primary"
        id="saveLayout"
      >
        Save
      </button>

      <button
        type="button"
        class="btn Layout-btn custom-btn--tertiary"
        id="cancelLayout"
      >
        Cancel
      </button>
    </div>
  </div>
</div>
<div id="saveImageDialog"  class="noSelect" style="display: none;" title="Render Image">
  <div class="download-dialog-section-1">
    <label class="option custom-radio inline"
      ><input
        type="radio"
        name="imgType"
        value="png"
        checked="checked" />PNG<span></span
    ></label>
    <label class="option custom-radio inline"
      ><input type="radio" name="imgType" value="jpeg" />JPEG<span></span
    ></label>
    <label class="option custom-radio inline"
      ><input type="radio" name="imgType" value="svg" />SVG<span></span
    ></label>
    <label class="option custom-radio inline"
      ><input type="radio" name="imgType" value="bmp" />BMP<span></span
    ></label>
    <label class="option custom-radio inline"
      ><input type="radio" name="imgType" value="gif" />GIF<span></span
    ></label>
    <label class="option custom-radio inline"
      ><input type="radio" name="imgType" value="tiff" />TIFF<span></span
    ></label>
  </div>
  <div class="download-dialog-section-2">
    <div
      class="option inline btn-group btn-group-toggle"
      style="border: none;"
      data-toggle="buttons"
    >
      <div class="btn" id="radio-full" role="button">
        <input type="radio" name="view" value="full" /> Full Circuit View
      </div>
      <div class="btn active" id="radio-current" role="button">
        <input
          type="radio"
          name="view"
          value="current"
          checked="checked"
        />Current View
      </div>
    </div>
    <div class="download-dialog-section-2_2">
      <label class="cb-checkbox"
        ><input
          type="checkbox"
          name="transparent"
          value="transparent"
        />Transparent Background</label
      >
    </div>
  </div>
  <div class="download-dialog-section-3">
    <span>Resolution:</span>
    <label class="option custom-radio inline"
      ><input
        type="radio"
        name="resolution"
        value="1"
        checked="checked" />1x<span></span
    ></label>
    <label class="option custom-radio inline"
      ><input type="radio" name="resolution" value="2" />2x<span></span
    ></label>
    <label class="option custom-radio inline"
      ><input type="radio" name="resolution" value="4" />4x<span></span
    ></label>
  </div>
</div>


<div class="simulation" id="simulation">
  <div id="restrictedDiv" class="alert alert-danger display--none"></div>
  <% if @project&.assignment_id.present? &&
  @project&.assignment&.elements_restricted? %>
  <div id="restrictedElementsDiv" class="alert alert-danger">
    <div>
      Restricted elements used:
      <span id="restrictedElementsDiv--list"> </span>
    </div>
  </div>
  <% end %>
  <div id="MessageDiv"></div>
  <div class="canvasArea" id="canvasArea">
    <canvas
      id="backgroundArea"
      style="
        position: absolute;
        left: 0;
        top: 0;
        z-index: 0;
        width: 100%;
        height: 100%;
      "
    ></canvas>
    <canvas
      id="simulationArea"
      style="
        position: absolute;
        left: 0;
        top: 0;
        z-index: 1;
        width: 100%;
        height: 100%;
      "
    ></canvas>
    <div id="plot">
      <canvas
        id="plotArea"
        style="position: absolute; left: 0; top: 0; z-index: 2;"
      ></canvas>
    </div>
    <div id="miniMap">
      <canvas
        id="miniMapArea"
        style="position: absolute; left: 0; top: 0; z-index: 3;"
      ></canvas>
    </div>
    <div id="contextMenu" oncontextmenu="return false;">
      <ul>
        <li onclick="menuItemClicked(2)">Paste</li>
        <li onclick="menuItemClicked(0)">Copy</li>
        <li onclick="menuItemClicked(1)">Cut</li>
        <li onclick="menuItemClicked(3)">Delete</li>
        <li onclick="menuItemClicked(4)">Undo</li>
        <li onclick="menuItemClicked(5)">New Circuit</li>
        <li onclick="menuItemClicked(6)">Insert SubCircuit</li>
        <li onclick="menuItemClicked(7)">Center Focus</li>
      </ul>
    </div>
    <div id="Help"></div>
    <div
      class="sk-folding-cube loadingIcon"
      style="
        display: none;
        position: absolute;
        right: 50%;
        bottom: 50%;
        z-index: 100;
      "
    >
      <div class="sk-cube1 sk-cube"></div>
      <div class="sk-cube2 sk-cube"></div>
      <div class="sk-cube4 sk-cube"></div>
      <div class="sk-cube3 sk-cube"></div>
    </div>
  </div>
</div>

<div
  id="combinationalAnalysis"
  style="display: none;"
  title="BooleanLogicTable"
></div>
<div
  id="insertSubcircuitDialog"
  class="subcircuitdialog"
  title="Insert SubCircuit"
></div>
<div id="openProjectDialog" style="display: none;" title="Open Project"></div>
<div id="bitconverterprompt" title="Dec-Bin-Hex-Converter" style="display: none;"></div>

<!---issue reporting-system----->
<div class="report-sidebar">
  <a
    type="button"
    class="btn btn-primary text-light"
    data-toggle="modal"
    data-target=".issue"
  >
    <span class="fa fa-bug"></span>&nbsp;&nbsp;Report an issue</a
  >
</div>

<!---issue reporting system-modal---->
<div
  class="modal fade issue"
  tabindex="-1"
  role="dialog"
  aria-labelledby="mySmallModalLabel"
  aria-hidden="true"
>
  <div class="modal-dialog modal-sm">
    <div class="modal-content">
      <div class="container my-2">
        <button
          type="button"
          class="close"
          data-dismiss="modal"
          aria-label="Close"
        >
          <span aria-hidden="true">&times;</span>
        </button>
        <div class="container text-center">
          <h4>Report an issue</h4>
        </div>
        <hr />
        <div class="container my-2 text-center" id="result"></div>
        <label id="report-label" style="font-weight: lighter;"
          ><b>Describe your issue:</b></label
        >
        <div class="form-group">
          <textarea
            class="form-control border-primary"
            id="issuetext"
            rows="3"
          ></textarea>
        </div>
        <div class="container">
          <center>
            <button type="submit" id="report" disabled class="btn btn-primary">
              Report
            </button>
          </center>
        </div>
      </div>
    </div>
  </div>
</div>

<script src="https://code.jquery.com/ui/1.12.1/jquery-ui.js"></script>
<script>
<<<<<<< HEAD
  document.addEventListener('DOMContentLoaded', function () {
    setup()
  }, false);
  embed = false;
  <% if @project&.assignment_id.present? %>
      restrictedElements = JSON.parse('<%= raw @project&.assignment.restrictions %>');
      <% else %>
      restrictedElements = [];
=======
  const embed = false;
  var listenToSimulator=true
  <% if @project&.assignment_id.present? %>
  restrictedElements = JSON.parse('<%= raw @project&.assignment.restrictions %>');
  <% else %>
  restrictedElements = [];
>>>>>>> 4fca4d3b
  <% end %>
</script>

<!-- on hover for dropdowns -->
<script>
  $('.dropdown-toggle').hover(function () {

    $('.dropdown.open').removeClass('open');
    $(this).parent('.dropdown').addClass('open');
  });
</script>

<link rel="stylesheet" type="text/css" href="/css/main.stylesheet.css">
<link rel="stylesheet" type="text/css" href="/css/restrictedElements.css">

<script src="/js/dec-bin-hex-converter.js"></script>
<script src="/js/verilog.js"></script>
<script type="text/javascript" src="/js/metadata.json"></script>
<script src="/js/canvas2svg.js"></script>

<script >
  $('button').click(function() {
   if (this.id== 'report'){
    var message=$('#issuetext').val();
    var email=$('#emailtext').val();
    message += "\nEmail:"+ email
    message += "\nURL: " + window.location.href;
    message += `\nUser Id: <%= user_signed_in? ? " #{current_user.id.to_s} : #{current_user.name}" : "Guest user" %>`
    postUserIssue(message)
    $('#issuetext').hide();
    $('#emailtext').hide();
    $('#report').hide();
    $('#report-label').hide();
    $('#email-label').hide();
  }
   })
  $('.issue').on('hide.bs.modal', function(e) {
    var listenToSimulator=true
    $('#result').html("");
    $('#issuetext').show();
    $('#emailtext').show();
    $('#issuetext').val("");
    $('#emailtext').val("");
    $('#report').show();
    $('#report-label').show();
  }) 
  $('#reportIssue').click(function() {
    var listenToSimulator=false
  })
</script>

<<<<<<< HEAD
<link rel="stylesheet" type="text/css" href="/css/main.stylesheet.css" />
<link rel="stylesheet" type="text/css" href="/css/restrictedElements.css" />
<!-- <script src="./SAP_DATA.js"></script> -->
<script src="/js/utils.js"></script>
<script src="/js/engine.js"></script>
<script src="/js/logix.js"></script>
<script src="/js/Plot.js"></script>
<script src="/js/Node.js"></script>
<script src="/js/wire.js"></script>
<script src="/js/subcircuit.js"></script>
<script src="/js/modules.js"></script>
<script src="/js/RGBLedMatrix.js"></script>
<script src="/js/sequential.js"></script>
<script src="/js/ram.js"></script>
<script src="/js/eeprom.js"></script>
<script src="/js/Counter.js"></script>
<script src="/js/canvasApi.js"></script>
<script src="/js/data.js"></script>
<script src="/js/listeners.js"></script>
<script src="/js/eventQueue.js"></script>
<script src="/js/miniMap.js"></script>
<script src="/js/layout.js"></script>
<script src="/js/testBench.js"></script>
<script src="/js/verilog.js"></script>
<script type="text/javascript" src="/js/metadata.json"></script>
<% if @project.nil? or @project.assignment_id.nil? %>
  <script src="/js/combinationalAnalysis.js"></script>
  <script src="/js/Quin_McCluskey.js"></script>
<% end %>
<script src="/js/canvas2svg.js"></script>
<!-- hotkeys -->
<script src="/js/hotkey_binder/defaultKeys.json"></script>
<script src="/js/hotkey_binder/model/normalize/normalizer.plugin.js"></script>
<script src="/js/hotkey_binder/model/normalize/test.js"></script>
<script src="/js/hotkey_binder/model/utils.js"></script>
<script src="/js/hotkey_binder/model/shortcuts.plugin.js"></script>
<script src="/js/hotkey_binder/view/panel.ui.js"></script>
<script src="/js/hotkey_binder/model/addShortcut.js"></script>
<script src="/js/hotkey_binder/model/actions.js"></script>
<script src="/js/hotkey_binder/keyBinder.js"></script>
<!-- hotkeys-end --> 
=======

<script>
  $(document).tooltip({
    show: null,
    track: true,
    hide: false,
    tooltipClass: "custom-tooltip-styling",
});

$(function(){
    $(".btn-group-toggle").twbsToggleButtons();
  });
  
$(function(){
$("#openProjectDialog").checkBo();
$(".download-dialog-section-2_2").checkBo();
});

$('.Layout-btn').ripple({
duration: 500
});
</script>
>>>>>>> 4fca4d3b
<|MERGE_RESOLUTION|>--- conflicted
+++ resolved
@@ -47,18 +47,11 @@
       <li class="dropdown">
         <a href="#" class="" data-toggle="dropdown" role="button" aria-haspopup="true" aria-expanded="false">Tools<span class="caret"></span></a>
         <ul class="dropdown-menu">
-<<<<<<< HEAD
-          <li><a class="dropdown-item logixButton text-left pl-1" id="createCombinationalAnalysisPrompt">Combinational<br>Analysis</a></li>
-          <li><a type="button" class="dropdown-item text-left pl-1" id="bitconverter" >Hex-Bin-Dec<br>Converter</a></li>
-          <li><a class="dropdown-item logixButton text-left pl-1" id="startPlot">Start Plot</a></li>
-          <li><a class="dropdown-item logixButton text-left pl-1" id="createSaveAsImgPrompt">Download Image</a>
-          <li><a class="dropdown-item text-left pl-1" id="customShortcut">Custom Shortcut</a>
-=======
           <li><a class="dropdown-item logixButton" id="createCombinationalAnalysisPrompt">Combinational<br>Analysis</a></li>
           <li><a class="dropdown-item logixButton" id="bitconverter">Hex-Bin-Dec<br>Converter</a></li>
           <li><a class="dropdown-item logixButton" id="startPlot">Start Plot</a></li>
-          <li><a class="dropdown-item logixButton" id="createSaveAsImgPrompt">Download Image</a>
->>>>>>> 4fca4d3b
+          <li><a class="dropdown-item logixButton" id="createSaveAsImgPrompt">Download Image</a></li>
+          <li><a class="dropdown-item text-left pl-1" id="customShortcut">Custom Shortcut</a></li>
         </ul>
       </li>
       <!--      <li class="dropdown">
@@ -79,36 +72,6 @@
 
 
     <div class='quick-btn'>
-<<<<<<< HEAD
-            <div>
-              <button type="button" class="quick-btn-save-online logixButton" id="save" title="Save Online" onclick="">
-              </button>
-            </div>
-            <div>
-              <button type="button" class="quick-btn-save logixButton"  id="saveOffline" title="Save Offline" onclick="">
-              </button>
-            </div>          
-            <div>
-              <button type="button" class="quick-btn-delete" title="Delete Selected" onclick="delete_selected()">
-              </button>
-            </div>     
-            <div>
-              <button type="button" class="quick-btn-download logixButton" id="createSaveAsImgPrompt" title="Download as Image" onclick="">
-              </button>
-            </div>
-            <div>    
-              <button type="button" class="quick-btn-zoom-fit" title="Fit to Screen" onclick="layoutResetNodes()">
-              </button>
-            </div>
-            <div>
-              <button type="button" class="quick-btn-undo" title="Undo" onclick="undo()">
-              </button>
-            </div>
-<!--            <div>
-              <button type="button" class="quick-btn-redo logixButton" title="Redo" onclick="">
-              </button>
-            </div> -->
-=======
       <div>
         <button type="button" class="quick-btn-save-online logixButton" id="save" title="Save Online" onclick="">
         </button>
@@ -132,7 +95,6 @@
       <div>
         <button type="button" class="quick-btn-undo" title="Undo" id="undoButton">
         </button>
->>>>>>> 4fca4d3b
       </div>
    <!--   <div>
         <button type="button" class="quick-btn-redo logixButton" title="Redo" onclick="">
@@ -174,12 +136,8 @@
   <div id="moduleProperty-inner"></div>
 </div>
 
-<<<<<<< HEAD
-<div id="bitconverterprompt" title="Dec-Bin-Hex-Converter" style="display: none;"></div>
 <div id="customShortcutDialog" title="Keybinding Preference"></div>
 
-=======
->>>>>>> 4fca4d3b
 <div id="layoutDialog" style="display: none;" class="">
   <div class="">
     <div class="panel-heading">Layout Options</div>
@@ -507,30 +465,18 @@
 
 <script src="https://code.jquery.com/ui/1.12.1/jquery-ui.js"></script>
 <script>
-<<<<<<< HEAD
-  document.addEventListener('DOMContentLoaded', function () {
-    setup()
-  }, false);
-  embed = false;
-  <% if @project&.assignment_id.present? %>
-      restrictedElements = JSON.parse('<%= raw @project&.assignment.restrictions %>');
-      <% else %>
-      restrictedElements = [];
-=======
   const embed = false;
   var listenToSimulator=true
   <% if @project&.assignment_id.present? %>
   restrictedElements = JSON.parse('<%= raw @project&.assignment.restrictions %>');
   <% else %>
   restrictedElements = [];
->>>>>>> 4fca4d3b
   <% end %>
 </script>
 
 <!-- on hover for dropdowns -->
 <script>
   $('.dropdown-toggle').hover(function () {
-
     $('.dropdown.open').removeClass('open');
     $(this).parent('.dropdown').addClass('open');
   });
@@ -575,37 +521,6 @@
   })
 </script>
 
-<<<<<<< HEAD
-<link rel="stylesheet" type="text/css" href="/css/main.stylesheet.css" />
-<link rel="stylesheet" type="text/css" href="/css/restrictedElements.css" />
-<!-- <script src="./SAP_DATA.js"></script> -->
-<script src="/js/utils.js"></script>
-<script src="/js/engine.js"></script>
-<script src="/js/logix.js"></script>
-<script src="/js/Plot.js"></script>
-<script src="/js/Node.js"></script>
-<script src="/js/wire.js"></script>
-<script src="/js/subcircuit.js"></script>
-<script src="/js/modules.js"></script>
-<script src="/js/RGBLedMatrix.js"></script>
-<script src="/js/sequential.js"></script>
-<script src="/js/ram.js"></script>
-<script src="/js/eeprom.js"></script>
-<script src="/js/Counter.js"></script>
-<script src="/js/canvasApi.js"></script>
-<script src="/js/data.js"></script>
-<script src="/js/listeners.js"></script>
-<script src="/js/eventQueue.js"></script>
-<script src="/js/miniMap.js"></script>
-<script src="/js/layout.js"></script>
-<script src="/js/testBench.js"></script>
-<script src="/js/verilog.js"></script>
-<script type="text/javascript" src="/js/metadata.json"></script>
-<% if @project.nil? or @project.assignment_id.nil? %>
-  <script src="/js/combinationalAnalysis.js"></script>
-  <script src="/js/Quin_McCluskey.js"></script>
-<% end %>
-<script src="/js/canvas2svg.js"></script>
 <!-- hotkeys -->
 <script src="/js/hotkey_binder/defaultKeys.json"></script>
 <script src="/js/hotkey_binder/model/normalize/normalizer.plugin.js"></script>
@@ -617,7 +532,6 @@
 <script src="/js/hotkey_binder/model/actions.js"></script>
 <script src="/js/hotkey_binder/keyBinder.js"></script>
 <!-- hotkeys-end --> 
-=======
 
 <script>
   $(document).tooltip({
@@ -639,5 +553,4 @@
 $('.Layout-btn').ripple({
 duration: 500
 });
-</script>
->>>>>>> 4fca4d3b
+</script>