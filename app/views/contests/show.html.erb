<div class="container"
<<<<<<< HEAD
     data-controller="contest"
     data-contest-timeleft-value="<%= @contest.deadline&.iso8601 %>">
=======
     data-controller="contest">
>>>>>>> 65434a33

  <% if flash[:notice].present? %>
    <%= render "shared/notice", message: flash[:notice] %>
  <% end %>

  <div class="pt-4 d-flex justify-content-between align-items-start">
    <div>
      <h3 class="contest-header-title">
        <%= t("contest.contest_container.contest_id_with_number", id: @contest.id) %>
      </h3>

      <p class="mb-0 contest-header-description">
        <%= t("contest.show.subtitle", user_count: @user_count) %>
      </p>

      <%= link_to leaderboard_contest_path(@contest.id),
                  class: "contest-submission-button text-decoration-none d-inline-block mt-3" do %>
        <span><%= t("contest.show.view_leaderboard", default: "View Leaderboard") %></span>
      <% end %>

      <% if @contest.live? && current_user.present? %>
        <p class="mb-0 contest-header-description mt-2">
          <%= t("contest.show.remaining_votes") %>
          <%= 3 - current_user.votes_for_contest(@contest.id) %>
        </p>
      <% end %>
    </div>

    <% if @contest.live? %>
      <div class="d-flex flex-column align-items-center align-items-md-end">
        <span class="contest-header-timer mb-2">
          <%= t("contest.header.time_left_label") %>
          <% if @contest.deadline.before?(Time.current) %>
            <span><%= t("contest.timer.expired") %></span>
          <% else %>
            <span><%= distance_of_time_in_words(Time.current, @contest.deadline) %></span>
          <% end %>
        </span>

        <%= link_to new_contest_submission_path(@contest.id),
                    class: "contest-submission-button submission-button" do %>
          <span><%= t("contest.show.register_button") %></span>
        <% end %>
      </div>
    <% else %>
      <div class="d-flex flex-column align-items-center align-items-md-end">
        <button type="button" class="contest-ended-button" disabled>
          <%= t("contest.show.disable_button") %>
        </button>
      </div>
    <% end %>
  </div>

  <% if @contest.completed? %>
    <div class="contest-page-line"></div>

    <div>
      <h5><%= t("contest.show.winners") %></h5>
      <span class="contest-header-sub-description">
        <%= t("contest.show.winners_description") %>
      </span>
    </div>

    <div id="my-circuits-div" class="row center-row circuit-page">
      <% if @winner.present? %>
        <%= render Contest::SubmissionCardComponent.new(submission: @winner,
                                                        contest: @contest,
                                                        current_user: current_user) %>
      <% end %>
    </div>
  <% end %>

  <% if @user_submission.present? %>
    <div class="contest-page-line"></div>

    <div>
      <h5><%= t("contest.show.user_submissions") %></h5>
      <span class="contest-header-sub-description">
        <%= t("contest.show.user_submissions_description") %>
      </span>
    </div>

    <div id="my-circuits-div" class="row center-row circuit-page">
      <% @user_submission.each do |submission| %>
        <%= render Contest::SubmissionCardComponent.new(submission: submission,
                                                        contest: @contest,
                                                        current_user: current_user) %>
      <% end %>
    </div>
  <% end %>

  <div class="contest-page-line"></div>

  <div>
    <h5>
      <%= t("contest.show.contest_entries",
             submission_count: @contest.submissions.count) %>
    </h5>
    <span class="contest-header-sub-description">
      <%= t("contest.show.contest_entries_description") %>
    </span>
  </div>

  <div id="my-circuits-div" class="row center-row circuit-page">
    <% @submissions.each do |submission| %>
      <%= render Contest::SubmissionCardComponent.new(submission: submission,
                                                      contest: @contest,
                                                      current_user: current_user) %>
    <% end %>
  </div>

  <div class="container pagination-cont">
    <%= will_paginate @submissions, renderer: PaginateRenderer %>
  </div>

  <%= render Contest::PreviewModalComponent.new %>

  <%= render Contest::WithdrawModalComponent.new(contest: @contest,
                                                 submission: @user_submission) %>
</div><|MERGE_RESOLUTION|>--- conflicted
+++ resolved
@@ -1,10 +1,5 @@
 <div class="container"
-<<<<<<< HEAD
-     data-controller="contest"
-     data-contest-timeleft-value="<%= @contest.deadline&.iso8601 %>">
-=======
      data-controller="contest">
->>>>>>> 65434a33
 
   <% if flash[:notice].present? %>
     <%= render "shared/notice", message: flash[:notice] %>
