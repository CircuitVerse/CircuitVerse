<% content_for :title, "CircuitVerse - Editor Picks" %>

<div class="container">
<<<<<<< HEAD
  <div class="row row-text">
    <div class="col-xs-12 col-sm-12 col-md-12 col-lg-12">
      <h1 class="heading-main">Editor Picks</h1>
      <p class="heading-main-description">These circuits have been hand-picked by our authors for their awesomeness</p>
    </div>
  </div>
  <div class="row row-text examples-container">
=======
  <div class="row center-row">
    <div class="col-xs-12 col-sm-12 col-md-12 col-lg-12">
      <h1 class="main-heading">Editor Picks</h1>
      <p class="main-description">These circuits have been hand-picked by our authors for their awesomeness</p>
    </div>
  </div>
  <div class="row center-row examples-container">
>>>>>>> 9b4c4a6d
    <% @projects.each do |project| %>
      <div class="col-xs-12 col-sm-12 col-md-6 col-lg-4">
        <div class="card circuit-card">
          <%= image_tag project.image_preview.url, alt: project.name, :class => "card-img-top circuit-card-image" %>
          <div class="card-footer circuit-card-footer">
            <div class="circuit-card-name">
              <p><%= project.name %></p>
            </div>
<<<<<<< HEAD
            <a class="btn button-primary circuit-card-button-primary" target="_blank" href="<%= user_project_url(project.author, project) %>">View</a>
=======
            <a class="btn primary-button circuit-card-primary-button" target="_blank" href="<%= user_project_url(project.author, project) %>">View</a>
>>>>>>> 9b4c4a6d
          </div>
        </div>
      </div>
    <% end %>
  </div>
</div><|MERGE_RESOLUTION|>--- conflicted
+++ resolved
@@ -1,15 +1,6 @@
 <% content_for :title, "CircuitVerse - Editor Picks" %>
 
 <div class="container">
-<<<<<<< HEAD
-  <div class="row row-text">
-    <div class="col-xs-12 col-sm-12 col-md-12 col-lg-12">
-      <h1 class="heading-main">Editor Picks</h1>
-      <p class="heading-main-description">These circuits have been hand-picked by our authors for their awesomeness</p>
-    </div>
-  </div>
-  <div class="row row-text examples-container">
-=======
   <div class="row center-row">
     <div class="col-xs-12 col-sm-12 col-md-12 col-lg-12">
       <h1 class="main-heading">Editor Picks</h1>
@@ -17,7 +8,6 @@
     </div>
   </div>
   <div class="row center-row examples-container">
->>>>>>> 9b4c4a6d
     <% @projects.each do |project| %>
       <div class="col-xs-12 col-sm-12 col-md-6 col-lg-4">
         <div class="card circuit-card">
@@ -26,11 +16,7 @@
             <div class="circuit-card-name">
               <p><%= project.name %></p>
             </div>
-<<<<<<< HEAD
-            <a class="btn button-primary circuit-card-button-primary" target="_blank" href="<%= user_project_url(project.author, project) %>">View</a>
-=======
             <a class="btn primary-button circuit-card-primary-button" target="_blank" href="<%= user_project_url(project.author, project) %>">View</a>
->>>>>>> 9b4c4a6d
           </div>
         </div>
       </div>
