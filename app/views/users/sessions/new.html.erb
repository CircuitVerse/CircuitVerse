<div class="container">
  <div class="row">
    <div class="col-xs-12 col-sm-12 col-md-6 col-lg-6 center-image">
      <%= image_tag "SVGs/login.svg", alt: "Login Sketch", class: "users-image" %>
      <h5><%= t("welcome_back_text") %></h5>
    </div>

    <div class="col-xs-12 col-sm-12 col-md-6 col-lg-6">
      <div class="form-container">
        <h1 class="users-main-heading"><%= t("login") %></h1>
        <%= form_with(model: resource, as: resource_name, url: session_path(resource_name), local: true) do |f| %>
        <% flash.each do |key, value| %>
          <div class="error-message"><%= value %></div>
        <% end %>
        <div class="field form-group">
          <div class="input-group">
            <%= f.email_field :email, autofocus: true, placeholder: t('enter_email'),class: "form-control form-input user-email-input" %>
          </div>
        </div>
        <div class="field form-group">
          <div class="input-group form-input">
            <%= f.password_field :password, autocomplete: "off", placeholder:t('enter_password') , class: "form-control users-password-input" %>
            <div class="input-group-addon ml-3 mt-2" onclick="togglePassword()">
              <i class="far fa-eye-slash password-icon" aria-hidden="true" id="toggle-icon"></i>
            </div>
          </div>
        </div>
        <div class="status-container">
          <div class="field form-group mb-0">
            <div class="input-group">
              <%- if devise_mapping.recoverable? && controller_name != 'passwords' && controller_name != 'registrations' %>
                <%= link_to t("users.sessions.forgot_password"), new_password_path(resource_name), class: "anchor-text users-forgot-password-text" %>
              <% end -%>
            </div>
          </div>
          <% if devise_mapping.rememberable? -%>
            <div class="field form-group mb-0">
              <label class="primary-checkpoint-container users-primary-checkpoint mb-0"><h6><%= t("users.sessions.remember_me") %></h6>
                <%= f.check_box :remember_me %>
                <div class="primary-checkpoint m-0"></div>
              </label>
            </div>
          <% end -%>
        </div>
        <div class="field form-group">
          <div class="input-group">
            <% if Flipper.enabled?(:recaptcha) %>
              <%= recaptcha_tags %>
            <% end %>
<<<<<<< HEAD
            <div class="d-flex">
              <%= f.submit t("login"), class: "btn primary-button users-login-primary-button" %>
              <div class="users-text-container">
                <span class="users-text"><%= t("users.ask_new_user") %></span>
                <% unless Flipper.enabled?(:block_registration) %>
                  <%= link_to t("sign_up"), new_registration_path(resource_name), class: "anchor-text" %>
                <% end %>
              </div>
=======
            <%= f.submit t("login"), class: "btn primary-button users-login-primary-button" %>
            <div class="users-text-container">
              <% unless Flipper.enabled?(:block_registration) %>
                <span class="users-text"><%= t("users.ask_new_user") %></span>
                <%= link_to t("sign_up"), new_registration_path(resource_name), class: "anchor-text" %>
              <% end %>
>>>>>>> c004f661
            </div>
          </div>
        </div>
        <%= render "users/shared/links" %>
      </div>
      <% end %>
    </div>
  </div>
</div>
<script>
    $(".users-forgot-password-text").on('click', () => {
      localStorage.setItem('Email', $(".user-email-input").val());
    });
</script>
<script src="/js/togglePassword.js"></script><|MERGE_RESOLUTION|>--- conflicted
+++ resolved
@@ -47,23 +47,14 @@
             <% if Flipper.enabled?(:recaptcha) %>
               <%= recaptcha_tags %>
             <% end %>
-<<<<<<< HEAD
             <div class="d-flex">
               <%= f.submit t("login"), class: "btn primary-button users-login-primary-button" %>
               <div class="users-text-container">
-                <span class="users-text"><%= t("users.ask_new_user") %></span>
                 <% unless Flipper.enabled?(:block_registration) %>
+                  <span class="users-text"><%= t("users.ask_new_user") %></span>
                   <%= link_to t("sign_up"), new_registration_path(resource_name), class: "anchor-text" %>
                 <% end %>
               </div>
-=======
-            <%= f.submit t("login"), class: "btn primary-button users-login-primary-button" %>
-            <div class="users-text-container">
-              <% unless Flipper.enabled?(:block_registration) %>
-                <span class="users-text"><%= t("users.ask_new_user") %></span>
-                <%= link_to t("sign_up"), new_registration_path(resource_name), class: "anchor-text" %>
-              <% end %>
->>>>>>> c004f661
             </div>
           </div>
         </div>
