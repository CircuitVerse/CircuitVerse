--- conflicted
+++ resolved
@@ -1,25 +1,6 @@
 
 <div class="container">
-<<<<<<< HEAD
-  <div class="feature">
 
-    <div class="col-12">
-      <h2>Log in</h2>
-    </div>
-    <div class="col-lg-6 col-sm-12">
-      <%= form_for(resource, as: resource_name, url: session_path(resource_name)) do |f| %>
-        <% flash.each do |key, value| %>
-          <div class="alert alert-danger col-12"><%= value %></div>
-        <% end %>
-
-        </div>
-
-        <div class="field form-group col-lg-6 col-sm-12">
-          <%= f.label :email %><br />
-          <%= f.email_field :email, autofocus: true ,class:"form-control"%>
-        </div>
-
-=======
   <div class="row feature">
     <div class="col-xs-10 col-lg-6 col-md-8 col-s-10 col-centered">
       <h2>Log in</h2>
@@ -36,7 +17,7 @@
             <%= f.label :password %><br />
             <%= f.password_field :password, autocomplete: "off" ,class:"form-control", placeholder: 'Password'%>
           </div>
->>>>>>> 9b59001c
+
 
         <div class="field form-group col-lg-6 col-sm-12">
           <%= f.label :password %><br />
@@ -63,12 +44,9 @@
 
 
 
-<<<<<<< HEAD
 
-      </div>
-=======
   </div>
->>>>>>> 9b59001c
+
   <br />
 
   <br />
