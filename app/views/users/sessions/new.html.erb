--- conflicted
+++ resolved
@@ -1,22 +1,3 @@
-<<<<<<< HEAD
-<link rel="stylesheet" href="/css/showAndHidePasswordStyle.css">
-<script src="/js/passwordViewToggle.js"></script>
-
-<div class="container">
-
-  <div class="row feature">
-    <div class="col-xs-10 col-lg-6 col-md-8 col-s-10 col-centered" id="wrapper">
-
-        <div>
-          <h2>Log in</h2>
-          <%= form_for(resource, as: resource_name, url: session_path(resource_name)) do |f| %>
-               <% flash.each do |key, value| %>
-                <div class="alert alert-danger"><%= value %></div>
-          <% end %>
-          <div class="field form-group">
-            <%= f.label :email %><br />
-            <%= f.email_field :email, autofocus: true ,class:"form-control", placeholder: 'Email'%>
-=======
 <div class="container-fluid">
   <div class="row">
     <div class="col-lg-6 col-md-6 middle-block">
@@ -38,16 +19,9 @@
           <%= f.label :email, class:"label-text" %>
           <div class="input-group">
             <%= f.email_field :email, autofocus: true, class:"form-control custom-input", placeholder: 'Email'%>
->>>>>>> 6f6dfff8
           </div>
         </div>
 
-<<<<<<< HEAD
-          <div class="field form-group">
-            <%= f.label :password %><br />
-            <%= f.password_field :password, autocomplete: "off" ,class:"form-control", placeholder: 'Password', id: 'formPassword' %>
-            <img id="hideOrShow" src="/img/EyeClosed.png" alt="Reveal Password" onclick="toggle()">
-=======
         <div class="field form-group">
           <%= f.label :password, class:"label-text" %>
           <div class="input-group">
@@ -55,7 +29,6 @@
             <div class="input-group-addon" onclick="toggleLoginPassword()">
               <i  class="fa fa-eye-slash password-icon" aria-hidden="true" id="toggle-icon"></i>
             </div>
->>>>>>> 6f6dfff8
           </div>
         </div>
 
