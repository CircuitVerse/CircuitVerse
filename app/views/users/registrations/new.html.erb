--- conflicted
+++ resolved
@@ -1,7 +1,6 @@
 <div class="container">
   <div class="row">
-<<<<<<< HEAD
-
+    
     <div class="col-lg-6 col-md-6 middle-block">
       <%= image_tag "SVGs/signup.svg", alt: "signup-logo", :class => "signup-cover center-block d-none d-md-block"%>
       <div class="welcome-text">
@@ -9,13 +8,7 @@
         	Get yourself registered to start away with saving circuits, building groups and much more!
         </label>
       </div>
-=======
-    <div class="col-xs-12 col-sm-12 col-md-6 col-lg-6 center-block">
-      <%= image_tag "SVGs/signup.svg", alt: "signup-logo", :class => "signup-cover center-block" %>
-      <h5>Get yourself registered to start away with saving circuits, building groups and much more!</h5>
->>>>>>> b69a1994
-    </div>
-
+      
     <div class="col-xs-12 col-sm-12 col-md-6 col-lg-6">
       <div class="form-container">
         <h1 class="pb-3">Sign Up</h1>
