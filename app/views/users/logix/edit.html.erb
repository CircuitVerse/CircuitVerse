<link href="/css/typeahead.min.css" rel="stylesheet">
<div class="container">
  <div class="row feature">

    <div class="container">

      <h2>Profile</h2>

      <%= form_with model: @profile, multipart: true, url: { action: "update" }, local: true do |f| %>
        <div class="field form-group">
          <%= f.label :name %><br>
          <%= f.text_field :name, required: true, class:"form-control" %>
        </div>

        <div class="field form-group">
          <%= f.label :country %><br/>
<<<<<<< HEAD
          <%= f.country_select :country, { priority_countries: ["IN"] }, { class: "form-control" } %>
=======
          <%= f.country_select :country, { include_blank: 'Prefer Not To Enter', priority_countries: get_priority_countries() }, { class: "form-control" } %>
>>>>>>> 3c3412c2
        </div>

        <div class="field form-group ">
          <%= f.label :educational_institute %><br/>
          <%= f.text_field :educational_institute,{ class: "typeahead form form-group form-control",autocomplete:"off" } %>
        </div>

        <div class="form-group">
          <label for="profile_picture">Profile Picture:</label>
          <p> <%= image_tag @profile.profile_picture.url(:thumb) %></p>
          <input type="file" class="form-control" id="profile_picture" name="user[profile_picture]" value="<%= @profile.profile_picture %>">
        </div>

        <div class="field form-group">
          <label for="profile_subscribed">Subscribed to mails: </label>
          <%= f.check_box :subscribed, {checked: @profile.subscribed?, style: 'margin-top: 0', id: "profile_subscribed"} %>
        </div>
        <button type="submit" class="btn btn-secondary">Save</button>
      <% end %>


    </div>
    <br/>

    <br/>


  </div>
</div>
<script>
    var searchSelector = 'input.typeahead';
    var bloodhound = new Bloodhound({
        datumTokenizer: function (d) {
            return Bloodhound.tokenizers.whitespace(d.value);
        },
        queryTokenizer: Bloodhound.tokenizers.whitespace,
        remote: '/users/educational_institute/typeahead/%QUERY',
        limit: 50
    });
    bloodhound.initialize();
    $(searchSelector).typeahead(null, {
        displayKey: 'name',
        source: bloodhound.ttAdapter()
    });
</script><|MERGE_RESOLUTION|>--- conflicted
+++ resolved
@@ -14,11 +14,7 @@
 
         <div class="field form-group">
           <%= f.label :country %><br/>
-<<<<<<< HEAD
-          <%= f.country_select :country, { priority_countries: ["IN"] }, { class: "form-control" } %>
-=======
           <%= f.country_select :country, { include_blank: 'Prefer Not To Enter', priority_countries: get_priority_countries() }, { class: "form-control" } %>
->>>>>>> 3c3412c2
         </div>
 
         <div class="field form-group ">
