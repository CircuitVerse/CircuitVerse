
<% content_for :title, "#{@profile.name} - Edit Profile" %>

<link href="/css/typeahead.min.css" rel="stylesheet">

<div class="container projects-new-container">
  <div class="row center-row">
    <div class="col-xs-12 col-sm-12 col-md-12 col-lg-12">
      <h1 class="submain-heading">EDIT PROFILE</h1>
        <p class="main-description">Fields marked with <sup><i class="fa fa-asterisk users-edit-asterisk"></i></sup> are mandatory</p> <br>
    </div>
  </div>
  <div class="row">
    <div class="col-xs col-sm col-md col-lg">
      <div class="form-container">
        <%= form_with model: @profile, multipart: true, url: { action: "update" }, local: true do |f| %>
          <div class="field form-group">
            <h6><%= f.label :name %><sup><i class="fa fa-asterisk users-edit-asterisk"></i></sup></h6>
            <%= f.text_field :name, required: true, class:"form-control form-input", autofocus: true %>
          </div>
          <div class="field form-group">
            <h6>Profile Picture<h6>
            <p><%= image_tag @profile.profile_picture.url(:thumb), id:'imgedit', class:"users-edit-image", alt:'User Profile Image' %></p>
            <label for="profile_picture" class="users-edit-image-button">Choose File</label>
            <input tabindex="0" type="file" accept="image/png, .jpeg, .jpg" class="users-edit-image-button-hidden" id="profile_picture" name="user[profile_picture]" onchange="readURL(this);" value="<%= @profile.profile_picture %>">
          </div>
          <div class="field form-group">
            <h6><%= f.label :country %></h6>
            <%= f.country_select :country, { include_blank: 'Prefer Not To Enter', priority_countries: get_priority_countries() }, class: "form-control form-input" %>
          </div>
          <div class="field form-group">
            <h6><%= f.label :educational_institute %></h6>
            <%= f.text_field :educational_institute, { class: "typeahead form-control form-input", autocomplete:"off" } %>
          </div>
          <div class="field form-group users-edit-primary-checkpoint">
            <label for="profile_subscribed" class="primary-checkpoint-container"><h6>Subscribed to mails?</h6>
              <%= f.check_box :subscribed, checked: @profile.subscribed?, id: "profile_subscribed" %>
              <div class="primary-checkpoint"></div>
            </label>
          </div>
          <button type="submit" class="btn primary-button users-edit-primary-button">Save</button>
          <a class="anchor-text" href="<%= profile_path(current_user) %>">Back</a>
        <% end %>
<<<<<<< HEAD
        <div class="users-delete-button-container">
          <%= link_to "Delete Account", "#", class: "btn primary-delete-button users-delete-button-container", data: {toggle: "modal", target: "#deleteuserModal", currentuser: @profile.id} %>
=======
        <div class="row">
          <div class="col-xs-12 col-sm-12 col-md-12 col-lg-12">
            <h4 class="submain-heading">Delete your Account</h4>
            <p>Proceed with caution! This action cannot be reversed.</p> <br>
          </div>
>>>>>>> 631935dc
        </div>
        <%= link_to "Delete Account", "#", class: "btn primary-delete-button", data: {toggle: "modal", target: "#deleteuserModal", currentuser: @profile.id} %>
        <!-- <div class="users-delete-button-container">

        </div> -->
      </div>
    </div>
  </div>
</div>
<%= render partial: "users/logix/delete_user_confirmation_modal" %>
<script type="text/javascript">
  $(document).ready(function() {
    $("#deleteuserModal").on("show.bs.modal", function(e) {
        let user = $(e.relatedTarget).data('currentuser');
        $(e.currentTarget).find('#users-user-delete-button').attr("href",
        "/users/");
    });
  });
</script>
<script>
  function readURL(input) {
    if (input.files && input.files[0]) {
    var reader = new FileReader();
    reader.onload = function (e) {
    $('#imgedit')
      .attr('src', e.target.result);
    };
    reader.readAsDataURL(input.files[0]);
    }
  }
</script>
<script>
  var searchSelector = 'input.typeahead';
  var bloodhound = new Bloodhound({
    datumTokenizer: function (d) {
    return Bloodhound.tokenizers.whitespace(d.value);
  },
    queryTokenizer: Bloodhound.tokenizers.whitespace,
    remote: '/users/educational_institute/typeahead/%QUERY',
    limit: 50
  });
  bloodhound.initialize();
  $(searchSelector).typeahead(null, {
    displayKey: 'name',
    source: bloodhound.ttAdapter()
  });
</script><|MERGE_RESOLUTION|>--- conflicted
+++ resolved
@@ -41,22 +41,13 @@
           <button type="submit" class="btn primary-button users-edit-primary-button">Save</button>
           <a class="anchor-text" href="<%= profile_path(current_user) %>">Back</a>
         <% end %>
-<<<<<<< HEAD
-        <div class="users-delete-button-container">
-          <%= link_to "Delete Account", "#", class: "btn primary-delete-button users-delete-button-container", data: {toggle: "modal", target: "#deleteuserModal", currentuser: @profile.id} %>
-=======
         <div class="row">
           <div class="col-xs-12 col-sm-12 col-md-12 col-lg-12">
             <h4 class="submain-heading">Delete your Account</h4>
             <p>Proceed with caution! This action cannot be reversed.</p> <br>
           </div>
->>>>>>> 631935dc
         </div>
         <%= link_to "Delete Account", "#", class: "btn primary-delete-button", data: {toggle: "modal", target: "#deleteuserModal", currentuser: @profile.id} %>
-        <!-- <div class="users-delete-button-container">
-
-        </div> -->
-      </div>
     </div>
   </div>
 </div>
