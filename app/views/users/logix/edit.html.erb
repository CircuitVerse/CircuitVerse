--- conflicted
+++ resolved
@@ -7,19 +7,19 @@
 <div class="container border-0 edit-profile-page-bg">
 
   <div class="row feature border-0 rounded-0 ">
-  
-     <div class="container my-3 text-center">
-       <h4> Fields marked with <sup><i class="fa fa-asterisk edit-profile-page-astrikstyle"></i></sup> are mandatory</h4>
-     </div>
-     
-    <div class="container px-5">
-      <div class="container">
-        <div class="col-12">
-      <%= form_with model: @profile, multipart: true, url: { action: "update" }, local: true do |f| %>
+    
+   <div class="container my-3 text-center">
+     <h4> Fields marked with <sup><i class="fa fa-asterisk edit-profile-page-astrikstyle"></i></sup> are mandatory</h4>
+   </div>
+   
+   <div class="container px-5">
+    <div class="container">
+      <div class="col-12">
+        <%= form_with model: @profile, multipart: true, url: { action: "update" }, local: true do |f| %>
         <div class="field form-group ">
           <%= f.label :name, { class: 'h4 font-weight-bold'} %><sup><i class="fa fa-asterisk edit-profile-page-astrikstyle" ></i></sup><br>
           <%= f.text_field :name, required: true, class:"form-control  rounded-0 border-success", style:"width:100%; height:50px" %>
-         </div>
+        </div>
         
         <div class="form-group">
           <label class="h4 font-weight-bold" >Profile Picture:</label>
@@ -27,68 +27,61 @@
           <label for="profile_picture" class="custom-file-upload h5 font-weight-bold">
             Choose File
           </label>
-            <input type="file" class="file-button" id="profile_picture" name="user[profile_picture]" onchange="readURL(this);" value="<%= @profile.profile_picture %>">
-          </div>
+          <input type="file" class="file-button" id="profile_picture" name="user[profile_picture]" onchange="readURL(this);" value="<%= @profile.profile_picture %>">
+        </div>
 
         <div class="field form-group">
          <%= f.label :country, { class: 'h4 font-weight-bold'} %><span> [Optional]</span><br/>
-          <%= f.country_select :country, { include_blank: 'Prefer Not To Enter', priority_countries: get_priority_countries() }, { class: "form-control rounded-0 border-success", style:"width:100%; height:50px" } %>
-        </div>
+         <%= f.country_select :country, { include_blank: 'Prefer Not To Enter', priority_countries: get_priority_countries() }, { class: "form-control rounded-0 border-success", style:"width:100%; height:50px" } %>
+       </div>
 
-        <div class="field form-group">
-          <%= f.label :educational_institute , { class: 'h4 font-weight-bold'} %><span> [Optional]</span><br/>
-          <%= f.text_field :educational_institute,{ class: "typeahead form form-group form-control rounded-0 border-success", style:"width:100%; height:50px",autocomplete:"off" } %>
-        </div>
-       
-        <div class="field form-group ">
-          <label for="profile_subscribed" class="h4 font-weight-bold " >Subscribed to mails: 
+       <div class="field form-group">
+        <%= f.label :educational_institute , { class: 'h4 font-weight-bold'} %><span> [Optional]</span><br/>
+        <%= f.text_field :educational_institute,{ class: "typeahead form form-group form-control rounded-0 border-success", style:"width:100%; height:50px",autocomplete:"off" } %>
+      </div>
+      
+      <div class="field form-group ">
+        <label for="profile_subscribed" class="h4 font-weight-bold " >Subscribed to mails: 
           <%= f.check_box :subscribed, {checked: @profile.subscribed?, style: 'margin-top: 0;width: 20px;height: 20px;' , id: "profile_subscribed"} %>
-          </label>
-        </div>
-
-<<<<<<< HEAD
-
-         <button type="submit" class="btn btn-secondary btn-secondary-profile-page rounded-0">Save</button>
-
-=======
-         <button type="submit" class="btn btn-secondary btn-secondary-profile-page rounded-0 float-left ">Save</button>
-         <a class="btn btn-secondary-to-profile-page rounded-0 float-left " href="<%= profile_path(current_user) %>">Back </a>
->>>>>>> 478909f6
+        </label>
+      </div>
+      <button type="submit" class="btn btn-secondary btn-secondary-profile-page rounded-0 float-left ">Save</button>
+      <a class="btn btn-secondary-to-profile-page rounded-0 float-left " href="<%= profile_path(current_user) %>">Back </a>
       <% end %>
 
     </div>
-     </div>
-    </div>
-    <br/>
-    <br/>
   </div>
+</div>
+<br/>
+<br/>
+</div>
 </div>
 
 <script>
-function readURL(input) {
-     if (input.files && input.files[0]) {
-       var reader = new FileReader();
-       reader.onload = function (e) {
-           $('#imgedit')
-               .attr('src', e.target.result);
-       };
-       reader.readAsDataURL(input.files[0]);
+  function readURL(input) {
+   if (input.files && input.files[0]) {
+     var reader = new FileReader();
+     reader.onload = function (e) {
+       $('#imgedit')
+       .attr('src', e.target.result);
+     };
+     reader.readAsDataURL(input.files[0]);
    }
-}
+ }
 </script>
 <script>
-    var searchSelector = 'input.typeahead';
-    var bloodhound = new Bloodhound({
-        datumTokenizer: function (d) {
-            return Bloodhound.tokenizers.whitespace(d.value);
-        },
-        queryTokenizer: Bloodhound.tokenizers.whitespace,
-        remote: '/users/educational_institute/typeahead/%QUERY',
-        limit: 50
-    });
-    bloodhound.initialize();
-    $(searchSelector).typeahead(null, {
-        displayKey: 'name',
-        source: bloodhound.ttAdapter()
-    });
+  var searchSelector = 'input.typeahead';
+  var bloodhound = new Bloodhound({
+    datumTokenizer: function (d) {
+      return Bloodhound.tokenizers.whitespace(d.value);
+    },
+    queryTokenizer: Bloodhound.tokenizers.whitespace,
+    remote: '/users/educational_institute/typeahead/%QUERY',
+    limit: 50
+  });
+  bloodhound.initialize();
+  $(searchSelector).typeahead(null, {
+    displayKey: 'name',
+    source: bloodhound.ttAdapter()
+  });
 </script>
