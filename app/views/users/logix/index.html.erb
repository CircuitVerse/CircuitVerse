--- conflicted
+++ resolved
@@ -148,8 +148,6 @@
         e.preventDefault()
         let project = $(e.currentTarget).data('currentproject').id;
         $("#projectPreview").attr("src","/simulator/" + project.toString() );
-        console.log(project);
-<<<<<<< HEAD
         $("#projectModal").tab('show');
     });
     $("#projectModal").on("show.bs.modal", function(e) {
@@ -162,9 +160,7 @@
         $(e.currentTarget).find('#project-more-button').attr("href",
         "/users/" + <%= @user.id.to_s %> + "/projects/" + projectSlug);
     });
-=======
         $("#projectModal").tab('show')
     })
->>>>>>> 492e5659
   });
 </script>