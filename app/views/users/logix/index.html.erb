--- conflicted
+++ resolved
@@ -29,19 +29,11 @@
     </div>
   <% end %>
 
-<<<<<<< HEAD
   <div class ="row">
     <div class="col-xs-8 col-sm-8 col-md-8 col-lg-8">
       <%= image_tag @user.profile_picture.url(:medium, alt: "@user.name"), style: "width: 100px; height: 100px; border: 0px; margin: 10px; object-fit: cover; border-radius: 50%;" %>
       <h1 class="username"><%= @user.name %></h1>
-=======
 
-  <div class ="d-flex flex-column align-items-center flex-md-row justify-content-md-between align-items-md-center">
-    <div class="d-flex flex-row justify-content-center align-items-center">
-      <%= image_tag @user.profile_picture.url(:medium, alt: "@user.name"), class: 'about-card-image about-card-image', style: "width: 100px; height: 100px; margin: 10px;" %>
-      <h2 class="p-4"><%= @user.name %></h2>
-      
->>>>>>> 3a7befad
     </div>
     <div class="">
       <a class="btn btn-about my-4 my-md-0" href="<%= user_favourites_path(@user) %>">View Favourites</a>
