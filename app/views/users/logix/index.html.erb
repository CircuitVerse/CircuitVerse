--- conflicted
+++ resolved
@@ -30,7 +30,6 @@
   <% end %>
 
   <div class ="row">
-<<<<<<< HEAD
     <div class="col-xs-8 col-sm-8 col-md-8 col-lg-8">
       <%= image_tag @user.profile_picture.url(:medium), style: "width: 100px; height: 100px; border: 0px; margin: 10px;" %>
       <h1 class="username"><%= @user.name %></h1>
@@ -38,9 +37,7 @@
     <div class="col-xs-4 col-sm-4 col-md-4 col-lg-4">
       <a class="btn btn-about btn-favourite" href="<%= user_favourites_path(@user)%>">View Favourites</a>
     </div>
-=======
-    <h2 class="card-title"><%= @user.name %> - Projects | <a href=  "<%= profile_path(@user) %>"> View Profile </a> | <a href=  "<%= user_favourites_path(@user) %>"> View Favourites </a> </h2>
->>>>>>> 1ed0577e
+
   </div>
   <% if @user.projects.blank? %>
     <div class ="noprojects">
