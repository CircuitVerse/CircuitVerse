--- conflicted
+++ resolved
@@ -237,17 +237,4 @@
         "/users/" + <%= @user.id.to_s %> + "/projects/" + id);
     });
   });
-<<<<<<< HEAD
-</script>
-<script>
-    $( function() {
-        $('.previewButton').on('click', function (e) {
-            e.preventDefault()
-            let project = $(e.currentTarget).data('currentproject').id;
-            $("#projectPreview").attr("src","/simulator/" + project.toString() );
-            $("#projectModal").tab('show')
-        })
-    } );
-=======
->>>>>>> e947a7b7
 </script>