
<% content_for :title, @user.name + " - Groups" %>

<div class="container">
<<<<<<< HEAD
  <div class="row row-text">
    <div class="col-xs col-sm col-md col-lg">
      <h1 class="heading-submain">GROUPS</h1>
      <%= link_to '+ Make New Group', new_group_path, class: "btn button-primary groups-button-primary" %>
      <% if notice %>
        <p id="notice" class="alert alert-danger"><%= notice %></p>
=======
  <div class="row center-row">
    <div class="col-xs col-sm col-md col-lg">
      <h1 class="submain-heading">GROUPS</h1>
      <%= link_to '+ Make New Group', new_group_path, class: "btn primary-button groups-add-primary-button" %>
      <% if notice %>
        <p id="notice" class="alert alert-success"><%= notice %></p>
>>>>>>> 631935dc
      <% end %>
    </div>
  </div>
  <br>
  <% if @groups_mentored.present? %>
<<<<<<< HEAD
    <h4 class="heading-submain">GROUPS YOU MENTOR:</h4>
    <div class="row row-text">
      <% @groups_mentored.each do |group| %>
        <div class="col-xs-12 col-sm-12 col-md-6 col-lg-4">
          <div class=" groups-card groups-mentor-card">
=======
    <h4 class="submain-heading">GROUPS YOU MENTOR:</h4>
    <div class="row center-row">
      <% @groups_mentored.each do |group| %>
        <div class="col-xs-12 col-sm-12 col-md-6 col-lg-4">
          <div class="groups-card groups-mentor-card">
>>>>>>> 631935dc
            <div class="groups-mentor-card-name"><%= group.name %></div>
            <div>
              <p>Total Members: <%= group.group_member_count %></p>
            </div>
<<<<<<< HEAD
            <div class="groups-mentor-card-buttons">
              <%= link_to group, class: "button-mini-edit groups-mentor-card-button-view" do %>
                <%= image_tag("SVGs/viewGroup.svg", alt: "View Group") %>
                <span>View</span>
              <% end %>
              <%= link_to edit_group_path(group), class: "button-mini-edit groups-mentor-card-button-edit" do %>
                <%= image_tag("SVGs/editGroup.svg", alt: "Edit Group") %>
                <span>Edit</span>
              <% end %>
              <%= link_to group, method: :delete, data: { confirm: 'Are you sure?' }, class: "button-mini-edit groups-mentor-card-button-delete" do %>
=======
            <div class="groups-mentor-card-mini-buttons">
              <%= link_to group, class: "mini-button groups-mentor-card-view-mini-button" do %>
                <%= image_tag("SVGs/viewGroup.svg", alt: "View Group") %>
                <span>View</span>
              <% end %>
              <%= link_to edit_group_path(group), class: "mini-button groups-mentor-card-edit-mini-button" do %>
                <%= image_tag("SVGs/editGroup.svg", alt: "Edit Group") %>
                <span>Edit</span>
              <% end %>
              <%= link_to '#', class: "mini-button groups-mentor-card-delete-mini-button", data: {toggle: "modal", target: "#deletegroupModal", currentgroup: group.id} do %>
>>>>>>> 631935dc
                <%= image_tag("SVGs/deleteGroup.svg", alt: "Delete Group") %>
                <span>Delete</span>
              <% end %>
            </div>
          </div>
        </div>
      <% end %>
    </div>
  <% end %>
  <br>
  <% if @user.groups.count!=0 %>
<<<<<<< HEAD
    <h4 class="heading-submain">GROUPS YOU'RE IN:</h4>
    <div class="row row-text">
=======
    <h4 class="submain-heading">GROUPS YOU'RE IN:</h4>
    <div class="row center-row">
>>>>>>> 631935dc
      <% @user.groups.each do |group| %>
        <div class="col-xs-12 col-sm-12 col-md-6 col-lg-4">
          <div class="groups-card groups-member-card">
            <div class="groups-member-card-details">
<<<<<<< HEAD
              <div class="groups-mentor-card-name"><%= group.name %></div>
              <p>Total Members: <%= group.group_members.count %></p>
            </div>
            <div class="groups-mentor-card-buttons">
              <%= link_to group, class: "button-mini-edit groups-mentor-card-button-view groups-member-card-button" do %>
=======
              <div class="groups-mentor-card-name groups-member-card-name"><%= group.name %></div>
              <p>Total Members: <%= group.group_members.count %></p>
            </div>
            <div class="groups-mentor-card-buttons">
              <%= link_to group, class: "mini-button groups-mentor-card-view-mini-button groups-member-card-button" do %>
>>>>>>> 631935dc
                <%= image_tag("SVGs/viewGroup.svg", alt: "View Group") %>
                <span>View</span>
              <% end %>
            </div>
          </div>
        </div>
      <% end %>
    </div>
  <% end %>
<<<<<<< HEAD
</div>
=======
  <%= render partial: "delete_group_confirmation_modal" %>
</div>

<script type="text/javascript">
  $(document).ready(function() {
    $("#deletegroupModal").on("show.bs.modal", function(e) {
        let group = $(e.relatedTarget).data('currentgroup');
        $(e.currentTarget).find('#groups-group-delete-button').attr("href",
        "/groups/" + group.toString());
    });
  });
</script>
>>>>>>> 631935dc
<|MERGE_RESOLUTION|>--- conflicted
+++ resolved
@@ -2,55 +2,26 @@
 <% content_for :title, @user.name + " - Groups" %>
 
 <div class="container">
-<<<<<<< HEAD
-  <div class="row row-text">
-    <div class="col-xs col-sm col-md col-lg">
-      <h1 class="heading-submain">GROUPS</h1>
-      <%= link_to '+ Make New Group', new_group_path, class: "btn button-primary groups-button-primary" %>
-      <% if notice %>
-        <p id="notice" class="alert alert-danger"><%= notice %></p>
-=======
   <div class="row center-row">
     <div class="col-xs col-sm col-md col-lg">
       <h1 class="submain-heading">GROUPS</h1>
       <%= link_to '+ Make New Group', new_group_path, class: "btn primary-button groups-add-primary-button" %>
       <% if notice %>
         <p id="notice" class="alert alert-success"><%= notice %></p>
->>>>>>> 631935dc
       <% end %>
     </div>
   </div>
   <br>
   <% if @groups_mentored.present? %>
-<<<<<<< HEAD
-    <h4 class="heading-submain">GROUPS YOU MENTOR:</h4>
-    <div class="row row-text">
-      <% @groups_mentored.each do |group| %>
-        <div class="col-xs-12 col-sm-12 col-md-6 col-lg-4">
-          <div class=" groups-card groups-mentor-card">
-=======
     <h4 class="submain-heading">GROUPS YOU MENTOR:</h4>
     <div class="row center-row">
       <% @groups_mentored.each do |group| %>
         <div class="col-xs-12 col-sm-12 col-md-6 col-lg-4">
           <div class="groups-card groups-mentor-card">
->>>>>>> 631935dc
             <div class="groups-mentor-card-name"><%= group.name %></div>
             <div>
               <p>Total Members: <%= group.group_member_count %></p>
             </div>
-<<<<<<< HEAD
-            <div class="groups-mentor-card-buttons">
-              <%= link_to group, class: "button-mini-edit groups-mentor-card-button-view" do %>
-                <%= image_tag("SVGs/viewGroup.svg", alt: "View Group") %>
-                <span>View</span>
-              <% end %>
-              <%= link_to edit_group_path(group), class: "button-mini-edit groups-mentor-card-button-edit" do %>
-                <%= image_tag("SVGs/editGroup.svg", alt: "Edit Group") %>
-                <span>Edit</span>
-              <% end %>
-              <%= link_to group, method: :delete, data: { confirm: 'Are you sure?' }, class: "button-mini-edit groups-mentor-card-button-delete" do %>
-=======
             <div class="groups-mentor-card-mini-buttons">
               <%= link_to group, class: "mini-button groups-mentor-card-view-mini-button" do %>
                 <%= image_tag("SVGs/viewGroup.svg", alt: "View Group") %>
@@ -61,7 +32,6 @@
                 <span>Edit</span>
               <% end %>
               <%= link_to '#', class: "mini-button groups-mentor-card-delete-mini-button", data: {toggle: "modal", target: "#deletegroupModal", currentgroup: group.id} do %>
->>>>>>> 631935dc
                 <%= image_tag("SVGs/deleteGroup.svg", alt: "Delete Group") %>
                 <span>Delete</span>
               <% end %>
@@ -73,30 +43,17 @@
   <% end %>
   <br>
   <% if @user.groups.count!=0 %>
-<<<<<<< HEAD
-    <h4 class="heading-submain">GROUPS YOU'RE IN:</h4>
-    <div class="row row-text">
-=======
     <h4 class="submain-heading">GROUPS YOU'RE IN:</h4>
     <div class="row center-row">
->>>>>>> 631935dc
       <% @user.groups.each do |group| %>
         <div class="col-xs-12 col-sm-12 col-md-6 col-lg-4">
           <div class="groups-card groups-member-card">
             <div class="groups-member-card-details">
-<<<<<<< HEAD
-              <div class="groups-mentor-card-name"><%= group.name %></div>
-              <p>Total Members: <%= group.group_members.count %></p>
-            </div>
-            <div class="groups-mentor-card-buttons">
-              <%= link_to group, class: "button-mini-edit groups-mentor-card-button-view groups-member-card-button" do %>
-=======
               <div class="groups-mentor-card-name groups-member-card-name"><%= group.name %></div>
               <p>Total Members: <%= group.group_members.count %></p>
             </div>
             <div class="groups-mentor-card-buttons">
               <%= link_to group, class: "mini-button groups-mentor-card-view-mini-button groups-member-card-button" do %>
->>>>>>> 631935dc
                 <%= image_tag("SVGs/viewGroup.svg", alt: "View Group") %>
                 <span>View</span>
               <% end %>
@@ -106,9 +63,6 @@
       <% end %>
     </div>
   <% end %>
-<<<<<<< HEAD
-</div>
-=======
   <%= render partial: "delete_group_confirmation_modal" %>
 </div>
 
@@ -120,5 +74,4 @@
         "/groups/" + group.toString());
     });
   });
-</script>
->>>>>>> 631935dc
+</script>