--- conflicted
+++ resolved
@@ -9,11 +9,7 @@
       <div class="row profile-background">
         <div class="col-xs col-sm-12 col-md col-lg-6">
           <div class="row-about">
-<<<<<<< HEAD
-            <%= image_tag @profile.profile_picture.url(:medium, alt: "@user.name"), style: "width: 150px; height: 150px; border: 0px; margin: 30px 30px 20px 30px; object-fit: cover; border-radius:50%;" %>
-=======
             <%= image_tag @profile.profile_picture.url(:medium, alt: "@user.name") , class: 'about-card-image about-card-image', style: "width: 150px; height: 150px; margin: 30px 30px 20px 30px;" %>
->>>>>>> 3a7befad
             <h3><%= @profile.name %></h3>
           </div>
         </div>
