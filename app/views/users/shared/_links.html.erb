<div class="field form-group users-shared">
  <div class="input-group">
    <div class="row center-row users-shared-row">
      <h6 class="users-shared-row"><%= t("users.shared.login_with") %></h6>
    </div>
    <div class="row center-row">
<<<<<<< HEAD
      <a href="/users/auth/google_oauth2">
        <%= image_tag "SVGs/google-plus.svg", alt: "Google Icon", :class => "users-social-links" %>
      </a>
      <a href="/users/auth/facebook">
        <%= image_tag "SVGs/facebook.svg",alt: "Facebook Icon", :class => "users-social-links" %>
      </a>
      <a href="/users/auth/github">
        <%= image_tag "SVGs/github.svg",alt: "Github Icon", :class => "users-social-links" %>
      </a>
      <%= button_to "Gitlab", {:controller => "omniauth_callbacks", :action => "gitlab"} , :method=>:post %>
      <%= button_to "Github", {:controller => "omniauth_callbacks", :action => "github"} , :method=>:post %>
      <% if Flipper.enabled? :gitlab_integration %>
        <a href="/users/auth/gitlab">
          <%= image_tag "SVGs/gitlab.svg",alt: "Gitlab Icon", :class => "users-social-links" %>
        </a>
      <% end %>
=======
      <%= link_to image_tag("SVGs/google-plus.svg", :alt=>"Google Icon", :class=>"users-social-links"), user_google_oauth2_omniauth_authorize_path, method: :post %>
      <%= link_to image_tag("SVGs/facebook.svg", :alt=>"Facebook Icon", :class=>"users-social-links"), user_facebook_omniauth_authorize_path, method: :post %>
      <%= link_to image_tag("SVGs/github.svg", :alt=>"Github Icon", :class=>"users-social-links"), user_github_omniauth_authorize_path, method: :post %>
>>>>>>> 5e665551
    </div>
  </div>
</div><|MERGE_RESOLUTION|>--- conflicted
+++ resolved
@@ -4,28 +4,10 @@
       <h6 class="users-shared-row"><%= t("users.shared.login_with") %></h6>
     </div>
     <div class="row center-row">
-<<<<<<< HEAD
-      <a href="/users/auth/google_oauth2">
-        <%= image_tag "SVGs/google-plus.svg", alt: "Google Icon", :class => "users-social-links" %>
-      </a>
-      <a href="/users/auth/facebook">
-        <%= image_tag "SVGs/facebook.svg",alt: "Facebook Icon", :class => "users-social-links" %>
-      </a>
-      <a href="/users/auth/github">
-        <%= image_tag "SVGs/github.svg",alt: "Github Icon", :class => "users-social-links" %>
-      </a>
-      <%= button_to "Gitlab", {:controller => "omniauth_callbacks", :action => "gitlab"} , :method=>:post %>
-      <%= button_to "Github", {:controller => "omniauth_callbacks", :action => "github"} , :method=>:post %>
-      <% if Flipper.enabled? :gitlab_integration %>
-        <a href="/users/auth/gitlab">
-          <%= image_tag "SVGs/gitlab.svg",alt: "Gitlab Icon", :class => "users-social-links" %>
-        </a>
-      <% end %>
-=======
       <%= link_to image_tag("SVGs/google-plus.svg", :alt=>"Google Icon", :class=>"users-social-links"), user_google_oauth2_omniauth_authorize_path, method: :post %>
       <%= link_to image_tag("SVGs/facebook.svg", :alt=>"Facebook Icon", :class=>"users-social-links"), user_facebook_omniauth_authorize_path, method: :post %>
       <%= link_to image_tag("SVGs/github.svg", :alt=>"Github Icon", :class=>"users-social-links"), user_github_omniauth_authorize_path, method: :post %>
->>>>>>> 5e665551
-    </div>
+      <%= link_to image_tag("SVGs/gitlab.svg", :alt=>"Gitlab Icon", :class=>"users-social-links"), user_gitlab_omniauth_authorize_path, method: :post %>
+      </div>
   </div>
 </div>