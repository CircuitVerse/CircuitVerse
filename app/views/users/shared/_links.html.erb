--- conflicted
+++ resolved
@@ -25,12 +25,6 @@
   <div class="input-group">
     <span class="help-text mt-2 mr-2">Log In With:</span>
     <a href="/users/auth/google_oauth2">
-<<<<<<< HEAD
-      <%= image_tag "SVGs/google-plus.svg", alt: "google-icon", :class => "center-block ml-1 mr-1"%>
-    </a>
-    <a href="/users/auth/facebook">
-      <%= image_tag "SVGs/facebook.svg",alt: "facebook-icon", :class => "center-block ml-1 mr-1"%>
-=======
       <%= image_tag "SVGs/google-plus.svg", alt: "google-icon", :class => "center-block ml-1 mr-1" %>
     </a>
     <a href="/users/auth/facebook">
@@ -38,7 +32,6 @@
     </a>
     <a href="/users/auth/github">
       <%= image_tag "SVGs/github.svg",alt: "github-icon", :class => "center-block ml-1 mr-1" %>
->>>>>>> 3c3412c2
     </a>
   </div>
 </div>
