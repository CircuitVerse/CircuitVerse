--- conflicted
+++ resolved
@@ -39,15 +39,9 @@
     <%= form.select :project_access_type, [["Public","Public"],["Private","Private"],["Limited access","Limited access"]], {},  class: 'form-control' %>
   </div>
 
-<<<<<<< HEAD
-  <div class="form-group" id="wysiwyg">
-    <!--<%= form.label :description %>-->
-    <%= render "wysiwyg/index" %>
-=======
   <div class="field" id="description">
     <%= form.label :description %><br>
     <%= render :partial => 'editor/index', :locals => {:content => @project.description} %>
->>>>>>> 88ae8366
   </div>
 
 
@@ -59,38 +53,10 @@
 
 
 <script>
-<<<<<<< HEAD
   function beforeSubmit() {
     generateFeaturedCircuit()
     generateEditor()
   }
-=======
-  function before_submit(){                     //add params before submission and submit both forms
-    $('<input />').attr('type', 'hidden')
-        .attr('name', 'description','tag_list')
-        .attr('value', $("#trumbowyg-editor").cleanHtml())
-        .appendTo('#projectForm');
-
-        if($("#featuredCircuit")) {
-          $("#featuredCircuit").submit(function(e) {
-            e.preventDefault();
-
-            var form = $(this);
-            var url = form.attr('action');
-            var type = $("#featured_checkbox").is(":checked") ? "POST" : "DELETE";
-
-            $.ajax({
-                   type: type,
-                   url: url,
-                   data: form.serialize()
-            });
-          });
-
-          $("#featuredCircuit").submit();
-        }
-
-    }
->>>>>>> 88ae8366
 
   function generateEditor() {
     $('<input />').attr('type', 'hidden')
