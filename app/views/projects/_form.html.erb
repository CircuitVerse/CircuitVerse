--- conflicted
+++ resolved
@@ -2,17 +2,10 @@
 <% if policy(@project).can_feature? %>
   <%= form_with(model: FeaturedCircuit.new, url: '/featured_circuits', multipart: true, id:"featuredCircuit") do |form| %>
     <%= form.hidden_field :project_id, value: @project.id %>
-<<<<<<< HEAD
-    <div class="form-group newproject-checkbox">
-      <label for="featured_checkbox" class="checkpoint-primary-container newproject-checkbox-label"><h6>Featured (Administrator Only)</h6>
-        <%= form.check_box :featured, checked: @project.featured?, id: "featured_checkbox" %>
-        <div class="checkpoint-primary"></div>
-=======
     <div class="form-group projects-primary-checkpoint">
       <label for="featured_checkbox" class="primary-checkpoint-container"><h6>Featured (Administrator Only)</h6>
         <%= form.check_box :featured, checked: @project.featured?, id: "featured_checkbox" %>
         <div class="primary-checkpoint"></div>
->>>>>>> 153116ae
       </label>
     </div>
   <% end %>
@@ -20,11 +13,7 @@
 
 <%= form_with(model: [ current_user, @project] , local: true, multipart: true, id:"projectForm") do |form| %>
   <% if project.errors.any? %>
-<<<<<<< HEAD
-    <div id="error-explanation">
-=======
     <div id="error-message">
->>>>>>> 153116ae
       <h6><%= pluralize(project.errors.count, "error") %> prohibited this project from being saved:</h6>
       <ul>
         <% project.errors.full_messages.each do |message| %>
@@ -33,30 +22,6 @@
       </ul>
     </div>
   <% end %>
-<<<<<<< HEAD
-  <div class="form-group">
-    <h6><%= form.label :name %></h6>
-    <%= form.text_field :name, id: :project_name, class: 'form-control editprofile-data-field' %>
-  </div>
-  <div class="form-group newproject-tag-field">
-    <h6><%= form.label :tag_list %></h6> <span>(Enter your Project Tags divided by comma[,])</span>
-    <%= form.text_field :tag_list, class: 'form-control editprofile-data-field' %>
-  </div>
-  <div class="form-group">
-    <h6 class="newproject-heading-no-margin"><%= form.label :project_access_type %></h6>
-    <% if @project.featured? %>
-      <%= @warning %>
-        <span class="newproject-warning"><i class="fa fa-exclamation-triangle"></i> (This project is featured. It will no longer be featured if public access is removed.)</span>
-      <% end %>
-    <%= form.select :project_access_type, [["Public","Public"],["Private","Private"],["Limited access","Limited access"]], {},  class: 'form-control editprofile-data-field' %>
-  </div>
-  <div class="field" id="description">
-    <h6><%= form.label :description %></h6>
-    <%= render :partial => 'editor/index', :locals => {:content => @project.description} %>
-  </div>
-  <div class="actions form-group" onclick="beforeSubmit()">
-    <%= form.submit class: 'btn button-primary' %> &nbsp;
-=======
   <div class="field form-group">
     <h6><%= form.label :name %></h6>
     <%= form.text_field :name, id: :project_name, class: 'form-control form-input' %>
@@ -79,7 +44,6 @@
   </div>
   <div class="field form-group" onclick="beforeSubmit()">
     <%= form.submit class: 'btn primary-button' %> &nbsp;
->>>>>>> 153116ae
     <%= link_to 'Back', :back, class: 'anchor-text' %>
   </div>
 
