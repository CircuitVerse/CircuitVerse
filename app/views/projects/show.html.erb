--- conflicted
+++ resolved
@@ -35,33 +35,10 @@
         </div>
       </div>
     </div>
-<<<<<<< HEAD
-    <div class="col col-5">
-
-      <div class="card h-100">
-        <div class="card-header text-center font-weight-bold text-capitalize">
-          <%= @project.name %>  &ensp;  &ensp;  &ensp;  &ensp; &ensp; &ensp; &ensp; &ensp;
-          <span class="badge badge-secondary no-select">
-            &ensp;&ensp;
-            <% if user_signed_in? %>
-                <i id="toggleStarButton" class="fa fa-star fa-2x no-select" aria-hidden="true" style=<%= Star.find_by(user_id: current_user.id, project_id: @project.id).nil? ? "color:white" : "color:orange" %> onclick="toggleStar()"></i>
-                &ensp;
-            <% else%>
-                <i  class="fa fa-star fa-2x no-select" aria-hidden="true" style="color:orange" ></i>
-                &ensp;
-            <% end %>
-            <r id="star_count" style="font-size:20px" class="no-select"><%= @project.stars.count %></r>&ensp;&ensp;&ensp;
-            <i class="fa fa-eye fa-2x" aria-hidden="true" style="font-size:24px;font-weight: bold">&ensp;</i>
-            <r id="star_count" style="font-size:20px" class="no-select"><%= @project.view %></r>&ensp;&ensp;&ensp;
-            <i class="fa fa-code-fork fa-2x" aria-hidden="true" style="font-size:24px;font-weight: bold">&ensp;</i>
-            <r id="star_count" style="font-size:20px" class="no-select"><%= @project.forks.count %></r>&ensp;&ensp;
-            </span>
-=======
     <div class="col col-md-5 col-12">
       <div class="card" style="border:0;">
         <div class="card-header text-center h5 text-capitalize team">
           <%= @project.name %>
->>>>>>> 95c7202f
         </div>
         <span class="badge badge-secondary noSelect font-weight-normal text-right" style="margin:5px;">
           <i class="fa fa-eye" aria-hidden="true">&ensp;</i>
@@ -195,25 +172,12 @@
             Note that collaboration is not real time as of now. Every save overwites the previous data.
           </p>
           <%= form_with(model: @collaboration, local: true) do |form| %>
-<<<<<<< HEAD
-              <% if @collaboration.errors.any? %>
-                  <div id="error-explanation">
-                    <h2><%= pluralize(collaboration.errors.count, "error") %> prohibited this group_member from being saved:</h2>
-
-                    <ul>
-                      <% @collaborator.errors.full_messages.each do |message| %>
-                          <li><%= message %></li>
-                      <% end %>
-                    </ul>
-                  </div>
-=======
           <% if @collaboration.errors.any? %>
             <div id="error_explanation">
               <h2><%= pluralize(collaboration.errors.count, "error") %> prohibited this group_member from being saved:</h2>
               <ul>
               <% @collaborator.errors.full_messages.each do |message| %>
                 <li><%= message %></li>
->>>>>>> 95c7202f
               <% end %>
               </ul>
             </div>
