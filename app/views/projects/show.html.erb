<% content_for :title, "CircuitVerse - #{@project.name}" %>
<% content_for :description, @project.description %>
<% set_meta_tags author: @project.author.name %>
<% set_meta_tags twitter: {
  card: "summary_large_image",
  title: yield(:title),
  description: @project.description,
  image: {
    src: "#{Rails.configuration.site_url}#{@project.image_preview}"
  }
  } %>
<% set_meta_tags og: {
  title: yield(:title),
  image: "#{Rails.configuration.site_url}#{@project.image_preview}",
  description: @project.description,
  type: "article",
  site_name: Rails.configuration.site_name
  } %>
<!--<script src="https://ajax.googleapis.com/ajax/libs/jquery/3.2.1/jquery.min.js"></script>-->
<link rel="stylesheet" href="https://cdnjs.cloudflare.com/ajax/libs/font-awesome/4.7.0/css/font-awesome.min.css">
<div class="container container-in">
  <% if notice %>
  <div class="row">
    <div class="alert alert-success alert-dismissible container-fluid text-center">
      <a href="#" class="close" data-dismiss="alert" aria-label="close">&times;</a>
      <%= notice %>
    </div>
  </div>
  <% end %>
  <div class="row" style="margin: 10px;">
    <div class="col col-md-7 col-12 feature-post">
      <div class=" iframe-box">
        <div class="embed-responsive embed-responsive-4by3">
          <iframe src = <%=simulator_path(@project) %> id="view" webkitAllowFullScreen mozAllowFullScreen allowFullScreen scrolling="no"> </iframe>
        </div>
      </div>
    </div>
    <div class="col col-md-5 col-12">
      <div class="card" style="border:0;">
        <div class="card-header text-center h5 text-capitalize team">
          <%= @project.name %>
        </div>
      <div style="text-align:right">
        <span class="badge badge-secondary no-select font-weight-normal" style="margin:5px;display:inline;">
          <i class="fa fa-star" aria-hidden="true">&ensp;</i>
          <r id="star_count" style="font-size:12px" class="no-select"><%= @project.stars.count %></r>
          &nbsp;Stars
        </span>
        <span class="badge badge-secondary no-select font-weight-normal" style="margin:5px;display:inline">
          <i class="fa fa-eye" aria-hidden="true">&ensp;</i>
          <r id="star_count" style="font-size:12px" class="no-select"><%= @project.view %></r>
          &nbsp;Views
        </span>
      </div>
        <div class="card-body-post">
          <p style="line-height:32px;">
          <strong>Author:  </strong>
          <%= link_to @project.author.name, @project.author %>
            <br>
            <% if !@project.tags.empty? %>
              <strong>Tags:</strong>
            <% @project.tags.each do |tag| %>
              <%= link_to tag.name, tag_path(tag.name),{:style=>"background-color: #f1f1f1; color: #000000", :class=>"badge"} %>
            <% end %>
            <br>
          <% end %>
          <% if !@project.forked_project.nil? %>
            <strong>Forked project:</strong>
            <%= link_to @project.forked_project.author.name+"/"+@project.forked_project.name , user_project_path(@project.forked_project.author,@project.forked_project) %>
              <br>
            <% end %>
            <strong>Project access type: </strong>
            <%= @project.project_access_type %>
            <br>
            <% if !@project.description.nil? %>
              <b>Description:</b>
              <%= sanitize@project.description %>
            <% end %>
            <% if policy(@project).user_access? %>
              <br>
              <hr>
              <a href="<%= simulator_edit_path(@project) %>" class="card-link btn btn-primary btn-post fa-post" target="_blank">Launch simulator</a>
              <% if user_signed_in? %>
<<<<<<< HEAD
                <i id="toggleStarButton" class="fa fa-star-o btn btn-primary fa-post btn-post no-select" aria-hidden="true" style="font-size:13px;margin:0px;" style=<%= Star.find_by(user_id: current_user.id, project_id: @project.id).nil? ? "color:white" : "color:orange" %> onclick="toggleStar()"></i>
=======
                <i id="toggleStarButton" class="fa fa-star-o btn btn-primary fa-post noSelect" aria-hidden="true" style="font-size:14px;margin:0px;" onclick="toggleStar()"></i>
>>>>>>> 1145c3ac
              <% else %>
                <i class="fa fa-star-o btn btn-primary fa-post btn-post no-select" aria-hidden="true" style="color:orange"></i>
              <% end %>
            <% end %>
            <% if policy(@project).author_access? %>
              <p></p>
              <span style="font-weight:bold;">+</span><a href="#>" class="collaboratorButton" id="<%= @project.id %>" data-toggle="modal" data-target="#collaboratorModal" style="text-decoration:underline;color:black;font-size:13px;font-weight:bold;"> Add a Collaborator</a>
              <br>
            <% end %>
            </p>
            <hr>
            <% if policy(@project).user_access? %>
              <% if @project.author_id == current_user&.id %>
                <%= link_to ' Edit', edit_user_project_path(@author, @project), class: "fa fa-pencil btn btn-primary btn-post fa-post card-link btnself-post", style: "margin:0px;" %>
                <% if policy(@project).author_access? %>
                  <%= link_to ' Delete',user_project_path(@author,@project), method: :delete, data: { confirm: 'Are you sure?' }, class: "fa fa-trash card-link btn btn-primary btn-post fa-post btnself-post" , style: "margin:0px;" %>
                <% end %>
              <% else %>
                <%= link_to ' Edit', edit_user_project_path(@author, @project), class: "fa fa-pencil btn btn-primary btn-post fa-post card-link", style: "margin:0px;" %>
                <% if policy(@project).author_access? %>
                  <%= link_to ' Delete',user_project_path(@author,@project), method: :delete, data: { confirm: 'Are you sure?' }, class: "fa fa-trash card-link btn btn-primary btn-post fa-post" , style: "margin:0px;" %>
                <% end %>
              <% end %>
            <% end %>
          <% if @project.author_id != current_user&.id %>
            <%= link_to ' Fork', create_fork_project_path(@project), class: "card-link btn btn-primary btn-post fa-post fa fa-code-fork" , style: "margin:0px;" %>
          <% end %>
          <% if @project.project_access_type != "Private" %>
            <% if @project.author_id != current_user&.id %>
            <a class="fa fa-code btn btn-primary btn-post fa-post" data-toggle="collapse" href="#collapseExample" aria-expanded="false" aria-controls="collapseExample" onclick="embed()">
            Embed
            </a>
          <% else %>
            <a class="fa fa-code btn btn-primary btn-post fa-post btnself-post" data-toggle="collapse" href="#collapseExample" aria-expanded="false" aria-controls="collapseExample" onclick="embed()">
             Embed
            </a>
          <% end %>
          <div class="collapse" id="collapseExample">
            <div class="card card-body">
              <textarea id="embedTextArea" style="font-size:12px"><iframe width="600px" height="400px" src="<%= simulator_embed_url(@project) %>" id="projectPreview" scrolling="no" webkitAllowFullScreen mozAllowFullScreen allowFullScreen></iframe></textarea>
              <a class="text-success" style="margin:0px;">Embed code copied to clipboard!</a>
            </div>
          </div>
        <% end %>
        <% if !policy(@project).user_access? %>
          <% if user_signed_in? %>
            <i id="toggleStarButton" class="fa fa-star-o btn btn-primary fa-post btn-post no-select" aria-hidden="true" style="font-size:13px;margin:0px;" style=<%= Star.find_by(user_id: current_user.id, project_id: @project.id).nil? ? "color:white" : "color:orange" %> onclick="toggleStar()"></i>
          <% else %>
            <i class="fa fa-star-o btn btn-primary fa-post btn-post no-select" aria-hidden="true"></i>
          <% end %>
        <% end %>
        <%= link_to 'Back', user_path(@author), class: "btn underline text-success", style: "margin:0px;" %>
        </div>
      </div>
    </div>
  </div>
  <% collaborators = @project.collaborators %>
  <% if collaborators.count !=0 %>
  <br>
  <h3>Collaborators</h3>
  <div style="max-height:400px;overflow:hidden;overflow-y:scroll">
    <table class="table">
      <!--<thead>-->
      <!--<tr>-->
      <!--<th>Group members</th>-->
      <!--<th>Email IDs</th>-->
      <!--<th>Action</th>-->
      <!--</tr>-->
      <!--</thead>-->
      <tbody>
        <% @project.collaborators.each do |user| %>
        <tr>
          <td><%= link_to user.name, user %></td>
          <% if policy(@project).author_access? %>
            <td><%= user.email %></td>
            <td><%= link_to 'Remove', collaboration_path(Collaboration.find_by(user_id:user.id,project_id:@project.id)), method: :delete, data: { confirm: 'Are you sure?' } %></td>
          <% end %>
        </tr>
        <% end %>
      <tbody/>
    </table>
  </div>
  <% end %>
  <div id="collaboratorModal" class="modal fade" role="dialog">
    <div class="modal-dialog">
      <!-- Modal content-->
      <div class="modal-content">
        <div class="modal-header">
          <h4 class="modal-title">Add members</h4>
          <button type="button" class="close" data-dismiss="modal">&times;</button>
        </div>
        <div class="modal-body">
          <p>Enter Email IDs separated by commas/spaces or in separate lines. Users need to be registered already on the platform.
            Note that collaboration is not real time as of now. Every save overwites the previous data.
          </p>
          <%= form_with(model: @collaboration, local: true) do |form| %>
          <% if @collaboration.errors.any? %>
            <div id="error_explanation">
              <h2><%= pluralize(collaboration.errors.count, "error") %> prohibited this group_member from being saved:</h2>
              <ul>
              <% @collaborator.errors.full_messages.each do |message| %>
                <li><%= message %></li>
              <% end %>
              </ul>
            </div>
          <% end %>
          <div class="field">
            <%= form.hidden_field :project_id, id: :collaboration_project_id %>
          </div>
          <div class="form-group">
            <label for="Email Ids">Email IDs:</label>
            <textarea class="form-control" rows="5" id="emails" name="collaboration[emails]"></textarea>
          </div>
          <div class="actions modal-footer">
            <%= form.submit "Add Collaborators", class: 'btn btn-secondary' %>
          </div>
          <% end %>
        </div>
        <!--<div class="modal-footer">-->
        <!--<button type="button" class="btn btn-secondary" data-dismiss="modal">close</button>-->
        <!--</div>-->
      </div>
    </div>
  </div>
  <%= commontator_thread(@project) %>
</div>
</p>
<script>
  function embed() {
      setTimeout(function(){$("#embedTextArea").select();document.execCommand("copy")},100) ;

  //        $("#embedTextArea").copy();
  }
  $( function() {
      $('.collaboratorButton').on('click', function (e) {
          e.preventDefault()
          $("#collaboratorModel").tab('show')
      })
  } );
  function toggleStar(toggle) {
      $.ajax({
          url: "<%= change_stars_path(@project) %>",
          type: 'GET',
          beforeSend: function (xhr) {
              xhr.setRequestHeader('X-CSRF-Token', $('meta[name="csrf-token"]').attr('content'))
          },
          success: function (response) {
              star_count = document.getElementById("star_count").innerHTML;

              if(response == "1"){
                if(document.getElementById('toggleStarButton').classList.contains("fa-star")){
                  document.getElementById('toggleStarButton').classList.remove("fa-star");
                  document.getElementById('toggleStarButton').classList.add("fa-star-o");
                }
                  document.getElementById('toggleStarButton').style.color='white';
              }
              else{
                  document.getElementById('toggleStarButton').classList.remove("fa-star-o");
                  document.getElementById('toggleStarButton').classList.add("fa-star");
              }
              document.getElementById("star_count").innerHTML = (response == "1") ? (Number(star_count)-1) : (Number(star_count)+1);
          }
      });
  }
</script>
<% if user_signed_in? %>
<script src="https://goodwill.zense.co.in/packs/gratia.js"></script>
<script>
  var gratia = new window.Gratia({
    from: '<%= profile_url(current_user) %>',
    to: <%= ([@project.author] + @project.collaborators ).map{ |c| profile_url(c) }.to_json.html_safe %>,
    tags: <%= @project.tag_list.to_json.html_safe %>
  });
</script>
<script>
  if($("#featuredCircuit")) {
      $("#featuredCircuit").submit(function(e) {
        e.preventDefault();

        var form = $(this);
        var url = form.attr('action');
        var type = $("#project-featured").val() === "1" ? "POST" : "DELETE";

        $.ajax({
          type: type,
          url: url,
          data: form.serialize(),
          success: (data) => {
            if(type === "POST") {
              $("#feature-control").html("Unfeature");
              $("#project-featured").val("0");
            } else {
              $("#feature-control").html("Feature");
              $("#project-featured").val("1");
            }

          }
        });
      });

      $("#feature-control").click((e) => {
        e.preventDefault();
        $("#featuredCircuit").submit();
      })
    }
</script>
<script type="application/ld+json">
  {
    "@context" : "http://schema.org",
    "@type" : "Article",
    "name" : "<%= @project.name %>",
    "author" : {
      "@type" : "Person",
      "name" : "<%= @project.author.name %>"
    },
    "articleSection" : "Project",
    "articleBody" : "<%= @project.description || " " %>"
  }
</script>
<% end %><|MERGE_RESOLUTION|>--- conflicted
+++ resolved
@@ -81,11 +81,7 @@
               <hr>
               <a href="<%= simulator_edit_path(@project) %>" class="card-link btn btn-primary btn-post fa-post" target="_blank">Launch simulator</a>
               <% if user_signed_in? %>
-<<<<<<< HEAD
-                <i id="toggleStarButton" class="fa fa-star-o btn btn-primary fa-post btn-post no-select" aria-hidden="true" style="font-size:13px;margin:0px;" style=<%= Star.find_by(user_id: current_user.id, project_id: @project.id).nil? ? "color:white" : "color:orange" %> onclick="toggleStar()"></i>
-=======
                 <i id="toggleStarButton" class="fa fa-star-o btn btn-primary fa-post noSelect" aria-hidden="true" style="font-size:14px;margin:0px;" onclick="toggleStar()"></i>
->>>>>>> 1145c3ac
               <% else %>
                 <i class="fa fa-star-o btn btn-primary fa-post btn-post no-select" aria-hidden="true" style="color:orange"></i>
               <% end %>
