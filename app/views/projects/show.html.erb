<% content_for :title, "CircuitVerse - #{@project.name}" %>
<% content_for :description, @project.description %>
<% set_meta_tags author: @project.author.name %>
<% set_meta_tags twitter: {
  card: "summary_large_image",
  title: yield(:title),
  description: @project.description,
  image: {
    src: "#{Rails.configuration.site_url}#{@project.image_preview}"
  }
  } %>
<% set_meta_tags og: {
  title: yield(:title),
  image: "#{Rails.configuration.site_url}#{@project.image_preview}",
  description: @project.description,
  type: "article",
  site_name: Rails.configuration.site_name
  } %>
<div class="container">
  <% if notice %>
  <div class="row" id='alertdiv'>
    <div class="alert alert-success alert-dismissible container text-center">
      <a href="#" class="close" data-dismiss="alert" aria-label="close">&times;</a>
      <h6><%= notice %></h6>
    </div>
  </div>
  <% end %>
  <br>
  <div class="row center-row">
    <div class="col-xs-12 col-sm-12 col-md-7 col-lg-7 ">
      <div class="projects-iframe-container">
        <div class="embed-responsive embed-responsive-4by3">
          <iframe src=<%= simulator_path(@project) %> id="view" webkitAllowFullScreen mozAllowFullScreen allowFullScreen scrolling="no"></iframe>
        </div>
      </div>
    </div>
    <div class="col-xs-12 col-sm-12 col-md-5 col-lg-5">
      <div class="container projects-details">
        <div class="row center-row projects-details-heading-container">
          <div class="col-xs-12 col-sm-12 col-md-12 col-lg-12">
            <div class="projects-details-heading">
              <%= @project.name %>
            </div>
          </div>
        </div>
        <div class="row projects-views-count-container noSelect">
          <i class="fas fa-star projects-star-count-icon" aria-hidden="true"></i>
          <span id="star-count" class="noSelect"><%= @project.stars.count %></span>
           <%= t("projects.stars_count") %>
          &nbsp; &nbsp;
          <i class="fa fa-eye" aria-hidden="true"></i>
          <span id="star-count" class="noSelect"><%= @project.view %></span>
           <%= t("projects.views_count") %> &nbsp; &nbsp;
        </div>
        <div class="row center-row projects-user-details-container">
          <div class="projects-search-tags-container">
            <% if !@project.tags.empty? %>
              <% @project.tags.each do |tag| %>
                <%= link_to tag.name, tag_path(tag.name),class: "badge search-tag" %>
              <% end %>
            <% end %>
          </div>
          <p>
            <strong><%= t("projects.show.project_author") %> </strong>
            <%= link_to @project.author.name, @project.author, class: "anchor-text" %>
          </p>
          <% if !@project.forked_project.nil? %>
            <p>
              <strong><%= t("projects.show.project_forked_from") %> </strong>
              <%= link_to @project.forked_project.author.name+"/"+@project.forked_project.name, user_project_path(@project.forked_project.author,@project.forked_project), class: "anchor-text" %>
            </p>
          <% end %>
          <p>
            <strong><%= t("projects.show.project_access_type") %> </strong>
            <%= @project.project_access_type %>
          </p>
          <% if !@project.description.nil? %>
            <p>
              <strong><%= t("projects.show.project_description") %> </strong>
            </p>
            <div class="projects-details-description"><%= sanitize@project.description %></div>
          <% end %>
          <p title="<%= @project.created_at.strftime("%B %d, %Y, %l:%M %p UTC %:z") %>">
            <strong><%= t("projects.show.project_created_at") %> </strong>
            <% if @project.created_at >= 14.days.ago %>
              <%= time_ago_in_words(@project.created_at, include_seconds: true) + " ago" %>
            <% else %>
             <%= @project.created_at.strftime("%b %d, %Y") %>
            <% end %>
          </p>
          <p title="<%= @project.updated_at.strftime("%B %d, %Y, %l:%M %p UTC %:z") %>">
            <strong><%= t("projects.show.project_updated_at") %> </strong>
            <% if @project.updated_at >= 14.days.ago %>
              <%= time_ago_in_words(@project.updated_at, include_seconds: true) + " ago" %>
            <% else %>
              <%= @project.updated_at.strftime("%b %d, %Y") %>
            <% end %>
          </p>
          <% if user_signed_in? %>
            <p>
              <hr class="projects-horizontal-rule">
              <% if policy(@project).user_access? %>
                <a href="<%= simulator_edit_path(@project) %>" class="btn primary-button projects-primary-button" target="_blank"><%= t("launch_simulator") %></a>
              <% else %>
                <a class="btn primary-button projects-primary-button projects-others-embed-button" data-toggle="collapse" href="#collapseExample" aria-expanded="false" aria-controls="collapseExample" onclick="embedOther()">
                  <i class="fas fa-code"></i>
                  <span><%= t("projects.show.project_embed") %></span>
                </a>
              <% end %>
              <% if policy(@project).author_access? %>
                <%= link_to create_fork_project_path(@project), class: "btn primary-button projects-primary-button" do %>
                  <%= image_tag("SVGs/createCopy.svg", alt: "Create Copy") %>
                  <span><%= t("projects.show.project_copy") %></span>
                <% end %>
              <% else %>
                  <%= link_to create_fork_project_path(@project), class: "btn primary-button projects-primary-button" do %>
                  <%= image_tag("SVGs/forkProject.svg", alt: "Fork Project") %>
                  <span><%= t("fork") %></span>
                <% end %>
              <% end %>
              <% if @project.stars.exists?(user_id: current_user.id) %>
                <i id="toggleStarButton" class="fas fa-star btn primary-button projects-primary-button projects-button-star-icon" aria-hidden="true" onclick="toggleStar()"></i>
              <% else %>
                <i id="toggleStarButton" class="far fa-star btn primary-button projects-primary-button projects-button-star-icon" aria-hidden="true" onclick="toggleStar()"></i>
              <% end %>
            </p>
          <% end %>
          <% if policy(@project).author_access? %>
            <p>
              <a href="#" class="anchor-text" id="<%= @project.id %>" data-toggle="modal" data-target="#collaboratorModal"><%= t("projects.show.project_collaborator_add") %></a>
            </p>
          <% end %>
          <% if policy(@project).user_access? %>
            <hr class="projects-horizontal-rule">
            <p>
              <%= link_to edit_user_project_path(@author, @project), class: "btn secondary-button" do %>
                <%= image_tag("SVGs/editProject.svg", alt: "Edit Project") %>
                <span><%= t("edit") %></span>
              <% end %>
              <%= link_to "#", class: "btn secondary-button", data: {toggle: "modal", target: "#deleteprojectModal", currentauthor: @author.id, currentproject: @project.id} do %>
                <%= image_tag("SVGs/deleteProject.svg", alt: "Delete Project") %>
                <span><%= t("delete") %></span>
              <% end %>
              <a class="btn secondary-button projects-self-embed-button" data-toggle="collapse" href="#collapseExample" aria-expanded="false" aria-controls="collapseExample" onclick="embedSelf()">
                <i class="fas fa-code"></i>
                <span><%= t("projects.show.project_embed") %></span>
              </a>
            </p>
          <% end %>
          <div class="collapse" id="collapseExample">
            <div class="projects-embed-text-container">
              <label for="embedTextArea"></label>
              <textarea id="embedTextArea" class="projects-embed-text" rows="4" cols="35"><iframe width="600px" height="400px" src="<%= simulator_embed_url(@project) %>" id="projectPreview" scrolling="no" webkitAllowFullScreen mozAllowFullScreen allowFullScreen></iframe></textarea>
            </div>
            <small class="projectshow-embed-text-confirmation"><%= t("projects.show.copied_to_clipboard") %></small>
          </div>
        </div>
      </div>
    </div>
  </div>
  <br>
  <% collaborators = @project.collaborators %>
    <% if collaborators.count!=0 %>
      <div class="row center-row">
        <div class="col-xs-12 col-sm-12 col-md-12 col-lg-12">
          <div class="projects-collaborators-container">
            <div class="row center-row">
              <div class="col-xs-12 col-sm-12 col-md-12 col-lg-12 projects-collaborators-heading">
<<<<<<< HEAD
                Collaborators
=======
                <div class="">
               <%= t("projects.show.collaborators") %>
                </div>
>>>>>>> 460f341e
              </div>
            </div>
            <% @project.collaborators.each do |user| %>
              <div class="row center-row">
                <div class="col-xs-12 col-sm-12 col-md-4 col-lg-4">
                  <div class="projectshow-collaborators-userdata">
                    <%= link_to user.name, user, class: "anchor-text" %>
                  </div>
                </div>
                <% if policy(@project).author_access? %>
                  <div class="col-xs-8 col-sm-8 col-md-5 col-lg-5">
                    <div class="projects-collaborators-data">
                      <%= user.email %>
                    </div>
                  </div>
                  <div class="col-xs-4 col-sm-4 col-md-3 col-lg-3">
                    <div class="projects-collaborators-button-container">
                      <%= link_to "#", data: {toggle: "modal", target: "#deletecollaborationModal", currentcollaboration: Collaboration.find_by(user_id:user.id, project_id:@project.id).id }, class: "btn primary-delete-button" do %>
                        <%= image_tag("SVGs/deleteGroup.svg", alt: "Delete Collaboration") %>
                        <span><%= t("remove") %></span>
                      <% end %>
                    </div>
                  </div>
                <% end %>
                <hr class="projects-collaborators-horizontal-rule">
              </div>
            <% end %>
          </div>
        </div>
      </div>
    <% end %>

    <%= render partial: "add_collaborator_modal" %>
    <%= render partial: "delete_project_confirmation_modal" %>
    <%= render partial: "delete_collaboration_confirmation_modal" %>

</div>

<%= commontator_thread(@project) if Flipper.enabled?(:project_comments) %>

<script>
  $(document).ready(function() {
    $("#deleteprojectModal").on("show.bs.modal", function(e) {
        let author = $(e.relatedTarget).data('currentauthor');
        let project = $(e.relatedTarget).data('currentproject');
        $(e.currentTarget).find('#projects-delete-button').attr("href",
        "/users/" + author.toString() + "/projects/" + project.toString());
    });
    $("#deletecollaborationModal").on("show.bs.modal", function(e) {
        let collaboration = $(e.relatedTarget).data('currentcollaboration');
        $(e.currentTarget).find('#projects-collaboration-delete-button').attr("href",
        "/collaborations/" + collaboration.toString());
    });
  })
</script>
<script>
  function embedOther() {
    if(document.getElementsByClassName("projects-others-embed-button")[0].ariaExpanded=="false") {
      document.getElementsByClassName("projects-others-embed-button")[0].classList.add("active");
    }
    else {
      document.getElementsByClassName("projects-others-embed-button")[0].classList.remove("active");
    }
    setTimeout(function(){$("#embedTextArea").select();document.execCommand("copy")},100);
  }

  function embedSelf() {
    if(document.getElementsByClassName("projects-self-embed-button")[0].ariaExpanded=="false") {
      document.getElementsByClassName("projects-self-embed-button")[0].classList.add("active");
    }
    else {
      document.getElementsByClassName("projects-self-embed-button")[0].classList.remove("active");
    }
    setTimeout(function(){$("#embedTextArea").select();document.execCommand("copy")},100);
  }

  function toggleStar(toggle) {
    $.ajax({
      url: "<%= change_stars_path(@project) %>",
      type: 'GET',
      beforeSend: function (xhr) {
        xhr.setRequestHeader('X-CSRF-Token', $('meta[name="csrf-token"]').attr('content'))
      },
      success: function (response) {
        if(response == "1"){
          document.getElementById('toggleStarButton').classList.remove("fas");
          document.getElementById('toggleStarButton').classList.add("far");
          }
        else{
          document.getElementById('toggleStarButton').classList.remove("far");
          document.getElementById('toggleStarButton').classList.add("fas");
          }
          document.getElementById("star-count").innerHTML = (response == "1") ? (Number(document.getElementById("star-count").innerHTML)-1) : (Number(document.getElementById("star-count").innerHTML)+1);
        }
    });
  }
</script>

<% if user_signed_in? %>
  <script type="application/ld+json">
    {
      "@context" : "http://schema.org",
      "@type" : "Article",
      "name" : "<%= @project.name %>",
      "author" : {
        "@type" : "Person",
        "name" : "<%= @project.author.name %>"
      },
      "articleSection" : "Project",
      "articleBody" : "<%= @project.description || " " %>"
    }
  </script>
<% end %><|MERGE_RESOLUTION|>--- conflicted
+++ resolved
@@ -166,13 +166,7 @@
           <div class="projects-collaborators-container">
             <div class="row center-row">
               <div class="col-xs-12 col-sm-12 col-md-12 col-lg-12 projects-collaborators-heading">
-<<<<<<< HEAD
                 Collaborators
-=======
-                <div class="">
-               <%= t("projects.show.collaborators") %>
-                </div>
->>>>>>> 460f341e
               </div>
             </div>
             <% @project.collaborators.each do |user| %>
