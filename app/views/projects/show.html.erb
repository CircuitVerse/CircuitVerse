<% content_for :title, "CircuitVerse - #{@project.name}" %>
<% content_for :description, @project.description %>
<% set_meta_tags author: @project.author.name %>
<% set_meta_tags twitter: {
  card: "summary_large_image",
  title: yield(:title),
  description: @project.description,
  image: {
    src: "#{Rails.configuration.site_url}#{@project.image_preview}"
  }
  } %>
<% set_meta_tags og: {
  title: yield(:title),
  image: "#{Rails.configuration.site_url}#{@project.image_preview}",
  description: @project.description,
  type: "article",
  site_name: Rails.configuration.site_name
  } %>
<div class="container">
  <% if notice %>
  <!-- to do -->
  <div class="row">
    <div class="alert alert-success alert-dismissible text-center">
      <a href="#" class="close" data-dismiss="alert" aria-label="close">&times;</a>
      <%= notice %>
    </div>
  </div>
  <% end %>
  <!-- to do ends -->
  <br>
  <div class="row row-text">
    <div class="col-xs-12 col-sm-12 col-md-7 col-lg-7 ">
      <div class="projectshow-iframe-container">
        <div class=" projectshow-iframe">
          <div class="embed-responsive embed-responsive-4by3">
            <iframe src=<%= simulator_path(@project) %> id="view" webkitAllowFullScreen mozAllowFullScreen allowFullScreen scrolling="no"></iframe>
          </div>
        </div>
      </div>
    </div>
    <div class="col-xs-12 col-sm-12 col-md-5 col-lg-5">
      <div class="container projectshow-details">
        <div class="row row-text projectshow-details-heading">
          <div class="col-xs-12 col-sm-12 col-md-12 col-lg-12">
            <div class="projectshow-details-heading-container">
              <%= @project.name %>
            </div>
          </div>
        </div>
        <div class="row row-text projectshow-view-star-count-container noSelect">
          <i class="fas fa-star star-count-icon" aria-hidden="true"></i>
          <span id="star-count" class="noSelect"><%= @project.stars.count %></span>
           Stars
          &nbsp; &nbsp;
          <i class="fa fa-eye" aria-hidden="true"></i>
          <span id="star-count" class="noSelect"><%= @project.view %></span>
           Views
        </div>
        <div class="row row-text projectshow-details-user">
          <div class="projectshow-search-tag-container">
            <% if !@project.tags.empty? %>
              <% @project.tags.each do |tag| %>
                <%= link_to tag.name, tag_path(tag.name),class: "badge search-tag" %>
              <% end %>
            <% end %>
          </div>
          <p>
            <strong>Author : </strong>
            <%= link_to @project.author.name, @project.author, class: "anchor-text" %>
          </p>
          <% if !@project.forked_project.nil? %>
            <p>
              <strong>Forked from : </strong>
              <%= link_to @project.forked_project.author.name+"/"+@project.forked_project.name, user_project_path(@project.forked_project.author,@project.forked_project), class: "anchor-text" %>
            </p>
          <% end %>
          <p>
            <strong>Project access type : </strong>
            <%= @project.project_access_type %>
          </p>
          <% if !@project.description.nil? %>
            <p>
              <strong>Description : </strong>
            </p>
            <div class="projectshow-details-description"><%= sanitize@project.description %></div>
          <% end %>
          <% if user_signed_in? %>
            <p>
              <hr class="projectshow-horizontal-rule">
              <% if policy(@project).user_access? %>
                <a href="<%= simulator_edit_path(@project) %>" class="btn button-primary projectshow-button-primary" target="_blank">Launch simulator</a>
              <% else %>
                <%= link_to create_fork_project_path(@project), class: "btn button-primary projectshow-button-primary" do %>
                  <%= image_tag("SVGs/forkProject.svg", alt: "Fork Project") %>
                  <span>Fork</span>
                <% end %>
                <a class="btn button-primary projectshow-button-primary projectshow-button-embed-other" data-toggle="collapse" href="#collapseExample" aria-expanded="false" aria-controls="collapseExample" onclick="embedOther()">
                  <i class="fas fa-code"></i>
                  <span>Embed</span>
                </a>
              <% end %>
              <% if @project.stars.exists?(user_id: current_user.id) %>
                <i id="toggleStarButton" class="fas fa-star btn button-primary projectshow-button-primary projectshow-star-icon" aria-hidden="true" onclick="toggleStar()"></i>
              <% else %>
                <i id="toggleStarButton" class="far fa-star btn button-primary projectshow-button-primary projectshow-star-icon" aria-hidden="true" onclick="toggleStar()"></i>
              <% end %>
            </p>
          <% end %>
          <% if policy(@project).author_access? %>
            <p>
              <button class="anchor-text projectshow-collaborator-button" id="<%= @project.id %>" data-toggle="modal" data-target="#collaboratorModal">+ Add a Collaborator</button>
            </p>
          <% end %>
          <% if policy(@project).user_access? %>
            <hr class="projectshow-horizontal-rule">
            <p>
              <%= link_to edit_user_project_path(@author, @project), class: "btn button-secondary" do %>
                <%= image_tag("SVGs/editProject.svg", alt: "Edit Project") %>
                <span>Edit</span>
              <% end %>
              <%= link_to user_project_path(@author,@project), method: :delete, data: { confirm: 'Are you sure?' }, class: "btn button-secondary" do %>
                <%= image_tag("SVGs/deleteProject.svg", alt: "Delete Project") %>
                <span>Delete</span>
              <% end %>
              <a class="btn button-secondary projectshow-button-embed-self" data-toggle="collapse" href="#collapseExample" aria-expanded="false" aria-controls="collapseExample" onclick="embedSelf()">
                <i class="fas fa-code"></i>
                <span>Embed</span>
              </a>
            </p>
          <% end %>
          <div class="collapse" id="collapseExample">
            <div class="projectshow-embed-text-container">
              <label for="embedTextArea"></label>
              <textarea id="embedTextArea" class="projectshow-embed-text" rows="4" cols="35"><iframe width="600px" height="400px" src="<%= simulator_embed_url(@project) %>" id="projectPreview" scrolling="no" webkitAllowFullScreen mozAllowFullScreen allowFullScreen></iframe></textarea>
            </div>
            <small class="projectshow-embed-text-confirm">Copied to Clipboard!</small>
          </div>
        </div>
      </div>
    </div>
  </div>
  <br>
  <% collaborators = @project.collaborators %>
    <% if collaborators.count!=0 %>
      <div class="row row-text">
        <div class="col-xs-12 col-sm-12 col-md-12 col-lg-12">
          <div class="projectshow-collaborators-container">
            <div class="row row-text">
              <div class="col-xs-12 col-sm-12 col-md-12 col-lg-12 projectshow-collaborators-heading">
                <div class="">
                  Collaborators
                </div>
              </div>
            </div>
            <% @project.collaborators.each do |user| %>
              <div class="row row-text">
                <div class="col-xs-12 col-sm-12 col-md-4 col-lg-4">
                  <div class="projectshow-collaborators-userdata">
                    <%= link_to user.name, user, class: "anchor-text" %>
                  </div>
                </div>
                <% if policy(@project).author_access? %>
                  <div class="col-xs-8 col-sm-8 col-md-5 col-lg-5">
                    <div class="projectshow-collaborators-userdata">
                      <%= user.email %>
                    </div>
                  </div>
                  <div class="col-xs-4 col-sm-4 col-md-3 col-lg-3">
                    <div class="projectshow-collaborators-userdata-button">
                      <%= link_to collaboration_path(Collaboration.find_by(user_id:user.id,project_id:@project.id)), method: :delete, data: { confirm: 'Are you sure?' }, class: "btn button-primary projectshow-button-primary-delete" do %>
                        <%= image_tag("SVGs/deleteGroup.svg", alt: "Delete Collaboration") %>
                        <span>Remove</span>
                      <% end %>
                    </div>
                  </div>
                <% end %>
                <hr class="projectshow-collaborators-horizontal-rule">
              </div>
          </div>
        </div>
      </div>

      <% end %>
    <% end %>

  <!-- modal to do after merging of #1478 -->
  <div id="collaboratorModal" class="modal fade" role="dialog">
    <div class="modal-dialog">
      <div class="modal-content">
        <div class="modal-header">
          <h4 class="modal-title">Add members</h4>
          <button type="button" class="close" data-dismiss="modal">&times;</button>
        </div>
        <div class="modal-body">
          <p>Enter Email IDs separated by commas/spaces or in separate lines. Users need to be registered already on the platform.
            Note that collaboration is not real time as of now. Every save overwites the previous data.
          </p>
          <%= form_with(model: @collaboration, local: true) do |form| %>
          <% if @collaboration.errors.any? %>
            <div id="error_explanation">
              <h2><%= pluralize(collaboration.errors.count, "error") %> prohibited this group_member from being saved:</h2>
              <ul>
              <% @collaborator.errors.full_messages.each do |message| %>
                <li><%= message %></li>
              <% end %>
              </ul>
            </div>
          <% end %>
          <div class="field">
            <%= form.hidden_field :project_id, id: :collaboration_project_id %>
          </div>
          <div class="form-group">
            <label for="Email Ids">Email IDs:</label>
            <textarea class="form-control" rows="5" id="emails" name="collaboration[emails]"></textarea>
          </div>
          <div class="actions modal-footer">
            <%= form.submit "Add Collaborators", class: 'btn btn-secondary' %>
          </div>
          <% end %>
        </div>
      </div>
    </div>
  </div>
<<<<<<< HEAD

  <%= commontator_thread(@project) %>

</div>
=======
</div>
<%= commontator_thread(@project) if Flipper.enabled?(:project_comments) %>
>>>>>>> 47214a67
<script>
  function embedOther() {
    if(document.getElementsByClassName("projectshow-button-embed-other")[0].ariaExpanded=="false") {
      document.getElementsByClassName("projectshow-button-embed-other")[0].classList.add("active");
    }
    else {
      document.getElementsByClassName("projectshow-button-embed-other")[0].classList.remove("active");
    }
    setTimeout(function(){$("#embedTextArea").select();document.execCommand("copy")},100);
  }

  function embedSelf() {
    if(document.getElementsByClassName("projectshow-button-embed-self")[0].ariaExpanded=="false") {
      document.getElementsByClassName("projectshow-button-embed-self")[0].classList.add("active");
    }
    else {
      document.getElementsByClassName("projectshow-button-embed-self")[0].classList.remove("active");
    }
    setTimeout(function(){$("#embedTextArea").select();document.execCommand("copy")},100);
  }

  function toggleStar(toggle) {
    $.ajax({
      url: "<%= change_stars_path(@project) %>",
      type: 'GET',
      beforeSend: function (xhr) {
        xhr.setRequestHeader('X-CSRF-Token', $('meta[name="csrf-token"]').attr('content'))
      },
      success: function (response) {
        if(response == "1"){
          document.getElementById('toggleStarButton').classList.remove("fas");
          document.getElementById('toggleStarButton').classList.add("far");
          }
        else{
          document.getElementById('toggleStarButton').classList.remove("far");
          document.getElementById('toggleStarButton').classList.add("fas");
          }
          document.getElementById("star-count").innerHTML = (response == "1") ? (Number(document.getElementById("star-count").innerHTML)-1) : (Number(document.getElementById("star-count").innerHTML)+1);
        }
    });
  }
</script>

<!-- to be discussed -->
<% if user_signed_in? %>
<script>
  if($("#featuredCircuit")) {
      $("#featuredCircuit").submit(function(e) {
        e.preventDefault();

        var form = $(this);
        var url = form.attr('action');
        var type = $("#project-featured").val() === "1" ? "POST" : "DELETE";

        $.ajax({
          type: type,
          url: url,
          data: form.serialize(),
          success: (data) => {
            if(type === "POST") {
              $("#feature-control").html("Unfeature");
              $("#project-featured").val("0");
            } else {
              $("#feature-control").html("Feature");
              $("#project-featured").val("1");
            }

          }
        });
      });

      $("#feature-control").click((e) => {
        e.preventDefault();
        $("#featuredCircuit").submit();
      })
    }
</script>
<script type="application/ld+json">
  {
    "@context" : "http://schema.org",
    "@type" : "Article",
    "name" : "<%= @project.name %>",
    "author" : {
      "@type" : "Person",
      "name" : "<%= @project.author.name %>"
    },
    "articleSection" : "Project",
    "articleBody" : "<%= @project.description || " " %>"
  }
</script>
<% end %><|MERGE_RESOLUTION|>--- conflicted
+++ resolved
@@ -221,15 +221,9 @@
       </div>
     </div>
   </div>
-<<<<<<< HEAD
-
-  <%= commontator_thread(@project) %>
-
-</div>
-=======
 </div>
 <%= commontator_thread(@project) if Flipper.enabled?(:project_comments) %>
->>>>>>> 47214a67
+
 <script>
   function embedOther() {
     if(document.getElementsByClassName("projectshow-button-embed-other")[0].ariaExpanded=="false") {
