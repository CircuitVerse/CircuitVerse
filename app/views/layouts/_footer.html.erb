<div class="container footer-empty-div">
</div>
<div class="container-fluid footer-container-fluid">
  <div class="container footer-container">
    <div class="row">
      <div class="col-xs-12 col-sm-12 col-md-3 col-lg-3 footer-column">
        <div class="row">
          <a href="/">
            <%= image_tag("CircuitVerse.png", class: "footer-logo", alt: "CircuitVerse Logo") %>
          </a>
        </div>
        <div class="row">
          <p class="mt-3 mb-0 footer-social-icon-text"><%= t("layout.footer.social_icon_text") %></p>
        </div>
        <div class="footer-social-icons-row">
          <a class="bounce-out-on-hover" href="/facebook" target="_blank" data-tooltip="facebook"><%= image_tag("logos/facebook-logo.png", class: "footer-social-icon", alt: "Facebook Logo") %></a>
          <a class="bounce-out-on-hover" href="/twitter" target="_blank" data-tooltip="twitter"><%= image_tag("logos/twitter-x.png", class: "footer-social-icon", alt: "Twitter Logo") %></a>
          <a class="bounce-out-on-hover" href="/linkedin" target="_blank" data-tooltip="linkedin"><%= image_tag("logos/linkedin-logo.png", class: "footer-social-icon", alt: "LinkedIn Logo") %></a>
          <a class="bounce-out-on-hover" href="/youtube" target="_blank" data-tooltip="youtube"><%= image_tag("logos/youtube-logo.png", class: "footer-social-icon", alt: "Youtube Logo") %></a>
          <a class="bounce-out-on-hover" href="/github" target="_blank" data-tooltip="github"><%= image_tag("logos/github-logo-circle.png", class: "footer-social-icon", alt: "GitHub Logo") %></a>
        </div>
      </div>
      <div class="col-xs-12 col-sm-12 col-md-4 col-lg-4 footer-column">
        <div class="row text-start">
          <div class="col-5 footer-links">
            <a href="/simulator"><h6><%= t("layout.link_to_simulator") %></h6></a>
            <a href="/learn" target="_blank"><h6><%= t("layout.link_to_learn_more") %></h6></a>
            <a href="https://blog.circuitverse.org" target="_blank"><h6><%= t("layout.link_to_blog") %></h6></a>
            <a href="/examples"><h6><%= t("layout.footer.link_to_examples") %></h6></a>
            <% if user_signed_in? %>
              <a href="<%= user_path(current_user) %>"><h6><%= t("layout.footer.my_circuits") %></h6></a>
            <% else %>
              <a href="/users/sign_in"><h6><%= t("login") %></h6></a>
            <% end %>
          </div>
          <div class="col-6 footer-links">
            <a href="/docs" target="_blank"><h6><%= t("layout.link_to_docs") %></h6></a>
            <a href="/contribute"><h6><%= t("layout.footer.link_to_contribute") %></h6></a>
            <a href="/teachers"><h6><%= t("layout.link_to_teachers") %></h6></a>
            <a href="/about"><h6><%= t("layout.link_to_about") %></h6></a>
            <a href="https://docs.circuitverse.org/#/chapter8/2cvfaq"><h6><%= t("layout.link_to_faq") %></h6></a>
            <% if Flipper.enabled?(:forum) %>
              <h6><%= link_to t("layout.footer.link_to_forum"), simple_discussion_path %></h6>
            <% end %>
          </div>
        </div>
      </div>
      <div class="col-xs-12 col-sm-12 col-md-5 col-lg-5 footer-column">
        <div class="row">
<<<<<<< HEAD
          <div class="col-6">
            <small class="text-start footer-sponsor-logo-text"><%= t("layout.footer.sponsor_logo_text.incubated_from") %></small>
=======
          <div class="col-6 footer-sponsor-logo-div">
            <small class="text-left footer-sponsor-logo-text"><%= t("layout.footer.sponsor_logo_text.incubated_from") %></small>
>>>>>>> 01d158b0
            <a href="http://zense.co.in/" rel="noopener" target="_blank">
              <%= image_tag("footer/zense.png", class: "footer-sponsor-logo", alt: "Zense Logo") %>
            </a>
          </div>
        </div>
      </div>
    </div>
    <div class="row">
      <div class="col-12 text-white text-start footer-copyright-text">
  <p><%= t("layout.footer.copyright_text", time_current_year: Time.current.year) %></p>
      </div>
    </div>
  </div>
</div><|MERGE_RESOLUTION|>--- conflicted
+++ resolved
@@ -47,13 +47,8 @@
       </div>
       <div class="col-xs-12 col-sm-12 col-md-5 col-lg-5 footer-column">
         <div class="row">
-<<<<<<< HEAD
-          <div class="col-6">
-            <small class="text-start footer-sponsor-logo-text"><%= t("layout.footer.sponsor_logo_text.incubated_from") %></small>
-=======
           <div class="col-6 footer-sponsor-logo-div">
             <small class="text-left footer-sponsor-logo-text"><%= t("layout.footer.sponsor_logo_text.incubated_from") %></small>
->>>>>>> 01d158b0
             <a href="http://zense.co.in/" rel="noopener" target="_blank">
               <%= image_tag("footer/zense.png", class: "footer-sponsor-logo", alt: "Zense Logo") %>
             </a>
