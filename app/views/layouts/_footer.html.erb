--- conflicted
+++ resolved
@@ -4,7 +4,6 @@
   <div class="p-2 container-fluid" style="background: #1c1c1c;">
     <div class="col-12">
       <div class="row mt-3 p-3 text-left">
-<<<<<<< HEAD
         <div class="col-sm-12 col-md-6 col-lg-3 col-xl-3 mb-3">
           <div class="col-12">
             <div class="row">
@@ -29,7 +28,6 @@
                   </tr>
                 </table>
               </div>
-=======
         <div class="col-md-3 col-lg-3 col-xl-3 mb-3">
           <div class="row">
             <div>
@@ -52,7 +50,7 @@
                   </td>
                 </tr>
               </table>
->>>>>>> fe68df9e
+
             </div>
           </div>
         </div>
@@ -120,9 +118,9 @@
           </table>
         </div>
         <div class="d-none d-sm-block d-md-none copyright pl-3">Copyright © <script type="text/javascript"> document.write(new Date().getFullYear()); </script> CircuitVerse, All rights reserved.</div>
-        <div class="d-block d-sm-none copyright pl-3">Copyright © <script type="text/javascript"> document.write(new Date().getFullYear()); </script> CircuitVerse, All rights reserved.</div>
+         <div class="d-block d-sm-none copyright pl-3">Copyright © <script type="text/javascript"> document.write(new Date().getFullYear()); </script> CircuitVerse, All rights reserved.</div>
       </div>
     </div>
-<div class="d-none d-xl-block d-md-block d-lg-block copyright" style="text-align: center">Copyright © <script type="text/javascript"> document.write(new Date().getFullYear()); </script> CircuitVerse, All rights reserved.</div>
-</div>
+   <div class="d-none d-xl-block d-md-block d-lg-block copyright" style="text-align: center">Copyright © <script type="text/javascript"> document.write(new Date().getFullYear()); </script> CircuitVerse, All rights reserved.</div>
+  </div>
 </div>