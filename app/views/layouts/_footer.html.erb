<link rel="stylesheet" href="https://use.fontawesome.com/releases/v5.6.3/css/all.css" integrity="sha384-UHRtZLI+pbxtHCWp1t77Bi1L4ZtiqrqD80Kn4Z8NTSRyMA2Fd33n5dQ8lWUE00s/" crossorigin="anonymous">

<script src="https://code.jquery.com/jquery-3.3.1.js" integrity="sha256-2Kok7MbOyxpgUVvAk/HJ2jigOSYS2auK4Pfzbm7uH60=" crossorigin="anonymous">
</script>
<div class="container footer-empty-div">
</div>
<div class="container-fluid footer-container-fluid">
  <div class="container footer-container">
    <div class="row">
      <div class="col-xs-12 col-sm-12 col-md-3 col-lg-3 footer-column">
        <div class="row">
          <a href="/">
            <%= image_tag("CircuitVerse.png", class: "footer-logo", alt: "CircuitVerse Logo") %>
          </a>
        </div>
        <div class="row">
          <p class="mt-3 mb-0 footer-social-icon-text">Follow us on:</p>
        </div>
        <div class="row">
<<<<<<< HEAD
        <div class="social">
        <ul>
        <li>
        <a class="" href="/facebook" target="_blank">
            <i class="footer-social-icon fab fa-facebook-f icon"></i>    </a>
        </li>
        <li>
        <a class="" href="/twitter" target="_blank"><i class="footer-social-icon fab fa-twitter icon"></i></a>
        </li>
        <li>
        <a class="" href="/linkedin" target="_blank"><i class="footer-social-icon fab fa-linkedin-in icon"></i></a></li>
        
      </ul>
      </div>
=======
          <a class="bounce-out-on-hover" href="/facebook" target="_blank"><%= image_tag("logos/facebook-logo.png", class: "footer-social-icon pt-2", alt: "Facebook Logo") %></a>
          <a class="bounce-out-on-hover" href="/twitter" target="_blank"><%= image_tag("logos/twitter-logo.png", class: "footer-social-icon pt-2", alt: "Twitter Logo") %></a>
          <a class="bounce-out-on-hover" href="/linkedin" target="_blank"><%= image_tag("logos/linkedin-logo.png", class: "footer-social-icon pt-2", alt: "LinkedIn Logo") %></a>
>>>>>>> 4e4d5568
        </div>
        

      </div>
      <div class="col-xs-12 col-sm-12 col-md-4 col-lg-4 footer-column">
        <div class="row text-left">
          <div class="col-5 footer-links">
            <a href="/simulator"><h6>Simulator</h6></a>
            <a href="/learn" target="_blank"><h6>Learn</h6></a>
            <a href="https://blog.circuitverse.org" target="_blank"><h6>Blog</h6></a>
            <a href="/examples"><h6>Examples</h6></a>
            <% if user_signed_in? %>
              <a href="<%= user_path(current_user) %>"><h6>My Circuits</h6></a>
            <% else %>
              <a href="/users/sign_in"><h6>Log in</h6></a>
            <% end %>
          </div>
          <div class="col-6 footer-links">
            <a href="/docs" target="_blank"><h6>Documentation</h6></a>
            <a href="/contribute"><h6>Contribute</h6></a>
            <a href="/teachers"><h6>Teachers</h6></a>
            <a href="/about"><h6>About</h6></a>
            <% if Flipper.enabled?(:forum) %>
              <h6><%= link_to "Forum", simple_discussion_path %></h6>
            <% end %>
          </div>
        </div>
      </div>
      <div class="col-xs-12 col-sm-12 col-md-5 col-lg-5 footer-column">
        <div class="row">
          <div class="col-6">
            <small class="text-left footer-sponsor-logo-text">Brought to you by:</small>
            <a href="https://www.iiitb.ac.in/" rel="noopener" target="_blank" >
              <%= image_tag("footer/iiitb.png", class: "footer-sponsor-logo mb-2", alt: "iiitb Logo") %>
            </a>
          </div>
          <div class="col-6">
            <small class="text-left footer-sponsor-logo-text">Hosting Sponsor:</small>
            <a href="https://aws.amazon.com/" rel="noopener" target="_blank">
              <%= image_tag("footer/Logo-AWS.jpg", class: "footer-sponsor-logo mb-2", alt: "AWS Logo") %>
            </a>
          </div>
        </div>
        <div class="row">
          <div class="col-6">
            <small class="text-left footer-sponsor-logo-text">Marketed by:</small>
            <a href="http://www.iiitb.org/" rel="noopener" target="_blank">
                  <%= image_tag("footer/istudio.png", class: "footer-sponsor-logo", alt: "istudio Logo") %>
                </a>
          </div>
          <div class="col-6">
            <small class="text-left footer-sponsor-logo-text">Developed By:</small>
            <a href="http://zense.co.in/" rel="noopener" target="_blank">
              <%= image_tag("footer/zense.png", class: "footer-sponsor-logo", alt: "Zense Logo") %>
            </a>
          </div>
        </div>
      </div>
    </div>
    <div class="row">
      <div class="col-12 text-white text-left footer-copyright-text">
  <p>Copyright &copy; <%= Time.current.year %> CircuitVerse, All rights reserved.</p>
      </div>
    </div>
  </div>
</div><|MERGE_RESOLUTION|>--- conflicted
+++ resolved
@@ -17,26 +17,7 @@
           <p class="mt-3 mb-0 footer-social-icon-text">Follow us on:</p>
         </div>
         <div class="row">
-<<<<<<< HEAD
-        <div class="social">
-        <ul>
-        <li>
-        <a class="" href="/facebook" target="_blank">
-            <i class="footer-social-icon fab fa-facebook-f icon"></i>    </a>
-        </li>
-        <li>
-        <a class="" href="/twitter" target="_blank"><i class="footer-social-icon fab fa-twitter icon"></i></a>
-        </li>
-        <li>
-        <a class="" href="/linkedin" target="_blank"><i class="footer-social-icon fab fa-linkedin-in icon"></i></a></li>
-        
-      </ul>
-      </div>
-=======
-          <a class="bounce-out-on-hover" href="/facebook" target="_blank"><%= image_tag("logos/facebook-logo.png", class: "footer-social-icon pt-2", alt: "Facebook Logo") %></a>
-          <a class="bounce-out-on-hover" href="/twitter" target="_blank"><%= image_tag("logos/twitter-logo.png", class: "footer-social-icon pt-2", alt: "Twitter Logo") %></a>
-          <a class="bounce-out-on-hover" href="/linkedin" target="_blank"><%= image_tag("logos/linkedin-logo.png", class: "footer-social-icon pt-2", alt: "LinkedIn Logo") %></a>
->>>>>>> 4e4d5568
+
         </div>
         
 
