--- conflicted
+++ resolved
@@ -16,11 +16,8 @@
           <a class="bounce-out-on-hover" href="/facebook" target="_blank" data-tooltip="facebook"><%= image_tag("logos/facebook-logo.png", class: "footer-social-icon pt-2", alt: "Facebook Logo") %></a>
           <a class="bounce-out-on-hover" href="/twitter" target="_blank" data-tooltip="twitter"><%= image_tag("logos/twitter-x.png", class: "footer-social-icon pt-2", alt: "Twitter Logo") %></a>
           <a class="bounce-out-on-hover" href="/linkedin" target="_blank" data-tooltip="linkedin"><%= image_tag("logos/linkedin-logo.png", class: "footer-social-icon pt-2", alt: "LinkedIn Logo") %></a>
-<<<<<<< HEAD
           <a class="bounce-out-on-hover" href="/youtube" target="_blank" data-tooltip="youtube"><%= image_tag("logos/youtube-logo.png", class: "footer-social-icon pt-2", alt: "Youtube Logo") %></a>
-=======
           <a class="bounce-out-on-hover" href="/github" target="_blank" data-tooltip="github"><%= image_tag("logos/github-logo-circle.png", class: "footer-social-icon pt-2", alt: "GitHub Logo") %></a>
->>>>>>> d6293085
         </div>
       </div>
       <div class="col-xs-12 col-sm-12 col-md-4 col-lg-4 footer-column">
