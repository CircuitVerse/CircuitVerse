<div class="container empty-div">
</div>
<div class="container-fluid container-fluid-footer">
  <div class="container container-footer">
    <div class="row text-white">
      <div class="col-xs-12 col-sm-12 col-md-3 col-lg-3 column-footer">
        <div class="row">
          <a href="/">
            <%= image_tag("CircuitVerseNew.png", class: "logo-bottom", alt: "CircuitVerse logo") %>
          </a>
        </div>
        <div class="row">
          <p class="mt-3 mb-0 footer-social">Follow us on:</p>
        </div>
<<<<<<< HEAD
        <div class="row">
          <a class="" href="/facebook" target="_blank"><%= image_tag("logos/facebook-logo.png", class: "footer-social-icon pt-2", alt: "Facebook logo") %></a>
          <a class="" href="/twitter" target="_blank"><%= image_tag("logos/twitter-logo.png", class: "footer-social-icon pt-2", alt: "Twitter logo") %></a>
=======
        <div class="col-sm-6 col-lg-4 col-xl-4 mx-auto mb-4">
          <table class="w-100">
            <tr>
              <th>Circuits</th>
              <th>Info</th>
            </tr>
            <tr>
              <td><a class="text-white" href="/simulator">Simulator</a></td>
              <td><a class="text-white" href="/docs" target="_blank">Documentation</a></td>
            </tr>
            <tr>
              <td><a class="text-white" href="/learn" target="_blank">Learn</a></td>
              <td><a class="text-white" href="/contribute">Contribute</a></td>
            </tr>
            <tr>
              <td><a class="text-white" href="/examples">Examples</a></td>
              <td><a class="text-white" href="/teachers">Teachers</a></td>
            </tr>
            <tr>
              <% if user_signed_in? %>
                  <td><a class="text-white" href="<%= user_path(current_user) %>">My Circuits</a></td>
              <% else %>
                  <td><a class="text-white" href="/users/sign_in">Login</a></td> 
              <% end %>
              <td><a class="text-white" href="/about">About</a></td>
            </tr>
            <% if Flipper.enabled?(:forum) %>
            <tr>
              <td><%= link_to "Forum", simple_discussion_path, class: 'text-white' %></td>
            </tr>
            <% end %>
          </table>
>>>>>>> af94d90e
        </div>
      </div>
      <div class="col-xs-12 col-sm-12 col-md-4 col-lg-4 column-footer">
        <div class="row text-left">
          <div class="col-5 footer-links">
            <h6>Circuits</h6>
            <a href="/simulator"><h6>Simulator</h6></a>
            <a href="/learn" target="_blank"><h6>Learn</h6></a>
            <a href="/examples"><h6>Examples</h6></a>
            <% if user_signed_in? %>
              <a href="<%= user_path(current_user) %>"><h6>My Circuits</h6></a>
            <% else %>
              <a href="/users/sign_in"><h6>Login</h6></a>
            <% end %>
          </div>
          <div class="col-6 footer-links">
            <h6>Info</h6>
            <a href="/docs" target="_blank"><h6>Documentation</h6></a>
            <a href="/contribute"><h6>Contribute</h6></a>
            <a href="/Teachers"><h6>Teachers</h6></a>
            <a href="/about"><h6>About</h6></a>
          </div>
        </div>
      </div>
      <div class="col-xs-12 col-sm-12 col-md-5 col-lg-5 column-footer">
        <div class="row">
          <div class="col-6">
            <small class="text-left footer-logo-text">Brought to you by:</small>
            <a href="https://www.iiitb.ac.in/" target="_blank">
              <%= image_tag("footer/iiitb.png", class: "footer-logo mb-2", alt: "iiitb Logo") %>
            </a>
          </div>
          <div class="col-6">
            <small class="text-left footer-logo-text">Hosting Sponsor:</small>
            <a href="http://digitalocean.com/" target="_blank">
              <%= image_tag("footer/DO.png", class: "footer-logo mb-2", alt: "DO Logo") %>
            </a>
          </div>
        </div>
        <div class="row">
          <div class="col-6">
            <small class="text-left footer-logo-text">Marketed by:</small>
            <a href="http://www.iiitb.org/" target="_blank">
                  <%= image_tag("footer/istudio.png", class: "footer-logo", alt: "istudio Logo") %>
                </a>
          </div>
          <div class="col-6">
            <small class="text-left footer-logo-text">Developed By:</small>
            <a href="http://zense.co.in/" target="_blank">
              <%= image_tag("footer/zense.png", class: "footer-logo", alt: "Zense Logo") %>
            </a>
          </div>
        </div>
      </div>
    </div>
    <div class="row">
      <div class="col-12 text-white text-left row-copyright">
        <p>Copyright &copy; <script type="text/javascript"> document.write(new Date().getFullYear()); </script> CircuitVerse, All rights reserved.</p>
      </div>
    </div>
  </div>
</div><|MERGE_RESOLUTION|>--- conflicted
+++ resolved
@@ -12,44 +12,9 @@
         <div class="row">
           <p class="mt-3 mb-0 footer-social">Follow us on:</p>
         </div>
-<<<<<<< HEAD
         <div class="row">
           <a class="" href="/facebook" target="_blank"><%= image_tag("logos/facebook-logo.png", class: "footer-social-icon pt-2", alt: "Facebook logo") %></a>
           <a class="" href="/twitter" target="_blank"><%= image_tag("logos/twitter-logo.png", class: "footer-social-icon pt-2", alt: "Twitter logo") %></a>
-=======
-        <div class="col-sm-6 col-lg-4 col-xl-4 mx-auto mb-4">
-          <table class="w-100">
-            <tr>
-              <th>Circuits</th>
-              <th>Info</th>
-            </tr>
-            <tr>
-              <td><a class="text-white" href="/simulator">Simulator</a></td>
-              <td><a class="text-white" href="/docs" target="_blank">Documentation</a></td>
-            </tr>
-            <tr>
-              <td><a class="text-white" href="/learn" target="_blank">Learn</a></td>
-              <td><a class="text-white" href="/contribute">Contribute</a></td>
-            </tr>
-            <tr>
-              <td><a class="text-white" href="/examples">Examples</a></td>
-              <td><a class="text-white" href="/teachers">Teachers</a></td>
-            </tr>
-            <tr>
-              <% if user_signed_in? %>
-                  <td><a class="text-white" href="<%= user_path(current_user) %>">My Circuits</a></td>
-              <% else %>
-                  <td><a class="text-white" href="/users/sign_in">Login</a></td> 
-              <% end %>
-              <td><a class="text-white" href="/about">About</a></td>
-            </tr>
-            <% if Flipper.enabled?(:forum) %>
-            <tr>
-              <td><%= link_to "Forum", simple_discussion_path, class: 'text-white' %></td>
-            </tr>
-            <% end %>
-          </table>
->>>>>>> af94d90e
         </div>
       </div>
       <div class="col-xs-12 col-sm-12 col-md-4 col-lg-4 column-footer">
@@ -71,6 +36,9 @@
             <a href="/contribute"><h6>Contribute</h6></a>
             <a href="/Teachers"><h6>Teachers</h6></a>
             <a href="/about"><h6>About</h6></a>
+            <% if Flipper.enabled?(:forum) %>
+              <%= link_to "Forum", simple_discussion_path %>
+            <% end %>
           </div>
         </div>
       </div>
