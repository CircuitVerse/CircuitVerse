<nav class="navbar navbar-expand-lg bg-white">
<<<<<<< HEAD
  <a class="navbar-brand" href="/">
    <%= image_tag("CircuitVerse.svg", class: "navbar-logo", alt: "CircuitVerse Logo") %>
  </a>
  <div class="flex row me-1">
    <div class="center-row navbar-search-icon-container navbar-search-icon-oncollapse">
      <i class="fa fa-search search-icon ms-0 <%= request.path == "/search" ? "active" : "" %>" tabindex="0" aria-label="search"></i>
    </div>
    <button class="navbar-toggler navbar-light" type="button" id="dropdownButton"
    aria-controls="collapsedNavbar" aria-expanded="false" aria-label="Toggle navigation">
      <i class="fas fa-bars text-secondary" id="dropdownIcon"></i>
    </button>
  </div>
  <div class="collapse navbar-collapse" id="collapsed-navbar">
    <ul class="navbar-nav ms-auto navigationBar-item">
      <li class="nav-item px-1 pt-1 navbar-search-icon-onexpand">
        <div class="center-row navbar-search-icon-container">
          <i class="fa fa-search search-icon <%= request.path == "/search" ? "active" : "" %>" tabindex="0" aria-label="search"></i>
=======
  <div class="container">
    <a class="navbar-brand" href="/">
      <%= image_tag("CircuitVerse.svg", class: "navbar-logo", alt: "CircuitVerse Logo") %>
    </a>
    <div class="d-flex d-lg-none align-items-center">
      <button class="navbar-toggler navbar-light" type="button" id="dropdownButton"
        aria-controls="collapsed-navbar" aria-expanded="false" aria-label="Toggle navigation">
        <i class="fas fa-bars text-secondary" id="dropdownIcon"></i>
      </button>
    </div>

    <div class="collapse navbar-collapse" id="collapsed-navbar">
      <div class="d-flex justify-content-between align-items-start align-items-lg-center w-100 flex-column flex-lg-row gap-3 px-2 px-lg-0">
        <ul class="navbar-nav main-nav-items mx-auto d-flex flex-lg-row flex-column gap-lg-3 margin-lg-0">
          <li class="nav-item">
            <a class="nav-link navbar-item navbar-text" href="/simulator"><%= t("layout.link_to_simulator") %></a>
          </li>
          <li class="nav-item">
            <a class="nav-link navbar-item navbar-text" href="/#home-features-section"><%= t("layout.link_to_features") %></a>
          </li>
          <li class="nav-item dropdown">
            <a id="getting-started-dropdown" class="nav-link dropdown-toggle navbar-item navbar-text" role="button" data-bs-toggle="dropdown" aria-haspopup="true" aria-expanded="false" tabindex="0" aria-label="getting started"><%= t("layout.getting_started_dropdown") %></a>
            <div class="dropdown-menu dropdown-menu-end" aria-labelledby="navbar-dropdown-1">
             <a class="dropdown-item" href="https://learn.circuitverse.org/" target="_blank" rel="noopener"><%= t("layout.link_to_learn_more") %></a>
             <a class="dropdown-item" href="https://docs.circuitverse.org/" target="_blank" rel="noopener"><%= t("layout.link_to_docs") %></a>
            </div>
            </li>
          <li class="nav-item">
            <a class="nav-link navbar-item navbar-text" href="https://blog.circuitverse.org/" target="_blank" rel="noopener"><%= t("layout.link_to_blog") %></a>
          </li>
          <li class="nav-item">
            <a class="nav-link navbar-item navbar-text" href="/about"><%= t("layout.link_to_about") %></a>
          </li>
          <li class="nav-item d-flex align-items-center">
            <i class="fa fa-search search-icon" tabindex="0" aria-label="search"></i>
          </li>
        </ul>
        <div class="d-flex align-items-lg-center justify-content-center flex-column flex-lg-row auth-buttons-container">
          <%= render "layouts/notifications" %>

          <% if user_signed_in? %>
            <div class="navbar-nav nav-item dropdown ms-2">
              <a class="nav-link dropdown-toggle navbar-item navbar-text navbar-user-dropdown d-flex align-items-center" id="navbar-dropdown-2" role="button" data-bs-toggle="dropdown" aria-haspopup="true" aria-expanded="false" tabindex="0" aria-label="user">
                <div class="navbar-username-truncate"><%= current_user.name %></div>
              </a>
              <div class="dropdown-menu dropdown-menu-end" aria-labelledby="navbar-dropdown-2">
                <a class="dropdown-item" href="<%= user_path(current_user) %>"><%= t("layout.header.dashboard") %></a>
                <a class="dropdown-item" href="<%= user_groups_path(current_user) %>"><%= t("layout.header.my_groups") %></a>
                <div class="dropdown-divider"></div>
                <a class="dropdown-item" rel="nofollow" data-method="delete" href="<%= destroy_user_session_path %>"><%= t("sign_out") %></a>
              </div>
            </div>
          <% else %>
            <div class="navbar-auth-buttons d-flex flex-lg-row flex-column gap-2">
              <a class="btn btn-login px-3 d-flex align-items-center justify-content-center" href="/users/sign_in"><%= t("login") %></a>
              <a class="btn btn-signup px-3 d-flex align-items-center justify-content-center" href="/users/sign_up"><%= t("sign_up") %></a>
            </div>
          <% end %>
>>>>>>> 95f9fef1
        </div>
      </div>
<<<<<<< HEAD
      <li class="nav-item px-1">
        <a class="nav-link navbar-item navbar-text <%= request.path == "/features" ? "active" : "" %>" href="/#home-features-section"><%= t("layout.link_to_features") %></a>
      </li>
      <li class="nav-item px-1">
        <a class="nav-link navbar-item navbar-text <%= request.path == "/teachers" ? "active" : "" %>" href="/teachers"><%= t("layout.link_to_teachers") %></a>
      </li>
      <% if Flipper.enabled?(:contests, current_user) %>
        <li class="nav-item px-1">
          <a class="nav-link navbar-item navbar-text <%= request.path == "/contests" ? "active" : "" %>" href="/contests">
            <%= t("layout.link_to_contests") %>
          </a>
        </li>
      <% end %>
      <li class="nav-item px-1">
        <a class="nav-link navbar-item navbar-text <%= request.path == "/blog" ? "active" : "" %>" href="https://blog.circuitverse.org/" target="_blank"><%= t("layout.link_to_blog") %></a>
      </li>
      <li class="nav-item px-1">
        <a class="nav-link navbar-item navbar-text <%= request.path == "/about" ? "active" : "" %>" href="/about"><%= t("layout.link_to_about") %></a>
      </li>
      <%= render "layouts/notifications" %>
      <% if user_signed_in? %>
        <div class="navbar-nav nav-item dropdown">
          <li class="nav-item px-1">
            <a class="nav-link dropdown-toggle navbar-item navbar-text navbar-user-dropdown" id="navbar-dropdown-2" role="button" data-bs-toggle="dropdown" aria-haspopup="true" aria-expanded="false" tabindex="0" aria-label="user">
              <div class="navbar-username-truncate"><%= current_user.name %></div>
            </a>
            <div class="dropdown-menu dropdown-menu-end" aria-labelledby="navbar-dropdown-2">
              <a class="dropdown-item" href="<%= user_path(current_user) %>"><%= t("layout.header.dashboard") %></a>
              <a class="dropdown-item" href="<%= user_groups_path(current_user) %>"><%= t("layout.header.my_groups") %></a>
              <div class="dropdown-divider"></div>
              <a class="dropdown-item" rel="nofollow" data-method="delete" href="<%= destroy_user_session_path %>"><%= t("sign_out") %></a>
            </div>
          </li>
        </div>
      <% else %>
        <li class="nav-item px-1">
          <a class="nav-link navbar-item navbar-text <%= request.path == "/users/sign_in" ? "active" : "" %>" href="/users/sign_in"><%= t("login") %></a>
        </li>
      <% end %>
    </ul>
=======
    </div>
>>>>>>> 95f9fef1
  </div>
</nav>

<div class="container-fluid navbar-search-active">
  <%= render(SearchComponents::SearchBarComponent.new(
    resource: params[:resource],
    query: params[:q],
  )) %>
</div>

<script type="text/javascript">
  document.addEventListener("DOMContentLoaded", function () {
    const searchIcons = document.getElementsByClassName("fa-search");
    const searchBar = document.getElementsByClassName("navbar-search-active")[0];
    const dropdownButton = document.getElementById('dropdownButton');
    const dropdownIcon = document.getElementById('dropdownIcon');
    const collapseElement = document.getElementById("collapsed-navbar");
    const gettingStartedLink = document.querySelector("#getting-started-dropdown");
    const navbar = document.querySelector('.navbar');

    function handleNavbarShadow() {
      if (window.scrollY > 0) {
        navbar.classList.add('affix');
      } else {
        navbar.classList.remove('affix');
      }
<<<<<<< HEAD
      e.stopPropagation();
    });
    document.addEventListener("click", function () {
      gettingStartedLink.classList.remove("rotate180");
      gettingStartedDropdown.hide();
    });
  });
=======
    }

    window.addEventListener('scroll', handleNavbarShadow);
>>>>>>> 95f9fef1

    if (gettingStartedLink) {
      const gettingStartedDropdown = new bootstrap.Dropdown(gettingStartedLink);
      gettingStartedLink.addEventListener("click", function (e) {
        if(gettingStartedLink.classList.contains("rotate180")){
          gettingStartedLink.classList.remove("rotate180");
          gettingStartedDropdown.hide();
        } else {
          gettingStartedLink.classList.add("rotate180");
          gettingStartedDropdown.show();
        }
        e.stopPropagation();
      });
      document.addEventListener("click", function () {
       gettingStartedLink.classList.remove("rotate180");
       gettingStartedDropdown.hide();
      });
    }

    function activeSearchBar(){
      const searchIconsArray = Array.from(searchIcons);
      const isActive = searchIconsArray.some(icon => icon.classList.contains("active"));
      if (isActive) {
        searchIconsArray.forEach(icon => icon.classList.remove("active"));
        searchBar.style.display = "none";
      } else {
        searchIconsArray.forEach(icon => icon.classList.add("active"));
        searchBar.style.display = "block";
      }
      collapseElement.classList.remove("show");
    }

    if (dropdownButton && collapseElement && dropdownIcon) {
      const bsCollapse = new bootstrap.Collapse(collapseElement, { toggle: false });

      collapseElement.addEventListener('show.bs.collapse', function() {
        dropdownIcon.classList.remove('fa-bars');
        dropdownIcon.classList.add('fa-times');
        dropdownButton.setAttribute('aria-expanded', 'true');
      });

      collapseElement.addEventListener('hide.bs.collapse', function() {
        dropdownIcon.classList.remove('fa-times');
        dropdownIcon.classList.add('fa-bars');
        dropdownButton.setAttribute('aria-expanded', 'false');
      });

<<<<<<< HEAD
  let searchIconCollapse = document.getElementsByClassName("fa-search")[0];
  let searchIconExpand = document.getElementsByClassName("fa-search")[1];
  let searchBar = document.getElementsByClassName("navbar-search-active")[0];
  searchIconCollapse.addEventListener("click", activeSearchBar);
  searchIconExpand.addEventListener("click", activeSearchBar);
  if (window.location.href.includes('search')) {
    searchBar.style.display = "block";
  }
=======
      dropdownButton.addEventListener('click', function(e) {
        e.preventDefault();
        if (collapseElement.classList.contains('show')) {
          bsCollapse.hide();
        } else {
          bsCollapse.show();
        }
      });
    }

    Array.from(searchIcons).forEach(icon => {
      icon.addEventListener("click", activeSearchBar);
    });

    if (window.location.href.includes('search') && searchBar) {
      searchBar.style.display = "block";
      Array.from(searchIcons).forEach(icon => icon.classList.add("active"));
    }
  });
>>>>>>> 95f9fef1
</script><|MERGE_RESOLUTION|>--- conflicted
+++ resolved
@@ -1,23 +1,4 @@
 <nav class="navbar navbar-expand-lg bg-white">
-<<<<<<< HEAD
-  <a class="navbar-brand" href="/">
-    <%= image_tag("CircuitVerse.svg", class: "navbar-logo", alt: "CircuitVerse Logo") %>
-  </a>
-  <div class="flex row me-1">
-    <div class="center-row navbar-search-icon-container navbar-search-icon-oncollapse">
-      <i class="fa fa-search search-icon ms-0 <%= request.path == "/search" ? "active" : "" %>" tabindex="0" aria-label="search"></i>
-    </div>
-    <button class="navbar-toggler navbar-light" type="button" id="dropdownButton"
-    aria-controls="collapsedNavbar" aria-expanded="false" aria-label="Toggle navigation">
-      <i class="fas fa-bars text-secondary" id="dropdownIcon"></i>
-    </button>
-  </div>
-  <div class="collapse navbar-collapse" id="collapsed-navbar">
-    <ul class="navbar-nav ms-auto navigationBar-item">
-      <li class="nav-item px-1 pt-1 navbar-search-icon-onexpand">
-        <div class="center-row navbar-search-icon-container">
-          <i class="fa fa-search search-icon <%= request.path == "/search" ? "active" : "" %>" tabindex="0" aria-label="search"></i>
-=======
   <div class="container">
     <a class="navbar-brand" href="/">
       <%= image_tag("CircuitVerse.svg", class: "navbar-logo", alt: "CircuitVerse Logo") %>
@@ -38,13 +19,23 @@
           <li class="nav-item">
             <a class="nav-link navbar-item navbar-text" href="/#home-features-section"><%= t("layout.link_to_features") %></a>
           </li>
+          <li class="nav-item">
+            <a class="nav-link navbar-item navbar-text" href="/teachers"><%= t("layout.link_to_teachers") %></a>
+          </li>
+          <% if Flipper.enabled?(:contests, current_user) %>
+            <li class="nav-item">
+              <a class="nav-link navbar-item navbar-text <%= request.path == "/contests" ? "active" : "" %>" href="/contests"><%= t("layout.link_to_contests") %></a>
+            </li>
+          <% end %>
           <li class="nav-item dropdown">
-            <a id="getting-started-dropdown" class="nav-link dropdown-toggle navbar-item navbar-text" role="button" data-bs-toggle="dropdown" aria-haspopup="true" aria-expanded="false" tabindex="0" aria-label="getting started"><%= t("layout.getting_started_dropdown") %></a>
-            <div class="dropdown-menu dropdown-menu-end" aria-labelledby="navbar-dropdown-1">
-             <a class="dropdown-item" href="https://learn.circuitverse.org/" target="_blank" rel="noopener"><%= t("layout.link_to_learn_more") %></a>
-             <a class="dropdown-item" href="https://docs.circuitverse.org/" target="_blank" rel="noopener"><%= t("layout.link_to_docs") %></a>
+            <a id="getting-started-dropdown" class="nav-link dropdown-toggle navbar-item navbar-text" role="button" data-bs-toggle="dropdown" aria-haspopup="true" aria-expanded="false" tabindex="0" aria-label="getting started">
+              <%= t("layout.getting_started_dropdown") %>
+            </a>
+            <div class="dropdown-menu dropdown-menu-end" aria-labelledby="getting-started-dropdown">
+              <a class="dropdown-item" href="https://learn.circuitverse.org/" target="_blank" rel="noopener"><%= t("layout.link_to_learn_more") %></a>
+              <a class="dropdown-item" href="https://docs.circuitverse.org/" target="_blank" rel="noopener"><%= t("layout.link_to_docs") %></a>
             </div>
-            </li>
+          </li>
           <li class="nav-item">
             <a class="nav-link navbar-item navbar-text" href="https://blog.circuitverse.org/" target="_blank" rel="noopener"><%= t("layout.link_to_blog") %></a>
           </li>
@@ -55,7 +46,7 @@
             <i class="fa fa-search search-icon" tabindex="0" aria-label="search"></i>
           </li>
         </ul>
-        <div class="d-flex align-items-lg-center justify-content-center flex-column flex-lg-row auth-buttons-container">
+        <div class="d-flex align-items-lg-center justify-content-center flex-column flex-lg-row gap-2 auth-buttons-container">
           <%= render "layouts/notifications" %>
 
           <% if user_signed_in? %>
@@ -76,65 +67,21 @@
               <a class="btn btn-signup px-3 d-flex align-items-center justify-content-center" href="/users/sign_up"><%= t("sign_up") %></a>
             </div>
           <% end %>
->>>>>>> 95f9fef1
         </div>
       </div>
-<<<<<<< HEAD
-      <li class="nav-item px-1">
-        <a class="nav-link navbar-item navbar-text <%= request.path == "/features" ? "active" : "" %>" href="/#home-features-section"><%= t("layout.link_to_features") %></a>
-      </li>
-      <li class="nav-item px-1">
-        <a class="nav-link navbar-item navbar-text <%= request.path == "/teachers" ? "active" : "" %>" href="/teachers"><%= t("layout.link_to_teachers") %></a>
-      </li>
-      <% if Flipper.enabled?(:contests, current_user) %>
-        <li class="nav-item px-1">
-          <a class="nav-link navbar-item navbar-text <%= request.path == "/contests" ? "active" : "" %>" href="/contests">
-            <%= t("layout.link_to_contests") %>
-          </a>
-        </li>
-      <% end %>
-      <li class="nav-item px-1">
-        <a class="nav-link navbar-item navbar-text <%= request.path == "/blog" ? "active" : "" %>" href="https://blog.circuitverse.org/" target="_blank"><%= t("layout.link_to_blog") %></a>
-      </li>
-      <li class="nav-item px-1">
-        <a class="nav-link navbar-item navbar-text <%= request.path == "/about" ? "active" : "" %>" href="/about"><%= t("layout.link_to_about") %></a>
-      </li>
-      <%= render "layouts/notifications" %>
-      <% if user_signed_in? %>
-        <div class="navbar-nav nav-item dropdown">
-          <li class="nav-item px-1">
-            <a class="nav-link dropdown-toggle navbar-item navbar-text navbar-user-dropdown" id="navbar-dropdown-2" role="button" data-bs-toggle="dropdown" aria-haspopup="true" aria-expanded="false" tabindex="0" aria-label="user">
-              <div class="navbar-username-truncate"><%= current_user.name %></div>
-            </a>
-            <div class="dropdown-menu dropdown-menu-end" aria-labelledby="navbar-dropdown-2">
-              <a class="dropdown-item" href="<%= user_path(current_user) %>"><%= t("layout.header.dashboard") %></a>
-              <a class="dropdown-item" href="<%= user_groups_path(current_user) %>"><%= t("layout.header.my_groups") %></a>
-              <div class="dropdown-divider"></div>
-              <a class="dropdown-item" rel="nofollow" data-method="delete" href="<%= destroy_user_session_path %>"><%= t("sign_out") %></a>
-            </div>
-          </li>
-        </div>
-      <% else %>
-        <li class="nav-item px-1">
-          <a class="nav-link navbar-item navbar-text <%= request.path == "/users/sign_in" ? "active" : "" %>" href="/users/sign_in"><%= t("login") %></a>
-        </li>
-      <% end %>
-    </ul>
-=======
     </div>
->>>>>>> 95f9fef1
   </div>
 </nav>
 
-<div class="container-fluid navbar-search-active">
+<div class="container-fluid navbar-search-active" style="display: none;">
   <%= render(SearchComponents::SearchBarComponent.new(
     resource: params[:resource],
-    query: params[:q],
+    query: params[:q]
   )) %>
 </div>
 
 <script type="text/javascript">
-  document.addEventListener("DOMContentLoaded", function () {
+  document.addEventListener("DOMContentLoaded", function() {
     const searchIcons = document.getElementsByClassName("fa-search");
     const searchBar = document.getElementsByClassName("navbar-search-active")[0];
     const dropdownButton = document.getElementById('dropdownButton');
@@ -149,24 +96,13 @@
       } else {
         navbar.classList.remove('affix');
       }
-<<<<<<< HEAD
-      e.stopPropagation();
-    });
-    document.addEventListener("click", function () {
-      gettingStartedLink.classList.remove("rotate180");
-      gettingStartedDropdown.hide();
-    });
-  });
-=======
     }
-
     window.addEventListener('scroll', handleNavbarShadow);
->>>>>>> 95f9fef1
 
     if (gettingStartedLink) {
       const gettingStartedDropdown = new bootstrap.Dropdown(gettingStartedLink);
       gettingStartedLink.addEventListener("click", function (e) {
-        if(gettingStartedLink.classList.contains("rotate180")){
+        if (gettingStartedLink.classList.contains("rotate180")) {
           gettingStartedLink.classList.remove("rotate180");
           gettingStartedDropdown.hide();
         } else {
@@ -176,19 +112,19 @@
         e.stopPropagation();
       });
       document.addEventListener("click", function () {
-       gettingStartedLink.classList.remove("rotate180");
-       gettingStartedDropdown.hide();
+        gettingStartedLink.classList.remove("rotate180");
+        gettingStartedDropdown.hide();
       });
     }
 
-    function activeSearchBar(){
-      const searchIconsArray = Array.from(searchIcons);
-      const isActive = searchIconsArray.some(icon => icon.classList.contains("active"));
+    function activeSearchBar() {
+      const icons = Array.from(searchIcons);
+      const isActive = icons.some(icon => icon.classList.contains("active"));
       if (isActive) {
-        searchIconsArray.forEach(icon => icon.classList.remove("active"));
+        icons.forEach(icon => icon.classList.remove("active"));
         searchBar.style.display = "none";
       } else {
-        searchIconsArray.forEach(icon => icon.classList.add("active"));
+        icons.forEach(icon => icon.classList.add("active"));
         searchBar.style.display = "block";
       }
       collapseElement.classList.remove("show");
@@ -196,47 +132,25 @@
 
     if (dropdownButton && collapseElement && dropdownIcon) {
       const bsCollapse = new bootstrap.Collapse(collapseElement, { toggle: false });
-
       collapseElement.addEventListener('show.bs.collapse', function() {
-        dropdownIcon.classList.remove('fa-bars');
-        dropdownIcon.classList.add('fa-times');
-        dropdownButton.setAttribute('aria-expanded', 'true');
+        dropdownIcon.classList.replace('fa-bars','fa-times');
+        dropdownButton.setAttribute('aria-expanded','true');
       });
-
       collapseElement.addEventListener('hide.bs.collapse', function() {
-        dropdownIcon.classList.remove('fa-times');
-        dropdownIcon.classList.add('fa-bars');
-        dropdownButton.setAttribute('aria-expanded', 'false');
+        dropdownIcon.classList.replace('fa-times','fa-bars');
+        dropdownButton.setAttribute('aria-expanded','false');
       });
-
-<<<<<<< HEAD
-  let searchIconCollapse = document.getElementsByClassName("fa-search")[0];
-  let searchIconExpand = document.getElementsByClassName("fa-search")[1];
-  let searchBar = document.getElementsByClassName("navbar-search-active")[0];
-  searchIconCollapse.addEventListener("click", activeSearchBar);
-  searchIconExpand.addEventListener("click", activeSearchBar);
-  if (window.location.href.includes('search')) {
-    searchBar.style.display = "block";
-  }
-=======
       dropdownButton.addEventListener('click', function(e) {
         e.preventDefault();
-        if (collapseElement.classList.contains('show')) {
-          bsCollapse.hide();
-        } else {
-          bsCollapse.show();
-        }
+        bsCollapse.toggle();
       });
     }
 
-    Array.from(searchIcons).forEach(icon => {
-      icon.addEventListener("click", activeSearchBar);
-    });
+    Array.from(searchIcons).forEach(icon => icon.addEventListener("click", activeSearchBar));
 
-    if (window.location.href.includes('search') && searchBar) {
+    if (window.location.href.includes('search')) {
       searchBar.style.display = "block";
       Array.from(searchIcons).forEach(icon => icon.classList.add("active"));
     }
   });
->>>>>>> 95f9fef1
 </script>