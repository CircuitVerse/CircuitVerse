<<<<<<< HEAD
<nav class="<%= 'navbar-announcement' if (current_announcement && current_announcement.start_date <= Date.current && current_announcement.end_date >= Date.current) %> navbar navbar-expand-lg bg-white">
=======
<nav class="navbar navbar-expand-lg bg-white">
>>>>>>> 1c8b33de
  <a class="navbar-brand" href="/">
    <%= image_tag("CircuitVerse.svg", class: "navbar-logo", alt: "CircuitVerse Logo") %>
  </a>
  <div class="center-row navbar-search-icon-container navbar-search-icon-oncollapse">
    <i class="fa fa-search search-icon <%= request.path == "/search" ? "active" : "" %>" tabindex="0" aria-label="search"></i>
  </div>
  <button class="navbar-toggler navbar-light" type="button" data-toggle="collapse" data-target="#collapsed-navbar"
  aria-controls="collapsedNavbar" aria-expanded="false" aria-label="Toggle navigation">
    <span class="navbar-toggler-icon"></span>
  </button>
  <div class="collapse navbar-collapse" id="collapsed-navbar">
    <ul class="navbar-nav ml-auto navigationBar-item">
      <li class="nav-item px-1 pt-1 navbar-search-icon-onexpand">
        <div class="center-row navbar-search-icon-container">
          <i class="fa fa-search search-icon <%= request.path == "/search" ? "active" : "" %>" tabindex="0" aria-label="search"></i>
        </div>
      </li>
      <li class="nav-item px-1">
        <a class="btn rounded-0 navbar-simulator-text" href="/simulator"><%= t("layout.link_to_simulator") %></a>
      </li>
      <div class="navbar-nav nav-item dropdown">
        <li class="nav-item px-1">
          <a class="nav-link dropdown-toggle navbar-item navbar-text" id="navbar-dropdown-1" role="button" data-toggle="dropdown" aria-haspopup="true" aria-expanded="false" tabindex="0" aria-label="getting started"><%= t("layout.getting_started_dropdown") %></a>
          <div class="dropdown-menu dropdown-menu-right" aria-labelledby="navbar-dropdown-1">
            <a class="dropdown-item" href="https://learn.circuitverse.org/" target="_blank"><%= t("layout.link_to_learn_more") %></a>
            <a class="dropdown-item" href="https://docs.circuitverse.org/" target="_blank"><%= t("layout.link_to_docs") %></a>
          </div>
        </li>
      </div>
      <li class="nav-item px-1">
        <a class="nav-link navbar-item navbar-text <%= request.path == "/features" ? "active" : "" %>" href="/#home-features-section"><%= t("layout.link_to_features") %></a>
      </li>
      <li class="nav-item px-1">
        <a class="nav-link navbar-item navbar-text <%= request.path == "/teachers" ? "active" : "" %>" href="/teachers"><%= t("layout.link_to_teachers") %></a>
      </li>
      <li class="nav-item px-1">
        <a class="nav-link navbar-item navbar-text <%= request.path == "/blog" ? "active" : "" %>" href="https://blog.circuitverse.org/" target="_blank"><%= t("layout.link_to_blog") %></a>
      </li>
      <li class="nav-item px-1">
        <a class="nav-link navbar-item navbar-text <%= request.path == "/about" ? "active" : "" %>" href="/about"><%= t("layout.link_to_about") %></a>
      </li>
      <%= render "layouts/notifications" %>
      <% if user_signed_in? %>
      <div class="navbar-nav nav-item dropdown">
        <li class="nav-item px-1">
          <a class="nav-link dropdown-toggle navbar-item navbar-text navbar-user-dropdown" id="navbar-dropdown-2" role="button" data-toggle="dropdown" aria-haspopup="true" aria-expanded="false" tabindex="0" aria-label="user">
            <div class="navbar-username-truncate"><%= current_user.name %></div>
          </a>
          <div class="dropdown-menu dropdown-menu-right" aria-labelledby="navbar-dropdown-2">
            <a class="dropdown-item" href="<%= user_path(current_user) %>"><%= t("layout.header.dashboard") %></a>
            <a class="dropdown-item" href="<%= user_groups_path(current_user) %>"><%= t("layout.header.my_groups") %></a>
            <div class="dropdown-divider"></div>
            <a class="dropdown-item" rel="nofollow" data-method="delete" href="<%= destroy_user_session_path %>"><%= t("sign_out") %></a>
          </div>
        </li>
      </div>
      <% else %>
        <li class="nav-item px-1">
          <a class="nav-link navbar-item navbar-text <%= request.path == "/users/sign_in" ? "active" : "" %>" href="/users/sign_in"><%= t("login") %></a>
        </li>
      <% end %>
    </ul>
  </div>
</nav>
<div class="container-fluid navbar-search-active">
  <%= render "circuitverse_assets/search_bar" %>
</div>

<script type="text/javascript">
  function activeSearchBar(){
    let searchIconCollapse = document.getElementsByClassName("fa-search")[0];
    let searchIconExpand = document.getElementsByClassName("fa-search")[1];
    let searchBar = document.getElementsByClassName("navbar-search-active")[0];
    let burgerButton = document.getElementById("collapsed-navbar");
    if (searchIconCollapse.classList.contains("active") || searchIconExpand.classList.contains("active")) {
      searchIconCollapse.classList.remove("active");
      searchIconExpand.classList.remove("active");
      searchBar.style.display = "none";
    }
    else {
      searchIconCollapse.classList.add("active");
      searchIconExpand.classList.add("active");
      searchBar.style.display = "block";
    }
    burgerButton.classList.remove("show");
  }
  let searchIconCollapse = document.getElementsByClassName("fa-search")[0];
  let searchIconExpand = document.getElementsByClassName("fa-search")[1];
  let searchBar = document.getElementsByClassName("navbar-search-active")[0];
  searchIconCollapse.addEventListener("click", activeSearchBar);
  searchIconExpand.addEventListener("click", activeSearchBar);
  if (window.location.href.includes('search')) {
      searchBar.style.display = "block";
  }
</script><|MERGE_RESOLUTION|>--- conflicted
+++ resolved
@@ -1,8 +1,4 @@
-<<<<<<< HEAD
 <nav class="<%= 'navbar-announcement' if (current_announcement && current_announcement.start_date <= Date.current && current_announcement.end_date >= Date.current) %> navbar navbar-expand-lg bg-white">
-=======
-<nav class="navbar navbar-expand-lg bg-white">
->>>>>>> 1c8b33de
   <a class="navbar-brand" href="/">
     <%= image_tag("CircuitVerse.svg", class: "navbar-logo", alt: "CircuitVerse Logo") %>
   </a>
