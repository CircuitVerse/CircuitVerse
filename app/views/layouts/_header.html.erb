--- conflicted
+++ resolved
@@ -80,13 +80,9 @@
     resource: params[:resource],
     query: params[:q],
     sort_by: params[:sort_by],
-<<<<<<< HEAD
     sort_direction: params[:sort_direction],
     countries: @search_countries,
     current_filters: @current_filters
-=======
-    sort_direction: params[:sort_direction]
->>>>>>> c2a697ba
   )) %>
 </div>
 <script type="text/javascript">
