--- conflicted
+++ resolved
@@ -1,4 +1,3 @@
-<<<<<<< HEAD
 <% group.group_members.where(mentor: false).each do |member| %>
   <div class="col-xs-12 col-sm-12 col-md-6 col-lg-4 groups-members-card-container">
     <% if policy(group).admin_access? %>
@@ -6,27 +5,17 @@
     <% else %>
       <div class="groups-members-card">
     <% end %>
-=======
-<% group.users.each do |user| %>
-  <div class="<%= membersCardViewerContainer(group) %>">
-    <div class="<%= membersCardViewer(group) %>">
->>>>>>> ea070ddb
       <div class="row">
         <div class="<%= membersCardViewerDetail(group) %>">
           <i class="fa fa-user"></i>
           <div class="groups-members-card-name-container">
-<<<<<<< HEAD
+            <span class="tooltiptext"><%= member.user.name %></span>
             <%= link_to member.user.name, member.user, class: "groups-members-card-name" %>
-=======
-          <span class="tooltiptext"><%= user.name %></span>
-            <%= link_to user.name, user, class: "groups-members-card-name" %>
->>>>>>> ea070ddb
           </div>
           <% if policy(group).admin_access? %>
             <p class="groups-members-card-email"><%= member.user.email %></p>
           <% end %>
         </div>
-<<<<<<< HEAD
         <div class="col-5 groups-members-card-button">
           <% if policy(group).admin_access? %>
             <%= link_to '#', data: {toggle: "modal", target: "#deletememberModal", currentgroupmember: GroupMember.find_by(user_id:member.user.id,group_id:group.id).id}, class:"mini-button groups-delete-mini-button" do %>
@@ -42,16 +31,6 @@
             <% end %>
           <% end %>
         </div>
-=======
-        <% if policy(group).admin_access? %>
-          <div class="col-5 groups-members-card-button">
-              <%= link_to '#', data: {toggle: "modal", target: "#deletememberModal", currentgroupmember: GroupMember.find_by(user_id:user.id,group_id:group.id).id}, class:"mini-button groups-delete-mini-button" do %>
-                <%= image_tag("SVGs/deleteGroup.svg", alt: "Remove Member") %>
-                <span><%= t("remove") %></span>
-              <% end %>
-          </div>
-        <% end %>
->>>>>>> ea070ddb
       </div>
     </div>
   </div>
