
<% content_for :title, "CircuitVerse - New Group" %>
<div class="container">
<<<<<<< HEAD
  <div class="row row-text">
    <div class="col-xs col-sm col-md col-lg">
      <h2 class="heading-submain">NEW GROUP</h2> <br>
      <p class="heading-main-description">Groups can be used by mentors to set projects for and give grades to students.
      You can find the documentation <a class="anchor-text" href="https://docs.circuitverse.org/#/groups" target="_blank">here</a>.</p>
    </div>
  </div>
  <div class="row row-text">
    <div class="col-xs-12 col-sm-12 col-md-7 col-lg-6">
      <div class="container">
        <div class="row-text background-card editgroup-background-card">
=======
  <div class="row center-row">
    <div class="col-xs col-sm col-md col-lg">
      <h2 class="submain-heading">NEW GROUP</h2>
      <p class="main-description">Groups can be used by mentors to set projects for and give grades to students.
      You can find the documentation <a class="anchor-text" href="https://docs.circuitverse.org/#/groups" target="_blank">here</a>.</p>
    </div>
  </div>
  <div class="row center-row">
    <div class="col-xs-12 col-sm-12 col-md-7 col-lg-6">
      <div class="container">
        <div class="center-row groups-background-card">
>>>>>>> 631935dc
          <%= render 'form', group: @group %>
        </div>
      </div>
    </div>
    <div class="col-xs-12 col-sm-12 col-md-5 col-lg-6">
<<<<<<< HEAD
      <%= image_tag "PNGs/newGroup.png", alt: "New Group Sketch", :class => "editgroup-image image-center" %>
=======
      <%= image_tag "PNGs/newGroup.png", alt: "New Group Sketch", :class => "groups-center-image center-image" %>
>>>>>>> 631935dc
    </div>
  </div>
</div><|MERGE_RESOLUTION|>--- conflicted
+++ resolved
@@ -1,19 +1,6 @@
 
 <% content_for :title, "CircuitVerse - New Group" %>
 <div class="container">
-<<<<<<< HEAD
-  <div class="row row-text">
-    <div class="col-xs col-sm col-md col-lg">
-      <h2 class="heading-submain">NEW GROUP</h2> <br>
-      <p class="heading-main-description">Groups can be used by mentors to set projects for and give grades to students.
-      You can find the documentation <a class="anchor-text" href="https://docs.circuitverse.org/#/groups" target="_blank">here</a>.</p>
-    </div>
-  </div>
-  <div class="row row-text">
-    <div class="col-xs-12 col-sm-12 col-md-7 col-lg-6">
-      <div class="container">
-        <div class="row-text background-card editgroup-background-card">
-=======
   <div class="row center-row">
     <div class="col-xs col-sm col-md col-lg">
       <h2 class="submain-heading">NEW GROUP</h2>
@@ -25,17 +12,12 @@
     <div class="col-xs-12 col-sm-12 col-md-7 col-lg-6">
       <div class="container">
         <div class="center-row groups-background-card">
->>>>>>> 631935dc
           <%= render 'form', group: @group %>
         </div>
       </div>
     </div>
     <div class="col-xs-12 col-sm-12 col-md-5 col-lg-6">
-<<<<<<< HEAD
-      <%= image_tag "PNGs/newGroup.png", alt: "New Group Sketch", :class => "editgroup-image image-center" %>
-=======
       <%= image_tag "PNGs/newGroup.png", alt: "New Group Sketch", :class => "groups-center-image center-image" %>
->>>>>>> 631935dc
     </div>
   </div>
 </div>