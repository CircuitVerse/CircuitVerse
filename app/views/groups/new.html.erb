--- conflicted
+++ resolved
@@ -3,11 +3,7 @@
 <div class="container">
   <div class="row row-text">
     <div class="col-xs col-sm col-md col-lg">
-<<<<<<< HEAD
-      <h2 class="heading-submain">NEW GROUP</h2> <br>
-=======
       <h2 class="heading-submain">NEW GROUP</h2>
->>>>>>> c596cc30
       <p class="heading-main-description">Groups can be used by mentors to set projects for and give grades to students.
       You can find the documentation <a class="anchor-text" href="https://docs.circuitverse.org/#/groups" target="_blank">here</a>.</p>
     </div>
