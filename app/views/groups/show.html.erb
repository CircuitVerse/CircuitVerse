<div class="container p-4">
  <div>
    <% if notice %>
      <p id="notice" class="alert alert-success"><%= notice %></p>
    <% end %>
    <h1 style="text-align:center">
      <%= @group.name %>
      <% if policy(@group).admin_access? %>
      <%= link_to ' Edit Name', edit_group_path(@group), class:"group-name-editlink fa fa-pencil" %>
      <% end %>
    </h1>
    <div style="font-size:25px; text-align:center;">
      <strong>Mentor:</strong>
      <%= @group.mentor.name %>
    </div>
    <br><br>
    <div class="d-flex flex-column flex-md-row align-items-center justify-content-md-between">
      <h3 class="add-member-heading">MEMBERS</h3>
      <% if policy(@group).admin_access? %>
      <button type="button" class="add-member" data-toggle="modal" data-target="#myModal">+ Add Members</button>
      <% end %>
    </div>
    <hr>
    <div class="row">
      <% @group.users.each do |user| %>
        <div class="col-12 col-md-6 col-lg-4">
          <div class="card-member d-flex flex-column flex-sm-row justify-content-between align-items-center">
            <div class="d-flex flex-column align-items-center align-items-sm-start">
              <div class="d-flex flex-row align-items-center">
                <div class="fa fa-user">&nbsp</div>
                <%= link_to user.name, user, class: "card-member-name" %>
              </div>
              <div class="card-member-email"><%= user.email %></div>
            </div>
<<<<<<< HEAD
            <div class="modal-body">
              <p>Enter Email IDs separated by commas/spaces or in separate lines. If users are not registered, an email ID will be sent requesting them to sign up.</p>
              <%= form_with(model: @group_member, local: true) do |form| %>
                  <% if @group_member.errors.any? %>
                      <div id="error-explanation">
                        <h2><%= pluralize(group_member.errors.count, "error") %> prohibited this group_member from being saved:</h2>
                        <ul>
                          <% @group_member.errors.full_messages.each do |message| %>
                              <li><%= message %></li>
                          <% end %>
                        </ul>
                      </div>
                  <% end %>
                  <div class="field">
                    <%= form.hidden_field :group_id, id: :group_member_group_id %>
                  </div>
                  <div class="form-group">
                    <label for="Email Ids">Email IDs:</label>
                    <textarea class="form-control" rows="5" id="emails" name="group_member[emails]"></textarea>
                  </div>
                  <div class="actions modal-footer">
                    <%= form.submit "Add members", class: 'btn btn-secondary' %>
                  </div>
=======
            <% if policy(@group).admin_access? %>
              <%= link_to 'Remove', group_member_path(GroupMember.find_by(user_id:user.id,group_id:@group.id)), method: :delete, data: { confirm: 'Are you sure?' }, class:"card-member-remove text-white mt-1 mt-sm-0" %>
            <% end %>
          </div>
        </div>
      <% end %>
    </div>
    <div id="myModal" class="modal fade" role="dialog">
      <div class="modal-dialog">
        <!-- Modal content-->
        <div class="modal-content">
          <div class="modal-header">
            <h4 class="modal-title">Add members</h4>
            <button type="button" class="close" data-dismiss="modal">&times;</button>
          </div>
          <div class="modal-body">
            <p>Enter Email IDs separated by commas/spaces or in separate lines. If users are not registered, an email ID will be sent requesting them to sign up.</p>
            <%= form_with(model: @group_member, local: true) do |form| %>
              <% if @group_member.errors.any? %>
                <div id="error_explanation">
                  <h2><%= pluralize(group_member.errors.count, "error") %> prohibited this group_member from being saved:</h2>
                  <ul>
                    <% @group_member.errors.full_messages.each do |message| %>
                        <li><%= message %></li>
                    <% end %>
                  </ul>
                </div>
>>>>>>> 4b67855b
              <% end %>
              <div class="field">
                <%= form.hidden_field :group_id, id: :group_member_group_id %>
              </div>
              <div class="form-group">
                <label for="emails">Email IDs:</label>
                <textarea class="form-control" rows="5" id="emails" name="group_member[emails]"></textarea>
              </div>
              <div class="actions modal-footer">
                <%= form.submit "Add members", class: 'btn btn-secondary' %>
              </div>
            <% end %>
          </div>
          <!--<div class="modal-footer">-->
            <!--<button type="button" class="btn btn-secondary" data-dismiss="modal">close</button>-->
          <!--</div>-->
        </div>
      </div>
    </div>
      <br><br>
      <div class="d-flex flex-column flex-md-row align-items-center justify-content-md-between">
        <h3 class="add-member-heading">ASSIGNMENTS</h3>
        <% if policy(@group).admin_access? %>
        <%= link_to '+ Add new assignment', new_group_assignment_path(@group), class: "add-member" %>
        <% end %>
      </div>
      <hr>
    <table class="table assignment-table table-borderless">
      <thead>
      <tr>
        <th>Name</th>
        <th>DeadLine</th>
        <th>Grading</th>
        <th>Actions</th>
        <% unless policy(@group).admin_access? %>
          <th>Grade</th>
        <% end %>
      </tr>
      </thead>
      <tbody>
        <% @group.assignments.includes(projects: :grade).each do |assignment| %>
          <tr class="assignment-rows">
            <td><%= assignment.name %></td>
            <td><div class="date"><%= assignment.deadline.strftime("%d %b,%Y %I:%M %p %Z") %></div>
              <% if(assignment.deadline > Time.now) %>
              <p> <strong>Time remaining: </strong><%= (( assignment.deadline.to_i - Time.now.to_i)/1.day) %> days,  <%= (( assignment.deadline.to_i- Time.now.to_i)/1.hour)%24 %> hours, <%= (( assignment.deadline.to_i- Time.now.to_i)/1.minute)%60 %> minutes</p>
              <% end %>
            </td>
            <td> <%= AssignmentDecorator.new(assignment).graded %> </td>
            <td>
              <% if policy(@group).admin_access? %>
                <%= link_to 'Show', group_assignment_path(@group,assignment), class:"assignment-view" %>
                <% if assignment.status!="closed" %>
                  <%= link_to 'Edit', edit_group_assignment_path(@group,assignment), class:"assignment-edit-reopen" %>
                <% else %>
                  <%= link_to 'Reopen', reopen_group_assignment_path(@group,assignment), class:"assignment-edit-reopen" %>
                <% end %>
                <%= link_to 'Destroy', group_assignment_path(@group,assignment),class:"assignment-delete", method: :delete, data: { confirm: 'Are you sure?' } %>
              <% else %>
                  <% project_assignment = assignment.projects.find { |p| p.author_id == current_user.id } %>
                  <% if(assignment.deadline > Time.now) %>
                      <% if project_assignment.nil? %>
                          <%= link_to 'Start Working', assignment_start_path(@group,assignment) %>
                      <% else %>
                          <%= link_to 'View your work', user_project_path(current_user,project_assignment) %>
                      <% end %>
                  <% else %>
                      <% if project_assignment.nil? %>
                          Not submitted!
                      <% else %>
                          <%= link_to 'View your submission', user_project_path(current_user,project_assignment) %>
                      <% end %>
                  <% end %>
            <% end %>
            </td>
            <% unless policy(@group).admin_access? %>
              <td>
                <% if policy(assignment).show_grades? && project_assignment.present? %>
                  <div class="tooltip-help">
                    <%= ProjectDecorator.new(project_assignment).grade_str %>
                    <div class="right-help">
                      <%= ProjectDecorator.new(project_assignment).remarks_str %>
                      <i> </i>
                    </div>
                  </div>
                <% else %>
                  N.A.
                <% end %>
              </td>
            <% end %>
          </tr>
        <% end %>
      </tbody>
    </table>
    <% if policy(@group).admin_access? %>
    <% end %>
    <%= link_to 'Back', user_groups_path(current_user) ,class:"group-description-back", style:"background-color: #42b983;" %>
  </div>
  <script>
      $(document).ready(function() {
          $('.date').each(function(){
              this.innerHTML = formatDate(new Date(this.innerHTML), "dddd hh:mmTT zz, dd MMM yyyy")
          })
      })
  </script>
</div><|MERGE_RESOLUTION|>--- conflicted
+++ resolved
@@ -32,31 +32,6 @@
               </div>
               <div class="card-member-email"><%= user.email %></div>
             </div>
-<<<<<<< HEAD
-            <div class="modal-body">
-              <p>Enter Email IDs separated by commas/spaces or in separate lines. If users are not registered, an email ID will be sent requesting them to sign up.</p>
-              <%= form_with(model: @group_member, local: true) do |form| %>
-                  <% if @group_member.errors.any? %>
-                      <div id="error-explanation">
-                        <h2><%= pluralize(group_member.errors.count, "error") %> prohibited this group_member from being saved:</h2>
-                        <ul>
-                          <% @group_member.errors.full_messages.each do |message| %>
-                              <li><%= message %></li>
-                          <% end %>
-                        </ul>
-                      </div>
-                  <% end %>
-                  <div class="field">
-                    <%= form.hidden_field :group_id, id: :group_member_group_id %>
-                  </div>
-                  <div class="form-group">
-                    <label for="Email Ids">Email IDs:</label>
-                    <textarea class="form-control" rows="5" id="emails" name="group_member[emails]"></textarea>
-                  </div>
-                  <div class="actions modal-footer">
-                    <%= form.submit "Add members", class: 'btn btn-secondary' %>
-                  </div>
-=======
             <% if policy(@group).admin_access? %>
               <%= link_to 'Remove', group_member_path(GroupMember.find_by(user_id:user.id,group_id:@group.id)), method: :delete, data: { confirm: 'Are you sure?' }, class:"card-member-remove text-white mt-1 mt-sm-0" %>
             <% end %>
@@ -84,7 +59,6 @@
                     <% end %>
                   </ul>
                 </div>
->>>>>>> 4b67855b
               <% end %>
               <div class="field">
                 <%= form.hidden_field :group_id, id: :group_member_group_id %>
