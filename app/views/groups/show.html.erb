--- conflicted
+++ resolved
@@ -5,13 +5,9 @@
     <% end %>
     <h1 style="text-align:center">
       <%= @group.name %>
-<<<<<<< HEAD
+      <% if policy(@group).admin_access? %>
       <%= link_to ' Edit Name', edit_group_path(@group), class:"group-name-editlink" %>
-=======
-      <% if policy(@group).admin_access? %>
-      <%= link_to ' Edit Name', edit_group_path(@group), class:"group-name-editlink fa fa-pencil" %>
       <% end %>
->>>>>>> d7b831b5
     </h1>
     <div style="font-size:25px; text-align:center;">
       <strong>Mentor:</strong>
@@ -159,7 +155,7 @@
     </table>
     <% if policy(@group).admin_access? %>
     <% end %>
-    <%= link_to 'Back', user_groups_path(current_user) ,class:"btn underline text-success" %>
+    <%= link_to 'Back', user_groups_path(current_user) ,class:"btn underline text-success", style:"background-color: #42b983;" %>
   </div>
   <script>
       $(document).ready(function() {
