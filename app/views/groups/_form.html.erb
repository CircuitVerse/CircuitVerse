--- conflicted
+++ resolved
@@ -11,11 +11,7 @@
   <% end %>
   <div class="my-3 editgroup-form-text">
     <h5><%= form.label :name, "Group Name:" %></h5>
-<<<<<<< HEAD
-    <%= form.text_field :name, id: :group_name, class: 'form-input editgroup-form-input' %>
-=======
     <%= form.text_field :name, id: :group_name, class: 'form-input editgroup-form-input', autofocus: true %>
->>>>>>> c596cc30
   </div>
   <div class="editgroup-form-text">
     <%= form.submit 'Save', class: 'btn button-primary editgroup-button-primary' %>
