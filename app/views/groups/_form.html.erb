<%= form_with(model: group, local: true) do |form| %>
  <% if group.errors.any? %>
<<<<<<< HEAD
    <div class="error-explanation">
=======
    <div class="error-message">
>>>>>>> 631935dc
      <h6><%= pluralize(group.errors.count, "error") %> prohibited this group from being saved:</h6>
      <ul>
        <% group.errors.full_messages.each do |message| %>
          <li><%= message %></li>
        <% end %>
      </ul>
    </div>
  <% end %>
<<<<<<< HEAD
  <div class="my-3 editgroup-form-text">
    <h5><%= form.label :name, "Group Name:" %></h5>
    <%= form.text_field :name, id: :group_name, class: 'form-input editgroup-form-input' %>
  </div>
  <div class="editgroup-form-text">
    <%= form.submit 'Save', class: 'btn button-primary editgroup-button-primary' %>
    <%= link_to 'Back', :back, class: 'editgroup-anchor-text anchor-text' %>
=======
  <div class="my-3 groups-form-text-container">
    <div class="field form-group">
      <h5><%= form.label :name, "Group Name:" %></h5>
      <div class="input-group groups-input-group">
        <%= form.text_field :name, id: :group_name, class: 'form-control form-input', autofocus: true %>
      </div>
    </div>
  </div>
  <div class="groups-form-text-container">
    <%= form.submit 'Save', class: 'btn primary-button groups-form-primary-button' %>
    <%= link_to 'Back', :back, class: 'groups-form-anchor-text anchor-text' %>
>>>>>>> 631935dc
  </div>
<% end %><|MERGE_RESOLUTION|>--- conflicted
+++ resolved
@@ -1,10 +1,6 @@
 <%= form_with(model: group, local: true) do |form| %>
   <% if group.errors.any? %>
-<<<<<<< HEAD
-    <div class="error-explanation">
-=======
     <div class="error-message">
->>>>>>> 631935dc
       <h6><%= pluralize(group.errors.count, "error") %> prohibited this group from being saved:</h6>
       <ul>
         <% group.errors.full_messages.each do |message| %>
@@ -13,15 +9,6 @@
       </ul>
     </div>
   <% end %>
-<<<<<<< HEAD
-  <div class="my-3 editgroup-form-text">
-    <h5><%= form.label :name, "Group Name:" %></h5>
-    <%= form.text_field :name, id: :group_name, class: 'form-input editgroup-form-input' %>
-  </div>
-  <div class="editgroup-form-text">
-    <%= form.submit 'Save', class: 'btn button-primary editgroup-button-primary' %>
-    <%= link_to 'Back', :back, class: 'editgroup-anchor-text anchor-text' %>
-=======
   <div class="my-3 groups-form-text-container">
     <div class="field form-group">
       <h5><%= form.label :name, "Group Name:" %></h5>
@@ -33,6 +20,5 @@
   <div class="groups-form-text-container">
     <%= form.submit 'Save', class: 'btn primary-button groups-form-primary-button' %>
     <%= link_to 'Back', :back, class: 'groups-form-anchor-text anchor-text' %>
->>>>>>> 631935dc
   </div>
 <% end %>