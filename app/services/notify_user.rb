# frozen_string_literal: true

class NotifyUser
  Result = Struct.new(:success, :type, :first_param, :second)
  def initialize(params)
    @notification = NoticedNotification.find(params[:notification_id])
    @project = @notification.params[:project]
<<<<<<< HEAD
    @assignment = @notification.params[:assignment]
=======
    @thread = @notification.params[:forum_thread]
>>>>>>> bfe87da3
  end

  def call
    result = type_check
    return result if result.success == "true"

    false
  end

  private

    def type_check
      case @notification.type
<<<<<<< HEAD
      when "NewGroupNotification"
        @group = @notification.params[:group][:group_id]
        Result.new("true", "new_group", @group, 1)
      when "NewAssignmentNotification"
        Result.new("true", "new_assignment", @assignment.group, @assignment)
=======
>>>>>>> bfe87da3
      when "StarNotification"
        Result.new("true", "star", @project.author, @project)
      when "ForkNotification"
        Result.new("true", "fork", @project.author, @project)
<<<<<<< HEAD
=======
      when "NewAssignmentNotification"
        Result.new("true", "new_assignment", @assignment.group, @assignment)
      when "ForumCommentNotification"
        @post = @notification.params[:forum_post]
        Result.new("true", "forum_comment", @thread, @post.id)
      when "ForumThreadNotification"
        Result.new("true", "forum_thread", @thread)
>>>>>>> bfe87da3
      else
        Result.new("false", "no_type", root_path)
      end
    end
end<|MERGE_RESOLUTION|>--- conflicted
+++ resolved
@@ -5,11 +5,8 @@
   def initialize(params)
     @notification = NoticedNotification.find(params[:notification_id])
     @project = @notification.params[:project]
-<<<<<<< HEAD
     @assignment = @notification.params[:assignment]
-=======
     @thread = @notification.params[:forum_thread]
->>>>>>> bfe87da3
   end
 
   def call
@@ -21,22 +18,15 @@
 
   private
 
-    def type_check
+    def type_check # robocop:disable Metrics/MethodLength
       case @notification.type
-<<<<<<< HEAD
       when "NewGroupNotification"
         @group = @notification.params[:group][:group_id]
         Result.new("true", "new_group", @group, 1)
-      when "NewAssignmentNotification"
-        Result.new("true", "new_assignment", @assignment.group, @assignment)
-=======
->>>>>>> bfe87da3
       when "StarNotification"
         Result.new("true", "star", @project.author, @project)
       when "ForkNotification"
         Result.new("true", "fork", @project.author, @project)
-<<<<<<< HEAD
-=======
       when "NewAssignmentNotification"
         Result.new("true", "new_assignment", @assignment.group, @assignment)
       when "ForumCommentNotification"
@@ -44,7 +34,6 @@
         Result.new("true", "forum_comment", @thread, @post.id)
       when "ForumThreadNotification"
         Result.new("true", "forum_thread", @thread)
->>>>>>> bfe87da3
       else
         Result.new("false", "no_type", root_path)
       end
