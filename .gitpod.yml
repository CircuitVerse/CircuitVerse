--- conflicted
+++ resolved
@@ -24,13 +24,9 @@
     init: >
       echo "Installing rvm" &&
       rvm autolibs disable &&
-<<<<<<< HEAD
-      rvm install 2.6.5 &&
-      echo "Installing ruby bundler" &&
-=======
       rvm install 3.0.3 &&
       nvm install 14 &&
->>>>>>> ea070ddb
+      echo "Installing ruby bundler" &&
       gem install bundler &&
       echo "Installing ruby dependencies" &&
       bundle install --without production --path vendor/bundle &&
@@ -46,14 +42,8 @@
       bundle exec rails db:seed
     command: >
       bundle exec rake sunspot:solr:start &&
-<<<<<<< HEAD
-      (./bin/webpack-dev-server . &) &&
-      bundle exec rails server
-
-=======
       bundle exec rails db:seed &&
       bin/dev
->>>>>>> ea070ddb
 github:
     prebuilds:
         pullRequestsFromForks: true
