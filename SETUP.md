# Setting up CircuitVerse
[Back to `README.md`](README.md)

Please go through the [Contribution Guidelines](CONTRIBUTING.md) before going forward with any development. This helps us keep the process streamlined and results in better PRs.

If you have any setup problems, please ensure you have read through all the instructions have all the required software installed before creating an issue.

## Installation
There are several ways to run your own instance of CircuitVerse:

### Gitpod Cloud Environment
[Gitpod](https://www.gitpod.io/) is a free platform that allows you to develop CircuitVerse in a cloud VS Code environment. 

Instructions are available in our [wiki](https://github.com/CircuitVerse/CircuitVerse/wiki/Development-on-Gitpod) and pull requests can be created following these [steps](https://github.com/CircuitVerse/CircuitVerse/wiki/Pull-Requests-using-Gitpod).

[![Open in Gitpod](https://gitpod.io/button/open-in-gitpod.svg)](https://gitpod.io/#https://github.com/CircuitVerse/CircuitVerse)

### Docker Local Environment
[Docker](https://www.docker.com/) can be used to create virtual machines on your PC so you don't have to setup dependencies (e.g. PostgreSQL and Redis) manually.

**Note**: Please follow [these](https://docs.docker.com/docker-for-windows/install-windows-home/) instructions for installing Docker on Windows 10 Home

#### Usage
* Run `docker-compose up` to run the instance
* Run `docker-compose down` to stop the instance
* Run `docker-compose build --no-cache` to rebuild the instance (make sure the instance is not running first)

### Manual Setup (Local Environment)
#### Dependencies
**Note**: PostgreSQL and Redis *must* be running. PostgreSQL must be configured with a default user
- [Git](https://git-scm.com/) - using a GUI such as [SourceTree](https://www.sourcetreeapp.com/) or [GitHub Desktop](https://desktop.github.com/) can help.
- [Ruby on Rails](https://rubyonrails.org/) (`ruby-2.6.5` & `Rails 6.0.1`)
- [PostgreSQL](https://www.postgresql.org/) (`9.5`) - Database
- [Yarn](https://yarnpkg.com/) - JavaScript package manager
- [Redis](https://redis.io/) - Data structure store
- [ImageMagick](https://imagemagick.org/) - Image manipulation library

##### Redis on Windows
Redis can be installed from the [MicrosoftArchive Redis repository](https://github.com/MicrosoftArchive/redis/releases).

It can also be run natively or through [Docker Desktop](https://hub.docker.com/_/redis) if you have the [Windows Subsystem for Linux (WSL)](https://docs.microsoft.com/en-us/windows/wsl/about) enabled.

#### Cloning From GitHub
To clone the repository, either use the Git GUI if you have one installed or enter the following commands:
```sh
git clone https://github.com/CircuitVerse/CircuitVerse.git
cd CircuitVerse
```
**Note:** If you want to contribute, first fork the original repository and clone your **forked** repository into your local machine. If you don't do this, you will not be able to make commits or change any files.
```sh
git clone https://github.com/<username>/CircuitVerse.git
cd CircuitVerse
```

#### Setup
1. Install Ruby bundler : `gem install bundler`
2. Install Ruby dependencies: `bundle install`
3. Install Yarn dependencies: `yarn`
4. Configure your PostgreSQL database in `config/database.yml` (copy `config/database.example.yml` for the template)
     * **Note:** The Postgres credentials need to be updated to your currently running database
<<<<<<< HEAD
1. Create database: `rails db:create`
1. Run migrations: `rails db:migrate`
1. Start Sidekiq: `bundle exec sidekiq -e development -q default -q mailers -d -L tmp/sidekiq.log` (currently in development)
1. ./bin/webpack-dev-server for Hot Module reload for  fast development or transpile using ./bin/webpack.
=======
5. Create database: `rails db:create`
6. Run database migrations: `rails db:migrate`
7. Start Sidekiq (background processes & job queue): `bundle exec sidekiq -e development -q default -q mailers -d -L tmp/sidekiq.log`

>>>>>>> e947a7b7
Then, local development can be started with `rails s -b 127.0.0.1 -p 8080`. Navigate to `127.0.0.1:8080` in your web browser to access the website.

#### Additional instructions for Ubuntu
Additional instructions can be found [here](https://www.howtoforge.com/tutorial/ubuntu-ruby-on-rails/) and there are some extra notes for single user installations:
- If you are facing difficulties installing RVM, most probably it is because of an older version of rvm shipped with Ubuntu's desktop edition and updating the same resolves the problem.
- [Run Terminal as a login shell](https://rvm.io/integration/gnome-terminal/) so ruby and rails will be available.

  - Removing RVM
    ```
    sudo apt-get --purge remove ruby-rvm
    sudo rm -rf /usr/share/ruby-rvm /etc/rvmrc /etc/profile.d/rvm.sh
    ```
  - Installing new version of RVM
    ```
    curl -L https://get.rvm.io |
    bash -s stable --ruby --autolibs=enable --auto-dotfiles
    ```
- If you are facing errors running the `rails db:create` ensure that the socket file(i.e `mysql.sock`) is present in that location. Some possible locations where it might be present is `/run/mysqld/mysqld.sock` or `/var/lib/mysql/mysql.sock`.

### Heroku Deployment
[Heroku](https://www.heroku.com) is a free cloud platform that can be used for deployment of CircuitVerse

You will be redirected to the Heroku page for deployment on clicking the below button. Make sure that you fill in the `Config Vars` section before deploying it.

[![Deploy](https://www.herokucdn.com/deploy/button.svg)](https://heroku.com/deploy?template=https://github.com/CircuitVerse/CircuitVerse)


## Development
To seed the database with some sample data, run `bundle exec rake db:seed`. This will add the following admin credentials:
```
User: Admin
Email: admin@circuitverse.org
Password: password
```

You can include `binding.pry` anywhere inside the code to open the `pry` console.

CircuitVerse uses webpack to bundle the javascript module and assets. To see any changes made to the simulator code without refreshing (hot reload), start `bin/webpack-dev-server`


## Production
The following commands should be run for production:
```
bundle install --with pg --without development test
RAILS_ENV=production bundle exec rake assets:precompile
bundle exec sidekiq -e production -q default -q mailers -d -L tmp/sidekiq.log
```


## Tests
Before making a pull request, it is a good idea to check that all tests are passing locally. To run the system tests, run `bundle exec rspec` or `bin/rake spec:all`

**Note:** To pass the system tests, you need the [Chrome Browser](https://www.google.com/chrome/) installed.


## API Setup
CircuitVerse API uses `RSASSA` cryptographic signing that requires `private` and associated `public` key. To generate the keys RUN the following commands in `CircuitVerse/`
```
openssl genrsa -out config/private.pem 2048
openssl rsa -in config/private.pem -outform PEM -pubout -out config/public.pem
```

## Third Party Services
The `.env` file only needs to be used if you would like to link to third party services (Facebook, Google, GitHub, Slack, Bugsnap and Recaptcha)

1. Create an app on the third party service [(instructions)](https://github.com/CircuitVerse/CircuitVerse/wiki/Create-Apps)
2. Make the following changes in your Google, Facebook or Github app:
   1.  Update the `site url` field with the URL of your instance, and update the `callback url` field with `<url>/users/auth/google`, `<url>/users/auth/facebook` or `<url>/users/auth/github` respectively.
3. Configure your `id` and `secret` environment variables in `.env`. If `.env` does not exist, copy the template from `.env.example`.
4. After adding the environment variables, run `dotenv rails server` to start the application.<|MERGE_RESOLUTION|>--- conflicted
+++ resolved
@@ -58,17 +58,11 @@
 3. Install Yarn dependencies: `yarn`
 4. Configure your PostgreSQL database in `config/database.yml` (copy `config/database.example.yml` for the template)
      * **Note:** The Postgres credentials need to be updated to your currently running database
-<<<<<<< HEAD
-1. Create database: `rails db:create`
-1. Run migrations: `rails db:migrate`
-1. Start Sidekiq: `bundle exec sidekiq -e development -q default -q mailers -d -L tmp/sidekiq.log` (currently in development)
-1. ./bin/webpack-dev-server for Hot Module reload for  fast development or transpile using ./bin/webpack.
-=======
 5. Create database: `rails db:create`
 6. Run database migrations: `rails db:migrate`
 7. Start Sidekiq (background processes & job queue): `bundle exec sidekiq -e development -q default -q mailers -d -L tmp/sidekiq.log`
+1. ./bin/webpack-dev-server for Hot Module reload for  fast development or transpile using ./bin/webpack.
 
->>>>>>> e947a7b7
 Then, local development can be started with `rails s -b 127.0.0.1 -p 8080`. Navigate to `127.0.0.1:8080` in your web browser to access the website.
 
 #### Additional instructions for Ubuntu
