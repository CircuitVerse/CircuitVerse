nodejs 16.14.0
<<<<<<< HEAD
ruby 3.1.2
=======
ruby 3.2.0
yarn 1.22.19
>>>>>>> 8bcb496a
<|MERGE_RESOLUTION|>--- conflicted
+++ resolved
@@ -1,7 +1,3 @@
 nodejs 16.14.0
-<<<<<<< HEAD
-ruby 3.1.2
-=======
 ruby 3.2.0
-yarn 1.22.19
->>>>>>> 8bcb496a
+yarn 1.22.19