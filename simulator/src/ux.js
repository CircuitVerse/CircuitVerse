/* eslint-disable import/no-cycle */
/* eslint-disable guard-for-in */
/* eslint-disable no-restricted-syntax */
/* eslint-disable no-restricted-syntax */
/* eslint-disable guard-for-in */

import { layoutModeGet } from './layoutMode';
import {
    scheduleUpdate, wireToBeCheckedSet, updateCanvasSet, update, updateSimulationSet,
} from './engine';
import simulationArea from './simulationArea';
import logixFunction from './data';
import { newCircuit, circuitProperty } from './circuit';
import modules from './modules';
import { updateRestrictedElementsInScope } from './restrictedElementDiv';
import { paste } from './events';
import { setProjectName, getProjectName } from './data/save';
import { changeScale } from './canvasApi';
import updateTheme from "./themer/themer";
import { generateImage, generateSaveData } from './data/save';
import { setupVerilogExportCodeWindow } from './verilog';
import { setupBitConvertor} from './utils';

export const uxvar = {
    smartDropXX: 50,
    smartDropYY: 80,
};
/**
 * @type {number} - Is used to calculate the position where an element from sidebar is dropped
 * @category ux
 */
uxvar.smartDropXX = 50;

/**
 * @type {number} - Is used to calculate the position where an element from sidebar is dropped
 * @category ux
 */
uxvar.smartDropYY = 80;

/**
 * @type {Object} - Object stores the position of context menu;
 * @category ux
 */
var ctxPos = {
    x: 0,
    y: 0,
    visible: false,
};

/**
 * Function hides the context menu
 * @category ux
 */
function hideContextMenu() {
    var el = document.getElementById('contextMenu');
    el.style = 'opacity:0;';
    setTimeout(() => {
        el.style = 'visibility:hidden;';
        ctxPos.visible = false;
    }, 200); // Hide after 2 sec
}

/**
 * Function displays context menu
 * @category ux
 */
function showContextMenu() {
    if (layoutModeGet()) return false; // Hide context menu when it is in Layout Mode
    $('#contextMenu').css({
        visibility: 'visible',
        opacity: 1,
    });
    
    var windowHeight = $("#simulationArea").height() - $("#contextMenu").height() - 10;
    var windowWidth = $("#simulationArea").width() - $("#contextMenu").width() - 10;
    // for top, left, right, bottom
    var topPosition;
    var leftPosition;
    var rightPosition;
    var bottomPosition;
    if (ctxPos.y > windowHeight && ctxPos.x <= windowWidth) {
        //When user click on bottom-left part of window
        leftPosition = ctxPos.x;
        bottomPosition = $(window).height() - ctxPos.y;
        $("#contextMenu").css({
            left: `${leftPosition}px`,
            bottom: `${bottomPosition}px`,
            right: 'auto',
            top: 'auto',
        });
    } else if (ctxPos.y > windowHeight && ctxPos.x > windowWidth) {
        //When user click on bottom-right part of window
        bottomPosition = $(window).height() - ctxPos.y;
        rightPosition = $(window).width() - ctxPos.x;
        $("#contextMenu").css({
            left: 'auto',
            bottom: `${bottomPosition}px`,
            right: `${rightPosition}px`,
            top: 'auto',
        });
    } else if (ctxPos.y <= windowHeight && ctxPos.x <= windowWidth) {
        //When user click on top-left part of window
        leftPosition = ctxPos.x;
        topPosition = ctxPos.y;
        $("#contextMenu").css({
            left: `${leftPosition}px`,
            bottom: 'auto',
            right: 'auto',
            top: `${topPosition}px`,
        });
    } else {
        //When user click on top-right part of window
        rightPosition = $(window).width() - ctxPos.x;
        topPosition = ctxPos.y;
        $("#contextMenu").css({
            left: 'auto',
            bottom: 'auto',
            right: `${rightPosition}px`,
            top: `${topPosition}px`,
        });
    }
    ctxPos.visible = true;
    return false;
}
 
/**
 * Function is called when context item is clicked
 * @param {number} id - id of the optoin selected
 * @category ux
 */
function menuItemClicked(id, code="") {
    hideContextMenu();
    if (id === 0) {
        document.execCommand('copy');
    } else if (id === 1) {
        document.execCommand('cut');
    } else if (id === 2) {
        // document.execCommand('paste'); it is restricted to sove this problem we use dataPasted variable
        paste(localStorage.getItem('clipboardData'));
    } else if (id === 3) {
        deleteSelected();
    } else if (id === 4) {
        undo();
        undo();
    } else if (id === 5) {
        newCircuit();
    } else if (id === 6) {
        logixFunction.createSubCircuitPrompt();
    } else if (id === 7) {
        globalScope.centerFocus(false);
    }
}
window.menuItemClicked = menuItemClicked;
/**
 * function to set up project name listeners 
 * function updates the values of project inputs accordingly and 
 * setting the name of the title bar as same as it is in the side bar
 * @category ux
 */ 
 function setUpProjectNameListeners() {

    const watchOneInputChangeAndUpdateAnother = (objectToListen, objectToChange) => $(`${objectToListen}`).on('input', (e) => { $(`${objectToChange}`).val(e.target.value); });

    $('.project-name-label').append(`<input type="text" class="projectName" id="projectName" placeholder="Project Name" autocomplete='off' value='${getProjectName() || 'Untitled'}'>`) // adding input bar into the DOM simulator header

    setProjectName($('#projectName').val()); // setting initial value
    $('#projectName').on('input', () => { // setting project name on change
        setProjectName($('#projectName').val());
    })
    watchOneInputChangeAndUpdateAnother('[name="setProjectName"]', '.projectName'); // setting the value of header title on sidebar title change
    watchOneInputChangeAndUpdateAnother('.projectName', '[name="setProjectName"]'); // setting the value of sidebar title on header title change
}
/**
 * adds some UI elements to side bar and
 * menu also attaches listeners to sidebar
 * @category ux
 */
export function setupUI() {
    var ctxEl = document.getElementById('contextMenu');
    document.addEventListener('mousedown', (e) => {
        // Check if mouse is not inside the context menu and menu is visible
        if (!((e.clientX >= ctxPos.x && e.clientX <= ctxPos.x + ctxEl.offsetWidth)
            && (e.clientY >= ctxPos.y && e.clientY <= ctxPos.y + ctxEl.offsetHeight))
            && (ctxPos.visible && e.which !== 3)) {
            hideContextMenu();
        }

        // Change the position of context whenever mouse is clicked
        ctxPos.x = e.clientX;
        ctxPos.y = e.clientY;
    });
    document.getElementById('canvasArea').oncontextmenu = showContextMenu;

    $('#sideBar').resizable({
        handles: 'e',
        // minWidth:270,
    });
    $('#menu, #subcircuitMenu').accordion({
        collapsible: true,
        active: false,
        heightStyle: 'content',
    });

    $('.logixModules').mousedown(createElement);

    $('.logixButton').on('click',function () {
        logixFunction[this.id]();
    });
    // var dummyCounter=0;
<<<<<<< HEAD
    // setting up project name listeners
    setUpProjectNameListeners();
=======
   
>>>>>>> f2298746

    $('.logixModules').hover(function () {
        // Tooltip can be statically defined in the prototype.
        var { tooltipText } = modules[this.id].prototype;
        if (!tooltipText) return;
        $('#Help').addClass('show');
        $('#Help').empty();
        $('#Help').append(tooltipText);
    }); // code goes in document ready fn only
    $('.logixModules').mouseleave(() => {
        $('#Help').removeClass('show');
    }); // code goes in document ready fn only

    $('#report').on('click',function(){
         var message=$('#issuetext').val();
         var email=$('#emailtext').val();
         message += "\nEmail:"+ email
         message += "\nURL: " + window.location.href;
         message += `\nUser Id: ${window.user_id}`
         postUserIssue(message)
         $('#issuetext').hide();
         $('#emailtext').hide();
         $('#report').hide();
         $('#report-label').hide();
         $('#email-label').hide();
        })
       $('.issue').on('hide.bs.modal', function(e) {
         listenToSimulator=true
         $('#result').html("");
         $('#issuetext').show();
         $('#emailtext').show();
         $('#issuetext').val("");
         $('#emailtext').val("");
         $('#report').show();
         $('#report-label').show();
         $('#email-label').show();
     })
     $('#reportIssue').on('click',function(){
       listenToSimulator=false
     })

    // $('#saveAsImg').on('click',function(){
    //     saveAsImg();
    // });
    // $('#Save').on('click',function(){
    //     Save();
    // });
    // $('#moduleProperty').draggable();
    setupPanels();
    setupVerilogExportCodeWindow();
    setupBitConvertor();
}

export function createElement() {
    if (simulationArea.lastSelected && simulationArea.lastSelected.newElement) simulationArea.lastSelected.delete();
    var obj = new modules[this.id](); 
    simulationArea.lastSelected = obj;
    uxvar.smartDropXX += 70;
    if (uxvar.smartDropXX / globalScope.scale > width) {
        uxvar.smartDropXX = 50;
        uxvar.smartDropYY += 80;
    }
}

/**
 * Keeps in check which property is being displayed
 * @category ux
 */
var prevPropertyObj;

export function prevPropertyObjSet(param) {
    prevPropertyObj = param;
}

export function prevPropertyObjGet() {
    return prevPropertyObj;
}

/**
 * show properties of an object.
 * @param {CircuiElement} obj - the object whose properties we want to be shown in sidebar
 * @category ux
 */
export function showProperties(obj) {
    if (obj === prevPropertyObjGet()) return;
    hideProperties();
    prevPropertyObjSet(obj);
    if(layoutModeGet()){
        // if an element is selected, show its properties instead of the layout dialog
        if (simulationArea.lastSelected === undefined || ['Wire', 'CircuitElement', 'Node'].indexOf(simulationArea.lastSelected.objectType) !== -1){
            $('#moduleProperty').hide();
            $('#layoutDialog').show();
            return;
        }

        $('#moduleProperty').show();
        $('#layoutDialog').hide();
        $('#moduleProperty-inner').append("<div id='moduleProperty-header'>" + obj.objectType + "</div>");

        if (obj.subcircuitMutableProperties && obj.canShowInSubcircuit) {
            for (let attr in obj.subcircuitMutableProperties) {
                var prop = obj.subcircuitMutableProperties[attr];
                if (obj.subcircuitMutableProperties[attr].type == "number") {
                    var s = "<p>" + prop.name + "<input class='objectPropertyAttribute' type='number'  name='" + prop.func + "' min='" + (prop.min || 0) + "' max='" + (prop.max || 200) + "' value=" + obj[attr] + "></p>";
                    $('#moduleProperty-inner').append(s);
                }
                else if (obj.subcircuitMutableProperties[attr].type == "text") {
                    var s = "<p>" + prop.name + "<input class='objectPropertyAttribute' type='text'  name='" + prop.func + "' maxlength='" + (prop.maxlength || 200) + "' value=" + obj[attr] + "></p>";
                    $('#moduleProperty-inner').append(s);
                }
                else if (obj.subcircuitMutableProperties[attr].type == "checkbox"){
                    var s = "<p>" + prop.name + "<label class='switch'> <input type='checkbox' " + ["", "checked"][obj.subcircuitMetadata.showLabelInSubcircuit + 0] + " class='objectPropertyAttributeChecked' name='" + prop.func + "'> <span class='slider'></span> </label></p>";
                    $('#moduleProperty-inner').append(s);
                }
            }
            if (!obj.labelDirectionFixed) {
                if(!obj.subcircuitMetadata.labelDirection) obj.subcircuitMetadata.labelDirection = obj.labelDirection;
                var s = $("<select class='objectPropertyAttribute' name='newLabelDirection'>" + "<option value='RIGHT' " + ["", "selected"][+(obj.subcircuitMetadata.labelDirection == "RIGHT")] + " >RIGHT</option><option value='DOWN' " + ["", "selected"][+(obj.subcircuitMetadata.labelDirection == "DOWN")] + " >DOWN</option><option value='LEFT' " + "<option value='RIGHT'" + ["", "selected"][+(obj.subcircuitMetadata.labelDirection == "LEFT")] + " >LEFT</option><option value='UP' " + "<option value='RIGHT'" + ["", "selected"][+(obj.subcircuitMetadata.labelDirection == "UP")] + " >UP</option>" + "</select>");
                s.val(obj.subcircuitMetadata.labelDirection);
                $('#moduleProperty-inner').append("<p>Label Direction: " + $(s).prop('outerHTML') + "</p>");
            }
        }
            
    }
    else if (simulationArea.lastSelected === undefined || ['Wire', 'CircuitElement', 'Node'].indexOf(simulationArea.lastSelected.objectType) !== -1) {
        $('#moduleProperty').show();
        $('#moduleProperty-inner').append("<div id='moduleProperty-header'>" + 'Project Properties' + '</div>');
        $('#moduleProperty-inner').append(`<p><span>Project:</span> <input id='projname' class='objectPropertyAttribute' type='text' autocomplete='off' name='setProjectName'  value='${getProjectName() || 'Untitled'}'></p>`);
        $('#moduleProperty-inner').append(`<p><span>Circuit:</span> <input id='circname' class='objectPropertyAttribute' type='text' autocomplete='off' name='changeCircuitName'  value='${globalScope.name || 'Untitled'}'></p>`);
        $('#moduleProperty-inner').append(`<p><span>Clock Time (ms):</span> <input class='objectPropertyAttribute' min='50' type='number' style='width:100px' step='10' name='changeClockTime'  value='${simulationArea.timePeriod}'></p>`);
        $('#moduleProperty-inner').append(`<p><span>Clock Enabled:</span> <label class='switch'> <input type='checkbox' ${['', 'checked'][simulationArea.clockEnabled + 0]} class='objectPropertyAttributeChecked' name='changeClockEnable' > <span class='slider'></span></label></p>`);
        $('#moduleProperty-inner').append(`<p><span>Lite Mode:</span> <label class='switch'> <input type='checkbox' ${['', 'checked'][lightMode + 0]} class='objectPropertyAttributeChecked' name='changeLightMode' > <span class='slider'></span> </label></p>`);
        $('#moduleProperty-inner').append("<p><button type='button' class='objectPropertyAttributeChecked btn btn-xs custom-btn--primary' name='toggleLayoutMode' >Edit Layout</button><button type='button' class='objectPropertyAttributeChecked btn btn-xs custom-btn--tertiary' name='deleteCurrentCircuit' >Delete Circuit</button> </p>");
        // $('#moduleProperty-inner').append("<p>  ");
    } else {
        $('#moduleProperty').show();

        $('#moduleProperty-inner').append(`<div id='moduleProperty-header'>${obj.objectType}</div>`);
        // $('#moduleProperty').append("<input type='range' name='points' min='1' max='32' value="+obj.bitWidth+">");
        if (!obj.fixedBitWidth) { $('#moduleProperty-inner').append(`<p><span>BitWidth:</span> <input class='objectPropertyAttribute' type='number'  name='newBitWidth' min='1' max='32' value=${obj.bitWidth}></p>`); }

        if (obj.changeInputSize) { $('#moduleProperty-inner').append(`<p><span>Input Size:</span> <input class='objectPropertyAttribute' type='number'  name='changeInputSize' min='2' max='10' value=${obj.inputSize}></p>`); }
        
        if (!obj.propagationDelayFixed) { $('#moduleProperty-inner').append(`<p><span>Delay:</span> <input class='objectPropertyAttribute' type='number'  name='changePropagationDelay' min='0' max='100000' value=${obj.propagationDelay}></p>`); }
        
        if (!obj.disableLabel)
        $('#moduleProperty-inner').append(`<p><span>Label:</span> <input class='objectPropertyAttribute' type='text'  name='setLabel' autocomplete='off'  value='${escapeHtml(obj.label)}'></p>`);

        var s;
        if (!obj.labelDirectionFixed) {
            s = $(`${"<select class='objectPropertyAttribute' name='newLabelDirection'>" + "<option value='RIGHT' "}${['', 'selected'][+(obj.labelDirection === 'RIGHT')]} >RIGHT</option><option value='DOWN' ${['', 'selected'][+(obj.labelDirection === 'DOWN')]} >DOWN</option><option value='LEFT' ` + `<option value='RIGHT'${['', 'selected'][+(obj.labelDirection === 'LEFT')]} >LEFT</option><option value='UP' ` + `<option value='RIGHT'${['', 'selected'][+(obj.labelDirection === 'UP')]} >UP</option>` + '</select>');
            s.val(obj.labelDirection);
            $('#moduleProperty-inner').append(`<p><span>Label Direction:</span> ${$(s).prop('outerHTML')}</p>`);
        }


        if (!obj.directionFixed) {
            s = $(`${"<select class='objectPropertyAttribute' name='newDirection'>" + "<option value='RIGHT' "}${['', 'selected'][+(obj.direction === 'RIGHT')]} >RIGHT</option><option value='DOWN' ${['', 'selected'][+(obj.direction === 'DOWN')]} >DOWN</option><option value='LEFT' ` + `<option value='RIGHT'${['', 'selected'][+(obj.direction === 'LEFT')]} >LEFT</option><option value='UP' ` + `<option value='RIGHT'${['', 'selected'][+(obj.direction === 'UP')]} >UP</option>` + '</select>');
            $('#moduleProperty-inner').append(`<p><span>Direction:</span> ${$(s).prop('outerHTML')}</p>`);
        } else if (!obj.orientationFixed) {
            s = $(`${"<select class='objectPropertyAttribute' name='newDirection'>" + "<option value='RIGHT' "}${['', 'selected'][+(obj.direction === 'RIGHT')]} >RIGHT</option><option value='DOWN' ${['', 'selected'][+(obj.direction === 'DOWN')]} >DOWN</option><option value='LEFT' ` + `<option value='RIGHT'${['', 'selected'][+(obj.direction === 'LEFT')]} >LEFT</option><option value='UP' ` + `<option value='RIGHT'${['', 'selected'][+(obj.direction === 'UP')]} >UP</option>` + '</select>');
            $('#moduleProperty-inner').append(`<p><span>Orientation:</span> ${$(s).prop('outerHTML')}</p>`);
        }

        if (obj.mutableProperties) {
            for (const attr in obj.mutableProperties) {
                var prop = obj.mutableProperties[attr];
                if (obj.mutableProperties[attr].type === 'number') {
                    s = `<p><span>${prop.name}</span><input class='objectPropertyAttribute' type='number'  name='${prop.func}' min='${prop.min || 0}' max='${prop.max || 200}' value=${obj[attr]}></p>`;
                    $('#moduleProperty-inner').append(s);
                } else if (obj.mutableProperties[attr].type === 'text') {
                    s = `<p><span>${prop.name}</span><input class='objectPropertyAttribute' type='text' autocomplete='off'  name='${prop.func}' maxlength='${prop.maxlength || 200}' value=${obj[attr]}></p>`;
                    $('#moduleProperty-inner').append(s);
                } else if (obj.mutableProperties[attr].type === 'button') {
                    s = `<p class='btn-parent'><button class='objectPropertyAttribute btn custom-btn--secondary' type='button'  name='${prop.func}'>${prop.name}</button></p>`;
                    $('#moduleProperty-inner').append(s);
                }
                else if (obj.mutableProperties[attr].type === 'textarea') {
                    s = `<p><span>${prop.name}</span><textarea class='objectPropertyAttribute' type='text' autocomplete='off' rows="9" name='${prop.func}'>${obj[attr]}</textarea></p>`;
                    $('#moduleProperty-inner').append(s);
                }
            }
        }
    }

    var helplink = obj && (obj.helplink);
    if (helplink) {
        $('#moduleProperty-inner').append('<p class="btn-parent"><button id="HelpButton" class="btn btn-primary btn-xs" type="button" >&#9432 Help</button></p>');
        $('#HelpButton').on('click',() => {
            window.open(helplink);
        });
    }

    function checkValidBitWidth() {
        const selector = $("[name='newBitWidth']");
        if (selector === undefined
            || selector.val() > 32
            || selector.val() < 1
            || !$.isNumeric(selector.val())) {
            // fallback to previously saves state
            selector.val(selector.attr('old-val'));
        } else {
            selector.attr('old-val', selector.val());
        }
    }

    $('.objectPropertyAttribute').on('change keyup paste click', function () {
        checkValidBitWidth();
        scheduleUpdate();
        updateCanvasSet(true);
        wireToBeCheckedSet(1);
        let { value } = this;
        if (this.type === 'number') {
            value = parseFloat(value);
        }
        if (simulationArea.lastSelected && simulationArea.lastSelected[this.name]) {
            simulationArea.lastSelected[this.name](value);
            // Commented out due to property menu refresh bug
            // prevPropertyObjSet(simulationArea.lastSelected[this.name](this.value)) || prevPropertyObjGet(); 
        } else {
            circuitProperty[this.name](value);
        }
    });

    $('.objectPropertyAttributeChecked').on('change keyup paste click', function () {
        if(this.name === "toggleLabelInLayoutMode") return; // Hack to prevent toggleLabelInLayoutMode from toggling twice
        scheduleUpdate();
        updateCanvasSet(true);
        wireToBeCheckedSet(1);
        if (simulationArea.lastSelected && simulationArea.lastSelected[this.name]) {
            simulationArea.lastSelected[this.name](this.value);
            // Commented out due to property menu refresh bug
            // prevPropertyObjSet(simulationArea.lastSelected[this.name](this.value)) || prevPropertyObjGet(); 
        } else { 
                circuitProperty[this.name](this.checked); 
            }
    });

    $('.objectPropertyAttributeChecked').on('click', function () {
        if(this.name !== "toggleLabelInLayoutMode") return; // Hack to prevent toggleLabelInLayoutMode from toggling twice
        scheduleUpdate();
        updateCanvasSet(true);
        wireToBeCheckedSet(1);
        if (simulationArea.lastSelected && simulationArea.lastSelected[this.name]) {
            simulationArea.lastSelected[this.name](this.value);
            // Commented out due to property menu refresh bug
            // prevPropertyObjSet(simulationArea.lastSelected[this.name](this.value)) || prevPropertyObjGet(); 
        } else { 
                circuitProperty[this.name](this.checked); 
            }
    });

    $(".moduleProperty input[type='number']").inputSpinner();
}

/**
 * Hides the properties in sidebar.
 * @category ux
 */
export function hideProperties() {
    $('#moduleProperty-inner').empty();
    $('#moduleProperty').hide();
    prevPropertyObjSet(undefined);
    $('.objectPropertyAttribute').unbind('change keyup paste click');
}
/**
 * checkss the input is safe or not
 * @param {HTML} unsafe - the html which we wants to escape
 * @category ux
 */
function escapeHtml(unsafe) {
    return unsafe
        .replace(/&/g, '&amp;')
        .replace(/</g, '&lt;')
        .replace(/>/g, '&gt;')
        .replace(/"/g, '&quot;')
        .replace(/'/g, '&#039;');
}

export function deleteSelected() {
    if (simulationArea.lastSelected && !(simulationArea.lastSelected.objectType === 'Node' && simulationArea.lastSelected.type !== 2)) {
        simulationArea.lastSelected.delete();
        hideProperties();
    }
        
    for (var i = 0; i < simulationArea.multipleObjectSelections.length; i++) {
        if (!(simulationArea.multipleObjectSelections[i].objectType === 'Node' && simulationArea.multipleObjectSelections[i].type !== 2)) 
            simulationArea.multipleObjectSelections[i].cleanDelete();
        hideProperties();
    }
    
    simulationArea.multipleObjectSelections = [];

    // Updated restricted elements
    updateCanvasSet(true);
    scheduleUpdate();
    updateRestrictedElementsInScope();
}

/**
 * listener for opening the prompt for bin conversion
 * @category ux
 */
$('#bitconverter').on('click',() => {
    $('#bitconverterprompt').dialog({
    resizable:false,
        buttons: [
            {
                text: 'Reset',
                click() {
                    $('#decimalInput').val('0');
                    $('#binaryInput').val('0');
                    $('#octalInput').val('0');
                    $('#hexInput').val('0');
                },
            },
        ],
    });
});

// convertors
const convertors = {
    dec2bin: (x) => `0b${x.toString(2)}`,
    dec2hex: (x) => `0x${x.toString(16)}`,
    dec2octal: (x) => `0${x.toString(8)}`,
};

function setBaseValues(x) {
    if (isNaN(x)) return;
    $('#binaryInput').val(convertors.dec2bin(x));
    $('#octalInput').val(convertors.dec2octal(x));
    $('#hexInput').val(convertors.dec2hex(x));
    $('#decimalInput').val(x);
}

$('#decimalInput').on('keyup', () => {
    var x = parseInt($('#decimalInput').val(), 10);
    setBaseValues(x);
});

$('#binaryInput').on('keyup', () => {
    var x = parseInt($('#binaryInput').val(), 2);
    setBaseValues(x);
});

$('#hexInput').on('keyup', () => {
    var x = parseInt($('#hexInput').val(), 16);
    setBaseValues(x);
});

$('#octalInput').on('keyup', () => {
    var x = parseInt($('#octalInput').val(), 8);
    setBaseValues(x);
});

export function setupPanels() {
    $('#dragQPanel')
        .on('mousedown', () => $('.quick-btn').draggable({ disabled: false, containment: 'window' }))
        .on('mouseup', () => $('.quick-btn').draggable({ disabled: true }));
    
    setupPanelListeners('.elementPanel');
    setupPanelListeners('.layoutElementPanel');
    setupPanelListeners('#moduleProperty');
    setupPanelListeners('#layoutDialog');
    setupPanelListeners('#verilogEditorPanel');
    setupPanelListeners('.timing-diagram-panel');

    // Minimize Timing Diagram (takes too much space)
    $('.timing-diagram-panel .minimize').trigger('click');
<<<<<<< HEAD
=======

    $('#projectName').on('click', () => {
        $("input[name='setProjectName']").focus().select();
    });

>>>>>>> f2298746
}

function setupPanelListeners(panelSelector) {
    var headerSelector = `${panelSelector} .panel-header`;
    var minimizeSelector = `${panelSelector} .minimize`;
    var maximizeSelector = `${panelSelector} .maximize`;
    var bodySelector = `${panelSelector} > .panel-body`;
    // Drag Start
    $(headerSelector).on('mousedown', () => $(panelSelector).draggable({ disabled: false, containment: 'window'}));
    // Drag End
    $(headerSelector).on('mouseup', () => $(panelSelector).draggable({ disabled: true }));
    // Current Panel on Top
    $(panelSelector).on('mousedown', () => {
        $(`.draggable-panel:not(${panelSelector})`).css('z-index', '99');
        $(panelSelector).css('z-index', '100');
    })
    var minimized = false;
    $(headerSelector).on('dblclick', ()=> minimized ? 
                                        $(maximizeSelector).trigger('click') : 
                                        $(minimizeSelector).trigger('click'));
    // Minimize
    $(minimizeSelector).on('click', () => {
        $(bodySelector).hide();
        $(minimizeSelector).hide();
        $(maximizeSelector).show();
        minimized = true;
    });
    // Maximize
    $(maximizeSelector).on('click', () => {
        $(bodySelector).show();
        $(minimizeSelector).show();
        $(maximizeSelector).hide();
        minimized = false;
    });
}

export function fullView () {
    const onClick = `onclick="(() => {$('.navbar').show(); $('.modules').show(); $('.report-sidebar').show(); $('#tabsBar').show(); $('#exitViewBtn').remove(); $('#moduleProperty').show();})()"`
    const markUp = `<button id='exitViewBtn' ${onClick} >Exit Full Preview</button>`
    $('.navbar').hide()
    $('.modules').hide()
    $('.report-sidebar').hide()
    $('#tabsBar').hide()
    $('#moduleProperty').hide()
    $('#exitView').append(markUp);
}

/** 
    Fills the elements that can be displayed in the subcircuit, in the subcircuit menu
**/
export function fillSubcircuitElements() {
    $('#subcircuitMenu').empty();
    var subCircuitElementExists = false;
    for(let el of circuitElementList) {
        if(globalScope[el].length === 0) continue;
        if(!globalScope[el][0].canShowInSubcircuit) continue;
        let tempHTML = '';

        // add a panel for each existing group
        tempHTML += `<div class="panelHeader">${el}s</div>`;
        tempHTML += `<div class="panel">`;

        let available = false;

        // add an SVG for each element
        for(let i = 0; i < globalScope[el].length; i++){
            if (!globalScope[el][i].subcircuitMetadata.showInSubcircuit) {
                tempHTML += `<div class="icon subcircuitModule" id="${el}-${i}" data-element-id="${i}" data-element-name="${el}">`;
                tempHTML += `<img src= "/img/${el}.svg">`;
                tempHTML += `<p class="img__description">${(globalScope[el][i].label !== "")? globalScope[el][i].label : 'unlabeled'}</p>`;
                tempHTML += '</div>';
                available = true;
            }

        }
        tempHTML += '</div>';
        subCircuitElementExists = subCircuitElementExists || available;
        if (available)
            $('#subcircuitMenu').append(tempHTML);
    }

    if(subCircuitElementExists) {
        $('#subcircuitMenu').accordion("refresh");
    }   
    else {
        $('#subcircuitMenu').append("<p>No layout elements available</p>");
    }

    $('.subcircuitModule').mousedown(function () {
        let elementName = this.dataset.elementName;
        let elementIndex = this.dataset.elementId;

        let element = globalScope[elementName][elementIndex];

        element.subcircuitMetadata.showInSubcircuit = true;
        element.newElement = true;
        simulationArea.lastSelected = element;
        this.parentElement.removeChild(this);
    });
} 

async function postUserIssue(message) {

    var img = generateImage("jpeg", "full", false, 1, false).split(',')[1];

    let result;
    try {
        result = await $.ajax({
                url: 'https://api.imgur.com/3/image',
                type: 'POST',
                data: {
                    image: img
                },
                dataType: 'json',
                headers: {
                    Authorization: 'Client-ID 9a33b3b370f1054'
                },
            });
    } catch (err) {
        console.error("Could not generate image, reporting anyway");
    }

    if (result) message += "\n" + result.data.link;

    // Generate circuit data for reporting
    let circuitData;
    try {
        // Writing default project name to prevent unnecessary prompt in case the
        // project is unnamed
        circuitData = generateSaveData("Untitled");
    } catch (err) {
        circuitData = `Circuit data generation failed: ${err}`;
    }

    $.ajax({
        url: '/simulator/post_issue',
        type: 'POST',
        beforeSend: function(xhr) {
            xhr.setRequestHeader('X-CSRF-Token', $('meta[name="csrf-token"]').attr('content'))
        },
        data: {
            "text": message,
            "circuit_data": circuitData,
        },
        success: function(response) {
            $('#result').html("<i class='fa fa-check' style='color:green'></i> You've successfully submitted the issue. Thanks for improving our platform.");
        },
        failure: function(err) {
            $('#result').html("<i class='fa fa-check' style='color:red'></i> There seems to be a network issue. Please reach out to us at support@ciruitverse.org");
        }
    });
}<|MERGE_RESOLUTION|>--- conflicted
+++ resolved
@@ -207,12 +207,10 @@
         logixFunction[this.id]();
     });
     // var dummyCounter=0;
-<<<<<<< HEAD
     // setting up project name listeners
     setUpProjectNameListeners();
-=======
-   
->>>>>>> f2298746
+  
+  
 
     $('.logixModules').hover(function () {
         // Tooltip can be statically defined in the prototype.
@@ -582,16 +580,8 @@
 
     // Minimize Timing Diagram (takes too much space)
     $('.timing-diagram-panel .minimize').trigger('click');
-<<<<<<< HEAD
-=======
-
-    $('#projectName').on('click', () => {
-        $("input[name='setProjectName']").focus().select();
-    });
-
->>>>>>> f2298746
-}
-
+
+}
 function setupPanelListeners(panelSelector) {
     var headerSelector = `${panelSelector} .panel-header`;
     var minimizeSelector = `${panelSelector} .minimize`;
