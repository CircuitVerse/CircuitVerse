/* eslint-disable import/no-cycle */
/* eslint-disable no-use-before-define */
/* eslint-disable no-continue */
/* eslint-disable no-param-reassign */
/* eslint-disable no-bitwise */
import { layoutModeGet, layoutUpdate } from './layoutMode';
import plotArea from './plotArea';
import simulationArea from './simulationArea';
import {
    dots, canvasMessage, findDimensions, rect2,
} from './canvasApi';
import { showProperties, prevPropertyObjGet } from './ux';
import { showError } from './utils';
import miniMapArea from './minimap';
import { resetup } from './setup';
import { verilogModeGet } from './Verilog2CV';
import { hidetabs, visibletabs } from './listeners';

/**
 * Core of the simulation and rendering algorithm.
 */

/**
 * @type {number} engine
 * @category engine
 */
var wireToBeChecked = 0;

/**
 * Used to set wireChecked boolean which updates wires in UI if true (or 1). 2 if some problem and it is handled.
 * @param {number} param - value of wirechecked
 * @category engine
 */
export function wireToBeCheckedSet(param) {
    wireToBeChecked = param;
}

/**
 * scheduleUpdate() will be called if true
 * @type {boolean}
 * @category engine
 */
var willBeUpdated = false;

/**
 * used to set willBeUpdated variable
 * @type {boolean}
 * @category engine
 * @category engine
 */
export function willBeUpdatedSet(param) {
    willBeUpdated = param;
}

/**
 * true if we have an element selected and 
 * is used when we are paning the grid.
 * @type {boolean}
 * @category engine
 */
var objectSelection = false;

/**
 * used to set the value of object selection,
 * @param {boolean} param 
 * @category engine
 */
export function objectSelectionSet(param) {
    objectSelection = param;
}

/**
 * Flag for updating position
 * @type {boolean}
 * @category engine
 */
var updatePosition = true;

/**
 * used to set the value of updatePosition.
 * @param {boolean} param 
 * @category engine
 */
export function updatePositionSet(param) {
    updatePosition = param;
}

/**
 * Flag for updating simulation
 * @type {boolean}
 * @category engine
 */
var updateSimulation = true;

/**
 * used to set the value of updateSimulation.
 * @param {boolean} param
 * @category engine
 */
export function updateSimulationSet(param) {
    updateSimulation = param;
}
/**
 * Flag for rendering
 * @type {boolean}
 * @category engine
 */
var updateCanvas = true;

/**
 * used to set the value of updateCanvas.
 * @param {boolean} param
 * @category engine
 */
export function updateCanvasSet(param) {
    updateCanvas = param;
}

/**
 *  Flag for updating grid
 * @type {boolean}
 * @category engine
 */
var gridUpdate = true;

/**
 * used to set gridUpdate
 * @param {boolean} param
 * @category engine
 */
export function gridUpdateSet(param) {
    gridUpdate = param;
}

/**
 * used to get gridUpdate
 * @return {boolean}
 * @category engine
 */
export function gridUpdateGet() {
    return gridUpdate;
}
/**
 *  Flag for updating grid
 * @type {boolean}
 * @category engine
 */
var forceResetNodes = true;

/**
 * used to set forceResetNodes
 * @param {boolean} param
 * @category engine
 */
export function forceResetNodesSet(param) {
    forceResetNodes = param;
}
/**
 *  Flag for updating grid
 * @type {boolean}
 * @category engine
 */
var errorDetected = false;

/**
 * used to set errorDetected
 * @param {boolean} param
 * @category engine
 */
export function errorDetectedSet(param) {
    errorDetected = param;
}

/**
 * used to set errorDetected
 * @returns {boolean} errorDetected
 * @category engine
 */
export function errorDetectedGet() {
    return errorDetected;
}

/**
 * details of where and what canvas message has to be shown.
 * @type {Object}
 * @property {number} x - x cordinate of message
 * @property {number} y - x cordinate of message
 * @property {number} string - the message
 * @category engine
*/
export var canvasMessageData = {
    x: undefined,
    y: undefined,
    string: undefined,
};

/**
 *  Flag for updating subCircuits
 * @type {boolean}
 * @category engine
 */
var updateSubcircuit = true;

/**
 * used to set updateSubcircuit
 * @param {boolean} param
 * @category engine
 */
export function updateSubcircuitSet(param) {
    if (updateSubcircuit != param) {
        updateSubcircuit = param;
        return true;
    }
    updateSubcircuit = param;
    return false;
}

/**
 * turn light mode on
 * @param {boolean} val -- new value for light mode
 * @category engine
 */
export function changeLightMode(val) {
    if (!val && lightMode) {
        lightMode = false;
        DPR = window.devicePixelRatio || 1;
        globalScope.scale *= DPR;
    } else if (val && !lightMode) {
        lightMode = true;
        globalScope.scale /= DPR;
        DPR = 1
        $('#miniMap').fadeOut('fast');
    }
    resetup();
}

/**
 * Function to render Canvas according th renderupdate order
 * @param {Scope} scope - The circuit whose canvas we want to render
 * @category engine
 */
export function renderCanvas(scope) {
    if (layoutModeGet() || verilogModeGet()) { // Different Algorithm
        return;
    }
    var ctx = simulationArea.context;
    // Reset canvas
    simulationArea.clear();
    // Update Grid
    if (gridUpdate) {
        gridUpdateSet(false);
        dots();
    }
    canvasMessageData = {
        x: undefined,
        y: undefined,
        string: undefined,
    }; //  Globally set in draw fn ()
    // Render objects
    for (let i = 0; i < renderOrder.length; i++) {
        for (var j = 0; j < scope[renderOrder[i]].length; j++) { scope[renderOrder[i]][j].draw(); }
    }
    // Show any message
    if (canvasMessageData.string !== undefined) {
        canvasMessage(ctx, canvasMessageData.string, canvasMessageData.x, canvasMessageData.y);
    }
    // If multiple object selections are going on, show selected area
    if (objectSelection) {
        ctx.beginPath();
        ctx.lineWidth = 2;
        ctx.strokeStyle = 'black';
        ctx.fillStyle = 'rgba(0,0,0,0.1)';
        rect2(ctx, simulationArea.mouseDownX, simulationArea.mouseDownY, simulationArea.mouseX - simulationArea.mouseDownX, simulationArea.mouseY - simulationArea.mouseDownY, 0, 0, 'RIGHT');
        ctx.stroke();
        ctx.fill();
    }
    if (simulationArea.hover !== undefined) {
        simulationArea.canvas.style.cursor = 'pointer';
    } else if (simulationArea.mouseDown) {
        simulationArea.canvas.style.cursor = 'grabbing';
    } else {
        simulationArea.canvas.style.cursor = 'default';
    }
}

/**
 * Function to move multiple objects and panes window
 * deselected using dblclick right now (PR open for esc key)
 * @param {Scope=} scope - the circuit in which we are selecting stuff
 * @category engine
 */
export function updateSelectionsAndPane(scope = globalScope) {
    if (!simulationArea.selected && simulationArea.mouseDown) {
        simulationArea.selected = true;
        simulationArea.lastSelected = scope.root;
        simulationArea.hover = scope.root;
        // Selecting multiple objects
        if (simulationArea.shiftDown) {
            objectSelectionSet(true);
        } else if (!embed) {
            findDimensions(scope);
            miniMapArea.setup();
            $('#miniMap').show();
        }
    } else if (simulationArea.lastSelected === scope.root && simulationArea.mouseDown) {
        // pane canvas to give an idea of grid moving
        if (!objectSelection) {
            globalScope.ox = (simulationArea.mouseRawX - simulationArea.mouseDownRawX) + simulationArea.oldx;
            globalScope.oy = (simulationArea.mouseRawY - simulationArea.mouseDownRawY) + simulationArea.oldy;
            globalScope.ox = Math.round(globalScope.ox);
            globalScope.oy = Math.round(globalScope.oy);
            gridUpdateSet(true);
            if (!embed && !lightMode) miniMapArea.setup();
        } else {
            // idea: kind of empty
        }
    } else if (simulationArea.lastSelected === scope.root) {
        /*
        Select multiple objects by adding them to the array
        simulationArea.multipleObjectSelections when we select
        using shift + mouse movement to select an area but
        not shift + click
        */
        simulationArea.lastSelected = undefined;
        simulationArea.selected = false;
        simulationArea.hover = undefined;
        if (objectSelection) {
            objectSelectionSet(false);
            var x1 = simulationArea.mouseDownX;
            var x2 = simulationArea.mouseX;
            var y1 = simulationArea.mouseDownY;
            var y2 = simulationArea.mouseY;
            // Sort those four points to make a selection pane
            if (x1 > x2) {
                const temp = x1;
                x1 = x2;
                x2 = temp;
            }
            if (y1 > y2) {
                const temp = y1;
                y1 = y2;
                y2 = temp;
            }
            // Select the objects, push them into a list
            for (let i = 0; i < updateOrder.length; i++) {
                for (var j = 0; j < scope[updateOrder[i]].length; j++) {
                    var obj = scope[updateOrder[i]][j];
                    if (simulationArea.multipleObjectSelections.contains(obj)) continue;
                    var x; var
                        y;
                    if (obj.objectType === 'Node') {
                        x = obj.absX();
                        y = obj.absY();
                    } else if (obj.objectType !== 'Wire') {
                        x = obj.x;
                        y = obj.y;
                    } else {
                        continue;
                    }
                    if (x > x1 && x < x2 && y > y1 && y < y2) {
                        simulationArea.multipleObjectSelections.push(obj);
                    }
                }
            }
        }
    }
}

/**
 * Main fn that resolves circuit using event driven simulation
 * All inputs are added to a scope using scope.addinput() and
 * the simulation starts to play.
 * @param {Scope=} scope - the circuit we want to simulate
 * @param {boolean} resetNodes - boolean to reset all nodes
 * @category engine
 */
export function play(scope = globalScope, resetNodes = false) {
    try {
        if (errorDetected) return; // Don't simulate until error is fixed
        if (loading === true) return; // Don't simulate until loaded

        simulationArea.simulationQueue.reset();
        plotArea.setExecutionTime(); // Waveform thing
        // Reset Nodes if required
        if (resetNodes || forceResetNodes) {
            scope.reset();
            simulationArea.simulationQueue.reset();
            forceResetNodesSet(false);
        }

        // To store list of circuitselements that have shown contention but kept temporarily
        // Mainly to resolve tristate bus issues
        simulationArea.contentionPending = [];
        // add inputs to the simulation queue
        scope.addInputs();
        // to check if we have infinite loop in circuit
        let stepCount = 0;
        let elem;
        while (!simulationArea.simulationQueue.isEmpty()) {
            if (errorDetected) {
                simulationArea.simulationQueue.reset();
                return;
            }
            elem = simulationArea.simulationQueue.pop();
            elem.resolve();
            stepCount++;
            if (stepCount > 1000000) { // Cyclic or infinite Circuit Detection
                showError('Simulation Stack limit exceeded: maybe due to cyclic paths or contention');
                errorDetectedSet(true);
                forceResetNodesSet(true);
            }
        }
        // Check for TriState Contentions
        if (simulationArea.contentionPending.length) {
            showError('Contention at TriState');
            forceResetNodesSet(true);
            errorDetectedSet(true);
        }
<<<<<<< HEAD
    }
    // Check for TriState  and Controlled Inverter Contentions
    if (simulationArea.contentionPending.length) {
        if (simulationArea.contentionPending[0].objectType === 'TriState') {
            showError('Contention at TriState');
        }
        if (simulationArea.contentionPending[0].objectType === 'ControlledInverter') {
            showError('Contention at Controlled Inverter');
        }
        forceResetNodesSet(true);
        errorDetectedSet(true);
=======

        // change the state of simulator to normal
        if (globalScope.currentState === globalScope.states.ERROR) {
            globalScope.currentState = globalScope.states.NORMAL;
        }
        visibletabs();
    } catch (error) {
        // change the state of simulator to error
        if (globalScope.currentState === globalScope.states.NORMAL) {
            globalScope.currentState = globalScope.states.ERROR;
            hidetabs();
        }
        showError('The simulator is in an error state. Now, you can only delete or undo components until the simulator returns to the normal state');
>>>>>>> a409ffa9
    }
}

/**
 * Function to check for any UI update, it is throttled by time
 * @param {number=} count - this is used to force update
 * @param {number=} time - the time throttling parameter
 * @param {function} fn - function to run before updating UI
 * @category engine
 */
export function scheduleUpdate(count = 0, time = 100, fn) {
    if (lightMode) time *= 5;
    var updateFn = layoutModeGet() ? layoutUpdate : update;
    if (count) { // Force update
        updateFn();
        for (let i = 0; i < count; i++) { setTimeout(updateFn, 10 + 50 * i); }
    }
    if (willBeUpdated) return; // Throttling
    willBeUpdatedSet(true);
    // Call a function before update ..
    if (fn) {
        setTimeout(() => {
            fn();
            updateFn();
        }, time);
    } else setTimeout(updateFn, time);
}

/**
 * fn that calls update on everything else. If any change
 * is there, it resolves the circuit and draws it again.
 * Also updates simulations, selection, minimap, resolves
 * circuit and redraws canvas if required.
 * @param {Scope=} scope - the circuit to be updated
 * @param {boolean=} updateEverything - if true we update the wires, nodes and modules
 * @category engine
 */
export function update(scope = globalScope, updateEverything = false) {
    willBeUpdatedSet(false);
    if (loading === true || layoutModeGet()) return;
    var updated = false;
    simulationArea.hover = undefined;
    // Update wires
    if (wireToBeChecked || updateEverything) {
        if (wireToBeChecked === 2) wireToBeChecked = 0; // this required due to timing issues
        else wireToBeChecked++;
        // WHY IS THIS REQUIRED ???? we are checking inside wire ALSO
        // Idea: we can just call length again instead of doing it during loop.
        var prevLength = scope.wires.length;
        for (let i = 0; i < scope.wires.length; i++) {
            scope.wires[i].checkConnections();
            if (scope.wires.length !== prevLength) {
                prevLength--;
                i--;
            }
        }
        scheduleUpdate();
    }
    // Update subcircuits
    if (updateSubcircuit || updateEverything) {
        for (let i = 0; i < scope.SubCircuit.length; i++) { scope.SubCircuit[i].reset(); }
        updateSubcircuitSet(false);
    }
    // Update UI position
    if (updatePosition || updateEverything) {
        for (let i = 0; i < updateOrder.length; i++) {
            for (let j = 0; j < scope[updateOrder[i]].length; j++) {
                updated |= scope[updateOrder[i]][j].update();
            }
        }
    }
    // Updates multiple objectselections and panes window
    if (updatePosition || updateEverything) {
        updateSelectionsAndPane(scope);
    }
    // Update MiniMap
    if (!embed && simulationArea.mouseDown && simulationArea.lastSelected && simulationArea.lastSelected !== globalScope.root) {
        if (!lightMode) { $('#miniMap').fadeOut('fast'); }
    }
    // Run simulation
    if (updateSimulation) {
        play();
    }
    // Show properties of selected element
    if (!embed && prevPropertyObjGet() !== simulationArea.lastSelected) {
        if (simulationArea.lastSelected && simulationArea.lastSelected.objectType !== 'Wire') {
            // ideas: why show properties of project in Nodes but not wires?
            showProperties(simulationArea.lastSelected);
        } else {
            // hideProperties();
        }
    }
    // Draw, render everything
    if (updateCanvas) {
        renderCanvas(scope);
    }
    updateSimulationSet(false);
    updateCanvas = false;
    updatePositionSet(false);
}<|MERGE_RESOLUTION|>--- conflicted
+++ resolved
@@ -410,25 +410,17 @@
                 forceResetNodesSet(true);
             }
         }
-        // Check for TriState Contentions
+        // Check for TriState  and Controlled Inverter Contentions
         if (simulationArea.contentionPending.length) {
-            showError('Contention at TriState');
+            if (simulationArea.contentionPending[0].objectType === 'TriState') {
+                showError('Contention at TriState');
+            }
+            if (simulationArea.contentionPending[0].objectType === 'ControlledInverter') {
+                showError('Contention at Controlled Inverter');
+            }
             forceResetNodesSet(true);
             errorDetectedSet(true);
         }
-<<<<<<< HEAD
-    }
-    // Check for TriState  and Controlled Inverter Contentions
-    if (simulationArea.contentionPending.length) {
-        if (simulationArea.contentionPending[0].objectType === 'TriState') {
-            showError('Contention at TriState');
-        }
-        if (simulationArea.contentionPending[0].objectType === 'ControlledInverter') {
-            showError('Contention at Controlled Inverter');
-        }
-        forceResetNodesSet(true);
-        errorDetectedSet(true);
-=======
 
         // change the state of simulator to normal
         if (globalScope.currentState === globalScope.states.ERROR) {
@@ -442,7 +434,6 @@
             hidetabs();
         }
         showError('The simulator is in an error state. Now, you can only delete or undo components until the simulator returns to the normal state');
->>>>>>> a409ffa9
     }
 }
 
