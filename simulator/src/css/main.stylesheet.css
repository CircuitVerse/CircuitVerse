--- conflicted
+++ resolved
@@ -207,18 +207,11 @@
     text-align: right;
 }
 
-<<<<<<< HEAD
 
 @media(max-width: 991px) {
   .user-field {
     visibility: hidden;
   }
-=======
-@media (max-width: 991px) {
-    .user-field {
-        visibility: hidden;
-    }
->>>>>>> 77045ccc
 }
 
 .signIn-btn {
@@ -609,20 +602,12 @@
 /** tab bar styling starts */
 
 #tabsBar {
-<<<<<<< HEAD
   top: 0px;
   width: 100%;
   /* height: 23.5px; */
   display: block;
   align-items: center;
   z-index: 100;
-=======
-    width: 100%;
-    /* height: 23.5px; */
-    display: block;
-    align-items: center;
-    z-index: 100;
->>>>>>> 77045ccc
 }
 
 .embed-tabs {
@@ -668,7 +653,6 @@
 }
 
 #tabsBar button {
-<<<<<<< HEAD
   font-size: 15px;
   font-weight: lighter;
   order: 99; /* could have better solution */
@@ -681,18 +665,6 @@
   transition: all 0.1s ease-in-out;
   border-radius: 4px;
   margin-left: 1px;
-=======
-    order: 99; /* could have better solution */
-    width: 20px;
-    align-items: center;
-    padding: 1px;
-    text-decoration: none;
-    outline: none;
-    border-radius: 1px;
-    transition: all 0.1s ease-in-out;
-    border-radius: 4px;
-    margin-left: 1px;
->>>>>>> 77045ccc
 }
 
 #tabsBar button:focus {
@@ -961,19 +933,11 @@
     margin: auto;
 }
 
-<<<<<<< HEAD
 .moduleProperty-header {
   font-size: 1.1em;
   text-transform: uppercase;
   margin-bottom: 20px;
   text-align: left;
-=======
-#moduleProperty-header {
-    font-size: 1.1em;
-    text-transform: uppercase;
-    margin-bottom: 20px;
-    text-align: left;
->>>>>>> 77045ccc
 }
 
 #moduleProperty-inner > p span {
@@ -1838,85 +1802,8 @@
 
 /*! Custom Color theme dialog styles ends here*/
 
-/*! File SaveAs dialog styles starts here*/
-
-.ui-dialog[aria-describedby="ExportCircuitFilesDialog"] {
-    min-width: 560px;
-    user-select: none;
-}
-
-#ExportCircuitFilesDialog {
-    background: none;
-    overflow: auto;
-}
-
-#ExportCircuitFilesDialog label {
-    color: var(--text-panel);
-    width: 20%;
-}
-
-#ExportCircuitFilesDialog input {
-    width: 75%;
-    height: 30px;
-    border: 1px solid white;
-    background: transparent;
-    font: inherit;
-    text-align: center;
-}
-
-/*! File Save As dialog styles ends here*/
-
-/*! File Open dialog styles starts here*/
-
-.ui-dialog[aria-describedby="ImportCircuitFilesDialog"] {
-    min-width: 560px;
-    user-select: none;
-}
-
-#ImportCircuitFilesDialog {
-    background: none;
-    overflow: auto;
-}
-
-#message {
-    color: rgb(167, 0, 0);
-    margin: 20px auto;
-}
-
-#ImportCircuitFilesDialog label{
-    color: var(--text-panel);
-}
-
-#message-box {
-    width: 100%;
-    height: 200px;
-    position: relative;
-    border: 2px dashed white;
-    display: flex;
-    flex-direction: column;
-    justify-content: center;
-    align-items: center;
-    border-radius: 5px;
-    color: var(--text-panel);
-}
-
-#message-box i{
-    font-size: 20px;
-    border: 2px solid white;
-    border-radius: 50%;
-    padding: 10px;
-}
-
-#CircuitDataFile {
-    position: absolute;
-    top: 0;
-    right: 0;
-    height: 100%;
-    width: 100%;
-    opacity: 0;
-}
-
-/*! File Open dialog styles ends here*/
+
+
 
 .code-window .CodeMirror {
     height: calc(100% - 78px);
@@ -1967,7 +1854,6 @@
 }
 
 #timing-diagram-log {
-<<<<<<< HEAD
   font-size: 12.5px;
   padding: 3px;
   margin-left: 5px;
@@ -2852,11 +2738,4 @@
   width: 200px;
   height: 200px;
 }
-=======
-    font-size: 12.5px;
-    padding: 3px;
-    margin-left: 5px;
-    /* margin-bottom: 5px; */
-    border-radius: 3px;
->>>>>>> 77045ccc
 }