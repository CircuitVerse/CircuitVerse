
/*
************
* This stylesheet is to be made modular later
************
*/

@import "./5-layout/simulator.scss";
@import "./2-basics/base.scss";
@import "./2-basics/reset.scss";
@import "./shortcut.panel.css";
@import "./embed.css";
@import "./plugin-stylesheets/checkBo.min.css";
/** new UI ruleset starts here */
/*! Adding color variables to root, required later for hokey binding */

/* typography */
@font-face {
  font-family: Raleway;
  src: url("https://fonts.gstatic.com/s/raleway/v18/1Ptxg8zYS_SKggPN4iEgvnHyvveLxVvaorCIPrcVIT9d0c8.woff");
}

/* typography */
@font-face {
  font-family: "Nunito", sans-serif;
  src: url("https://fonts.googleapis.com/css2?family=Nunito:ital,wght@0,200;1,200&display=swap");
}


/** Global Styles starts here */

body,
html {
  font-family: "Nunito", sans-serif;
  font-weight: 200;
  width: 100%;
  height: 100%;
  margin: 0;
  padding: 0;
  overflow: hidden;
  position: fixed;
}

button:focus {
  outline: 0;
}

a {
  color: var(--text-primary);
}

a:hover {
  color: white;
  text-decoration: none;
}

select > option {
  color: black;
  padding: 2px 4px;
  margin-right: 5px;
}

select:focus,
select > option:focus {
  border: none;
  outline: none;
}

input[type="number"]:focus {
  background-color: transparent;
  outline: none;
  border: none;
  color: white;
}

table {
  border-collapse: collapse;
  -webkit-user-select: none;
  /* Chrome/Safari */
  -moz-user-select: none;
  /* Firefox */
  -ms-user-select: none;
  /* IE10+ */
  /* Rules below not implemented in browsers yet */
  -o-user-select: none;
  user-select: none;
}

button {
  background: none;
  color: inherit;
  border: none;
  padding: 0;
  font: inherit;
  cursor: pointer;
  outline: inherit;
  box-shadow: none;
}

button:not(".quick-btn button"):active {
  background: transparent !important;
}

button:active,
button:focus {
  box-shadow: none !important;
  border: none;
  outline: none;
  /* border-color: white !important; */
}

button:focus {
  box-shadow: none;
}

input[type="text"]:focus {
  background: transparent;
  /* color: white; */
}

/*! Global styles ends here */

.noSelect {
  -moz-user-select: none;
  -webkit-user-select: none;
  -ms-user-select: none;
  user-select: none;
  -o-user-select: none;
}

.navbar-menu {
  position: relative;
  transition: all 0.2s ease-in-out;

}

.navbar-menu > li > a {
  border: 1px solid transparent;
  border-radius: 1px;
  padding: 2px 8px;
  transition: all 0.2s ease-in-out;
  margin-right: 10px;
}

.navbar-menu > li > a span, .acc-caret {
  content: "";
  background: url(./assets/small-components/chevron-down.svg) center/cover
    no-repeat;
  display: inline-block;
  height: 5px;
  width: 5px;
  position: absolute;
  right: 0;
  top: 50%;
  transform: translateY(-66%);
  padding: 4px;
  margin: 0 5px;
  transition: all 0.2s ease-in-out;
}

.acc-caret {
  right: -17px;
}
.navbar-menu > li > a:hover {
  border-bottom: 1px solid white;
}

.navbar-menu > li > a:hover span, .acc-drop:hover .acc-caret {
  background: none;
}

.projectName {
  position: relative;
  left: .5rem;
  font-size: 1em;
  text-align: center;
  display: inline-block;
  width: 35vw;
  overflow: hidden;
  text-overflow: ellipsis;
}

@media(max-width: 991px) {
  .projectName {
    visibility: hidden;
  }
}

.account-btn {
  position: absolute;
  right: 13px;
  padding: 4px 10px;
  border: 1px solid transparent;
  border-radius: 1px;
  transition: all 0.2s ease-in-out;
}

.account-btn:hover {
  border-bottom: 1px solid white;
}

.user-field {
  display: inline-block;
  max-width: 11rem;
  white-space: nowrap;
  overflow: hidden;
  text-overflow: ellipsis;
  text-align: right;
}

<<<<<<< HEAD

=======
@media(max-width: 991px) {
  .user-field {
    visibility: hidden;
  }
}
>>>>>>> 1ddf72cb

.signIn-btn {
  color: var(--text-primary);
}

.cur-user, .signIn-btn {
  color: #fff
}

.signIn-btn:hover {
  color: var(--text-primary);
}

.logo {
  background: url(./assets/logo.svg) center/cover;
  height: 30px;
  width: 105px;
  display: inline-block;
  margin-right: 36px;
}


.quick-btn {
  display: flex;
  position: absolute;
  width: 400px;
  height: 33px;
  top: 90px;
  right: 280px;
  border-radius: 7px;
  z-index: 100;
}

.quick-btn > div {
  margin: auto;
}

.quick-btn > div > button {
  margin: auto;
  border: none;
}

.quick-btn-save-online {
  background: url(./assets/shorcuts/save-online.svg) center/cover;
  width: 21.43px;
  height: 15.2px;
  display: block;
}

.quick-btn-save {
  background: url(./assets/shorcuts/save.svg) center/cover;
  width: 15.2px;
  height: 15.2px;
  display: block;
}

.quick-btn-delete {
  background: url(./assets/shorcuts/delete.svg) center/cover;
  width: 20px;
  height: 15.2px;
  display: block;
}

.quick-btn-download {
  background: url(./assets/shorcuts/download.svg) center/cover;
  width: 15.2px;
  height: 15.2px;
  display: block;
}

.quick-btn-zoom-fit {
  background: url(./assets/shorcuts/fit.svg) center/cover;
  width: 15.2px;
  height: 15.2px;
  display: block;
}

.quick-btn-undo {
  background: url(./assets/shorcuts/undo.svg) center/cover;
  width: 15.2px;
  height: 16.2px;
  display: block;
}

.quick-btn-redo {
  background: url(./assets/shorcuts/redo.svg) center/cover;
  width: 15.2px;
  height: 16.2px;
  display: block;
}

.quick-btn-view {
  color: white;

}
/* dropdown-menu styles */

.dropdown > ul {
  border-radius: 5px;
  text-align: center;
  position: absolute;
  left: 50%;
  transform: translate(-50%, 13px);
}

.draggable-panel-css {
  border-radius: 5px;
  z-index: 100;
  transition: background .5s ease-out;
  position: fixed;
}

@supports (backdrop-filter: blur()) {
  .dropdown > ul {
    backdrop-filter: blur(5px);
  }
}

.mw-override {
  min-width: 110px;
}

.dropdown > ul::before {
  background-color: transparent;
  content: "";
  width: 10px;
  display: inline-block;
  height: 10px;
  position: absolute;
  transform: translate(-50%, -13px) rotate(-45deg);
}

.dropdown > ul::after {
  content: "";
  width: 11.5px;
  display: inline-block;
  height: 10px;
  position: absolute;
  transform: translate(-50%, -15.5px);
  top: 14.5px;
}

.dropdown-menu > li > a {
  padding: 7px 0;
  width: 90%;
  margin: auto;
  transition: all 0.2s ease-in-out;
  text-align: left;
  padding-left: 10px;
}

.dropdown-menu > li > a:hover {
  border-radius: 7px;
  opacity: 1;
}

@media(max-width: 991px) {
  .navbar-nav .dropdown-menu {
    position: absolute;
    float: none;
  }
}

#contextMenu {
  width: 150px;
  visibility: hidden;
  position: fixed;
  z-index: 1000;
  opacity: 0;
  top: 100;
  left: 100;
  cursor: pointer;
  padding-bottom: 7px;
  padding-top: 7px;
  user-select: none;
  border-radius: 5px;
}

#contextMenu ul {
  margin: 0;
  padding: 0;
}

#contextMenu ul li {
  list-style: none;
  padding: 8px;
  padding-left: 20px;
  width: 90%;
  margin: auto;
}

#contextMenu ul li:hover {
  border-radius: 7px;
  opacity: 1;
}

@supports (backdrop-filter: blur()) {
  #contextMenu {
    backdrop-filter: blur(5px);
  }
  #contextMenu ul li:hover {
    backdrop-filter: blur(50px);
    -webkit-backdrop-filter: blur(50px);
  }
}

/** ce-panel styling  starts */

.ce-panel {
  font: inherit;
  width: 240px;
  top: 90px;
  left: 10px;
}

.accordion:last-child {
  margin-bottom: 15px;
}

.draggable-panel-css .panel-header {
  border-radius: 5px;
  border-top-right-radius: 5px;
  padding-top: 15px;
  padding: 10px;
  padding-top: 15px;
  padding-left: 17px;
  font-weight: bold;
  font-size: 16px;
  text-transform: uppercase;
  text-align: left;
  cursor: move;
}

.draggable-panel-css .panel-header::before {
  content: '';
  width: 34px;
  border-radius: 2px;
  position: absolute;
  left: 50%;
  transform: translateX(-50%);
  top: 6px;
}

.draggable-panel-css .panel-body {
  padding-top: 10px;
}

.draggable-panel-css .panel {
  padding: 0em;
  margin: 0;
  border-radius: 0;
  margin-bottom: 0em;
  display: grid;
  grid-template-columns: 1fr 1fr 1fr;
  max-height: 185px;
  border-radius: 2px;
}

.ui-accordion-header {
  background-color: transparent;
  margin: 0em;
  padding: 0em;
  outline: none;
}

.ui-accordion-header.ui-accordion-header-active.ui-state-active {
  outline: none;
}

.ui-accordion-header.ui-state-hover {
  outline: none;
}

.ui-accordion-header-icon.ui-icon {
  display: none;
}

.accordion {
  width: 90%;
  margin: auto;
  position: relative;
}

.panelHeader {
  border: none;
  border-radius: 0;
  transition: all 0.2s ease-in-out;
}

.panelHeader:hover {
  border-radius: 3px;
}

.panelHeader:after,
.panelHeader:before {
  content: "";
  height: 8px;
  display: inline-block;
  right: 15px;
  position: absolute;
  border-radius: 5px;
  top: 50%;
  transform: translateY(-50%) rotate(132deg);
  transition: 0.2s ease-out;
  background-color: white;
}

.panelHeader:after {
  transform: translate(260%, -50%) rotate(226deg);
}

.ui-accordion-header-active:before {
  transition: 0.2s ease-out;
  transform-origin: left;
  transform: translate(29%, -40%) rotate(50deg);
  top: 46%;
}

.ui-accordion-header-active:after {
  transform-origin: bottom;
  transform: translate(420%, -50%) rotate(310deg);
  transition: 0.2s ease-out;
  top: 46%;
}

.ui-accordion-header-active:hover {
  background-color: transparent;
}

.ui-accordion .ui-accordion-content {
  border: none;
  padding: 0;
}

.icon {
  position: relative;
  width: 50px;
  margin: 5px;
  display: inline-block;
  text-align: center;
  font-size: 8px;
}

img {
  display: none;
}

div.icon img {
  -webkit-user-drag: none;
  -khtml-user-drag: none;
  -moz-user-drag: none;
  -o-user-drag: none;
  pointer-events: none;
  width: 100%;
  display: inline-block;
}

.custom-tooltip-styling {
  box-shadow: none;
  border-radius: 3px;
  font: inherit;
  font-size: 14px;
  font-weight: 100;
}

.icon:hover {
  border-radius: 3px;
}

/*! ce-panel styling  ends */

/** custom scroll  styling starts here  */

.search-results {
  scrollbar-width: thin; /* for firefox */
}

.search-results::-webkit-scrollbar {
  margin-right: 3px;
  width: 6px;
}

/*! custom scroll  styling starts ends here  */

/*! ce-panel styling  ends */

/** tab bar styling starts */

#tabsBar {
  top: 0px;
  width: 100%;
  /* height: 23.5px; */
  display: block;
  align-items: center;
  z-index: 100;
}

.embed-tabs {
    background-color: transparent !important;
}

#tabsBar .placeholder {
  justify-content: space-between;
  padding: 1px;
  display: inline-block;
  margin: 2px;
  text-align: center;
  /* min-width: 110px; */
  font-size: 14px;
  transition: all 0.2s ease-in-out;
}

.placeholder::before {
  display: inline-block;
  padding: 2px 5px;
  content: "|"
}

#tabsBar .circuits {
  justify-content: space-between;
  border-radius: 3px;
  padding: 1px;
  display: inline-block;
  margin: 2px;
  text-align: center;
  /* min-width: 110px; */
  font-size: 14px;
  transition: all 0.2s ease-in-out;
}

#tabsBar .circuits > span {
  display: inline-block;
  padding: 2px 5px;
}

.circuitName{
  cursor: pointer;
}

#tabsBar button {
  order: 99; /* could have better solution */
  width: 20px;
  align-items: center;
  padding: 1px;
  text-decoration: none;
  outline: none;
  border-radius: 1px;
  transition: all 0.1s ease-in-out;
  border-radius: 4px;
  margin-left: 1px;
}

#tabsBar button:focus{
  outline: none !important;
  box-shadow: none !important;
}
#tabsBar button:active{
  outline: none !important;
  box-shadow: none !important;
}

/*! tab bar styling ends */
/** Module property styling starts here */

.moduleProperty {
  font: inherit;
  width: 250px;
  top: 90px;
  right: 10px;
}

.layoutElementPanel {
  width: 220px;
  font: inherit;
  display: none;
  top: 90px;
  left: 10px;
}

.timing-diagram-panel {
  border-radius: 5px;
  z-index: 100;
  transition: background .5s ease-out;
  position: fixed;
  cursor: pointer;
  left: 300px;
  top: 90px;
}

.timing-diagram-panel .panel-header {
  border-radius: 5px;
  border-top-right-radius: 5px;
  padding: 3px;
  font-weight: bold;
  font-size: 16px;
  text-transform: uppercase;
  text-align: left;
  cursor: move;
}

/* Testbench UI Styling begin */

.testbench-manual-panel {
  border-radius: 5px;
  z-index: 100;
  transition: background .5s ease-out;
  position: fixed;
  cursor: pointer;
  left: 10px;
  top: 470px;
}

.testbench-manual-panel .panel-header {
  border-radius: 5px;
  border-top-right-radius: 5px;
  padding: 3px;
  font-weight: bold;
  font-size: 16px;
  text-transform: uppercase;
  text-align: left;
  cursor: move;
}

.tb-case-arrow {
  border: solid var(--text-panel);
  border-width: 0 3px 3px 0;
  display: inline-block;
  padding: 3px;
}

.tb-case-arrow-right {
  transform: rotate(-45deg);
  -webkit-transform: rotate(-45deg);
}

.tb-case-arrow-left {
  transform: rotate(135deg);
  -webkit-transform: rotate(135deg);
}

.testbench-manual-panel .panel-body {
  width: 700px;
}

.testbench-manual-panel b {
  font-weight: bold;
}

.tb-manual-test-data {
  /*text-align: center;*/
  margin-top: 10px;
  border-bottom: 1px solid var(--br-secondary);
  padding-left: 8px;
  padding-right: 8px;
}

.tb-manual-test-data .tb-data {
  margin-right: 10px;
}

.tb-data span {
  vertical-align: middle;
  display: inline-block;
  max-width: 200px;
  overflow: hidden;
  white-space: nowrap;
  text-overflow: ellipsis;
}

.tb-data#data-title {
  float: left;
}

.tb-data#data-type {
  float: right;
}

.tb-manual-table {
  position: relative;
  display: inline-block;
  margin-top: 10px;
  color: var(--text-panel);
  max-width: 650px;
  overflow-x: auto;
  white-space: nowrap;
}

.tb-manual-table td, .tb-manual-table th {

  padding-left: 15px;
  padding-right: 15px;
  padding-top: 12px;
  padding-bottom: 12px;
  text-align: center;
  min-width: 80px;
}

.tb-manual-table th {
  background: var(--table-head-dark);
  height: 50px;
}

.testbench-manual-panel-buttons {
  position: relative;
  display: table-cell;
  flex-wrap: wrap;
  right: 0px;
  text-align: left;
  width: 200px;
}

.testbench-runall-label {
  display: none;
}

.tb-dialog-button {
  display: inline;
  margin: 8px;
  border-radius: 5px !important;
  padding-left: 8px !important;
  padding-right: 8px !important;
  padding-top: 4px !important;
  padding-bottom: 4px !important;

}

.tb-manual-test-buttons {
  display: flex;
  margin-top: 20px;
  margin-left: 30px;
  margin-right: 30px;
  height: 25px;
  overflow: auto;
}

.tb-manual-test-buttons .tb-case-button-left {
  border-bottom-left-radius: 5px;
  border-top-left-radius: 5px;
  width: 24px;
}

.tb-manual-test-buttons .tb-case-button-right {
  border-bottom-right-radius: 5px;
  border-top-right-radius: 5px;
  width: 24px;
}

.tb-manual-test-buttons .tb-test-label {
  position: relative;
  top: 0px;
  line-height: 25px;
  height: 25px;
  margin: 0px;
  padding-left: 2px;
  padding-right: 2px;
  white-space: nowrap;
  overflow: hidden;
  text-overflow: ellipsis;
  background: #C4C4C4;
  color: black;
}

.tb-manual-test-buttons .tb-test-label.group-label {
  text-align: center;
  width: 100px;
}

.tb-manual-test-buttons .tb-test-label.case-label {
  text-align: center;
  width: 40px;
}

.tb-group-buttons {
  float: left;
}

.tb-case-buttons {
  float:right;
}

.tb-test-null {
  width: 350px !important;
}

.validation-ui-table td, .validation-ui-table th {
  padding-left: 15px;
  padding-right: 15px;
  padding-top: 12px;
  padding-bottom: 12px;
  text-align: center;
  min-width: 80px;
  color: white;
}

/* Testbench UI styling end */

#plotArea {
  padding: 3px;
  width: 100%;
}

#verilogEditorPanel {
  width: 220px;
  font: inherit;
  display: none;
  top: 90px;
  right: 300px;
}

#moduleProperty-toolTip {
  padding: 10px;
}

#moduleProperty-inner {
  width: 85%;
  margin: auto;
}

.moduleProperty-header {
  font-size: 1.1em;
  text-transform: uppercase;
  margin-bottom: 20px;
  text-align: left;
}

#moduleProperty-inner > p span {
  display: inline-block;
  font-weight: bold;
}

#moduleProperty-inner > p button {
  border-radius: 2px;
  margin: 3px;
}

#moduleProperty-inner:last-child {
  margin-bottom: 15px;
}

.moduleProperty select {
  background-color: transparent;
  border: none;
  margin-left: 2px;
  outline: none;
}

.moduleProperty input,
.moduleProperty textarea {
  background-color: transparent;
  margin-top: 7px;
  outline: none;
  padding: 5px 5px;
  width: 100%;
}

.moduleProperty select,
.moduleProperty input,
.moduleProperty textarea {
  border-radius: 7px !important;
}

.moduleProperty input:focus,
.moduleProperty select:focus,
.moduleProperty textarea {
  outline-width: 0;
  outline: none;
  box-shadow: none;
}

.input-group-prepend button {
  margin-right: 5px;
}
.input-group-append button {
  margin-left: 5px;
}

.input-group-prepend button:hover {
  border-radius: 3px !important;
}
.input-group-append button:hover {
  border-radius: 3px !important;
}

/* toogle */

.switch {
  position: relative;
  width: 43px;
  height: 17px;
  margin-bottom: 0px;
  float: right;
}

.switch input {
  display: none;
}

.slider {
  position: absolute;
  cursor: pointer;
  top: 0;
  left: 0;
  right: 0;
  bottom: 0;
  -webkit-transition: 0.2s all ease;
  transition: 0.2s all ease;
  border-radius: 25px;
  width: 35px;
}

.slider:before {
  position: absolute;
  content: "";
  height: 20px;
  width: 20px;
  left: -3px;
  top: 50%;
  transform: translateY(-51%);
  -webkit-transition: 0.2s all ease-in-out;
  transition: 0.2s all ease-in-out;
  border-radius: 50%;
}

input:checked + .slider:before {
  transform: translate(21px, -51%);
}

/** custom button styling */

.custom-btn--primary {
  border-radius: 1px;
}


.custom-btn--secondary {
  background-color: transparent;
  border-radius: 1px;
  width: 90%;
  display: inline-block;
  line-height: inherit;
}

.custom-btn--secondary:hover {
  /* color: white; */
  transition: all 0.3s ease;
}

.custom-btn--tertiary {
  border-radius: 1px;
}
/* Used to force auto width on secondary button */
.custom-btn--basic {
  border-radius: 1px;
  border: solid 1px;
  background-color: transparent;
  display: inline-block;
  background: var(--table-head-dark);
}

.custom-btn--basic:focus {
  border: solid 1px;
}


#HelpButton {
  background-color: transparent;
  border: 2px solid white;
  width: 90%;
  margin-bottom: 15px;
  margin-top: 15px;
  font-weight: bold;
}

.btn-parent {
  width: 100%;
  display: flex;
  justify-content: center;
  margin: 0;
}

/* custom spin button */

/*! Module property styling starts here */

/** selects styling starts here */

.moduleProperty select {
  padding-left: 5px;
  width: 81px;
  float: right;
}

/*! selects styling end here */

/** layout dialog styling starts here */

.layout-body {
  text-align: center;
  padding: 10px;
  padding-bottom: 17px;
  font-weight: bold;
}

#layoutDialog {
  display: none;
  right: 10px;
  top: 90px;
  width: 220px;
}

.layout-title span {
  display: block;
  font-weight: bold;
  margin: 8px;
}

.layout-title--enable {
  display: flex;
  justify-content: space-between;
  margin: 15px 0;
  padding: 0 8px;
}

.Layout-btn {
  width: 48%;
  height: 30px;
  line-height: inherit;
}

.zoomButton-up {
  /* background: url(./assets/layout-panel/up.svg) center/cover no-repeat; */
  display: inline-block;
  height: 35px;
  width: 35px;
}
.zoomButton-down {
  /* background: url(./assets/layout-panel/down.svg) center/cover no-repeat; */
  display: inline-block;
  height: 35px;
  width: 35px;
}
.zoomButton-left {
  /* background: url(./assets/layout-panel/left.svg) center/cover no-repeat; */
  display: inline-block;
  height: 35px;
  width: 35px;
}
.zoomButton-right {
  /* background: url(./assets/layout-panel/right.svg) center/cover no-repeat; */
  display: inline-block;
  height: 35px;
  width: 35px;
}

/*! layout dialog styling ends here */

/** download dialog styling starts here */

.ui-dialog {
  /*this also affects all dialog created using jquery UI, needs to be more universe */
  font: inherit;
  border-radius: 5px;
  width: 600px;
  height: 320px;
  padding: 10px 17px;
  padding-bottom: 0;
  /* border: none !important; */
}

@supports (backdrop-filter: blur()) {
  .ui-dialog {
    backdrop-filter: blur(5px);
  }
}

.ui-widget-header {
  background: transparent;
  border: none;
  border-radius: 0;
}

.option {
  display: inline-flex;
  border-radius: 7px;
  align-items: center;
  justify-content: space-around;
  padding: 0 7px;
  position: relative;
  cursor: pointer;
}

.option input[type="radio"] {
  visibility: hidden;
}

.custom-radio span {
  height: 20px;
  width: 20px;
  border-radius: 50%;
  display: block;
  position: absolute;
  left: 2px;
  top: 50%;
  transform: translateY(-50%);
}

.custom-radio span:after {
  content: "";
  height: 8px;
  width: 8px;
  border-radius: 50%;
  display: block;
  position: absolute;
  left: 50%;
  top: 50%;
  transform: translate(-50%, -50%) scale(0);
  transition: 300ms ease-in-out 0s;
}

.custom-radio input[type="radio"]:checked ~ span:after {
  transform: translate(-50%, -50%) scale(1);
}


#saveImageDialog {
  border-radius: 2px;
  padding: 13px;
  margin: 0;
  margin-top: 15px;
  display: flex;
  flex-direction: column;
  justify-content: space-between;
  align-items: center;
  min-height: 188px !important;
}

.download-dialog-section-2 .option {
  padding: 0;
}

.download-dialog-section-1 > label {
  height: 30px;
  width: 85px;
}

.download-dialog-section-2 {
  background: transparent;
  width: 100%;
  display: inline-flex;
  justify-content: space-around;
}

.btn-group-toggle {
  background-color: transparent;
  overflow: hidden;
}
.download-dialog-section-2 .active-btn {
  box-shadow: none;
}


.download-dialog-section-2 .btn input[type="radio"]:disabled {
  background: red !important;
  color: red !important;
}

.download-dialog-section-2_2 {
  display: flex;
  align-items: center;
  justify-content: center;
}

.download-dialog-section-3 {
  border-radius: 2px;
  display: flex;
  justify-content: space-between;
  align-items: center;
  padding: 6px 10px;
  width: 320px;
  position: inherit;
}


.download-dialog-section-3 > label {
  width: 60px;
  height: 25px;
  margin-bottom: 0;
}

.ui-dialog-buttonpane {
  background: transparent;
}

.ui-dialog .ui-dialog-titlebar {
  padding: 0;
  padding-bottom: 8px;
  font: inherit;
  line-height: inherit;
  font-weight: bold;
}

.ui-dialog-titlebar-close {
  border: none;
  color: white;
  position: absolute;
  top: 15px;
  right: 15px;
  visibility: hidden;
}

.ui-dialog-titlebar-close::after {
  content: "";
  display: block;
  position: absolute;
  background: url(./assets/small-components/close.svg) center/cover no-repeat;
  height: 15px;
  width: 15px;
  visibility: visible;
  right: 0;
  top: 0;
}

.ui-dialog-titlebar-close::hover {
  border: none;
}

.ui-dialog .ui-dialog-buttonpane {
  border: none;
  padding: 0;
  margin: 0;
  display: flex;
  justify-content: center;
  align-items: center;
  margin: 12px;
}

.ui-dialog .ui-dialog-buttonpane button {
  background: transparent;
  color: white;
  line-height: inherit;
  border-radius: 1px;
  font: inherit;
}

.ui-dialog .ui-dialog-buttonpane button:hover {
  transition: all 0.3s ease;
  border: 1px solid transparent;
}

.render-btn {
  height: 35px;
  border-radius: 1px;
}
.navbar {
  transition: background .5s ease-out;
}


.navbar .nav.pull-right {
  float: right;
  margin-right: 10px;
  min-width: 85px;
}

@media(max-width: 991px) {
  .navbar .nav.pull-right {
    display: none;
  }
}

@media(max-width:991px) {
  .nav-dropdown {
    text-align: center;
    padding-top: 20px;
  }
}

/*! download dialog styling end here */

/** combinationalAnalysis dialog styling starts here */

.ui-dialog[aria-describedby="combinationalAnalysis"] {
  width: 460px;
  min-height: 210px;
  border: none;
}

#combinationalAnalysis {
  margin-top: 10px;
}

#combinationalAnalysis p input {
  border: 1px solid white;
  background: transparent;
  font: inherit;
  text-align: center;
}

.ui-dialog input::placeholder { /* Chrome, Firefox, Opera, Safari 10.1+ */
  color: white;
  opacity: .7; /* Firefox */
}

#combinationalAnalysis table {
  width: 460px;
}

#booleanTable {
  width: 200px;
}

.content-table {
  border-collapse: collapse;
  font-size: 0.9em;
  min-width: 400px;
}

.content-table tr th {
  font-weight: bold;
}

.content-table th,
.content-table td {
  padding: 5px 15px;
  margin: 0 3px;
  width: 20%;
  border-radius: 2px;
}

.content-table tbody tr {
  text-align: center;
  display: flex;
  margin-bottom: 4px;
}

.content-table tbody {
  display: table-row-group;
  overflow: auto !important;
  margin-left: 52px;
}

.output {
  cursor: pointer;
}

/*! combinationalAnalysis dialog styling end here */

#setTestbenchData input {
  border: 1px solid white;
  background: transparent;
  text-align: center;
  font: inherit;
  color: white;
}

#setTestbenchData p {
  font: inherit;
  color: white;
}

/** openProjectDialog styling starts here */

#openProjectDialog {
  display: grid;
  /* grid-template-columns: 1fr 1fr 1fr; */
  /* grid-gap: 0 10px; */
  align-items: center;
}

#openProjectDialog > label {
  margin: 4px;
  padding: 10px;
  background: transparent;
  border-radius: 1px;
  width: 100%;
}


/*! openProjectDialog styling ends here */

#insertSubcircuitDialog {
  display: block;
  padding-bottom: 0;
  overflow: visible;
}

#insertSubcircuitDialog > p {
  margin-bottom: 0;
}

#insertSubcircuitDialog > label {
  height: 30px;
  border-radius: 3px;
  margin: 0 5px;
  margin-bottom: 4px;
  justify-content: center;
  padding-left: 10px;
}

#miniMap {
  position: fixed;
  z-index: 3;
  bottom: 20px;
  right: 40px;
  overflow-y: scroll;
  opacity: 0.5;
  overflow: hidden;
  border: none;
}

.disable::after {
  content: "";
  position: absolute;
  height: 100%;
  width: 100%;
  cursor: not-allowed;
  left: 0;
}

#bitconverterprompt {
  text-align: center;
  font: inherit;
  border: none;
  margin-top: 15px;
  padding: 0;
}

#bitconverterprompt input {
  background: transparent;
  border: none;
  outline: none;
  text-align: center;
  font: inherit;
}

#bitconverterprompt input:focus {
  border: none;
}


.ui-dialog .ui-dialog-buttonpane button {
  margin-left: .4em;
}

.ui-dialog-titlebar-close:hover {
  border: none;
}

.radio-green {
  background: #42b983;
}

.search-input {
  margin: 0 10px;
  padding: 3px 10px;
  width: 90%;
  border-radius: 13px;
  margin-bottom: 10px;
  background: transparent !important;
}

.search-input:focus {
  outline: none !important;
}

.search-close {
  position: absolute;
  right: 19px;
  top: 6px;
  cursor: pointer;
  display: none;
}

.search-results {
  display: none;
  padding: 15px;
  transition: all .5s ease;
  max-height: 340px;
  overflow-y: scroll;
  padding-right: 0;

}

.search-results div{
  border-radius: 3px;
}

.zoom-slider {
  color: white;
  font-size: 20px;
}

.zoom-slider-increment {
  position: relative;
  bottom: .3rem;
}
.zoom-slider-decrement {
  position: relative;
  bottom: .4rem;
}

.custom-range {
  width: 80px;
}
.custom-range::-moz-range-track {
  height: 1px;
}

.custom-range::-moz-range-thumb {
  width: 10px;
  height: 10px;
  background-color: white;
  border: 0;
  border-radius: 50%;
  cursor: pointer;

}
.custom-range:focus::-moz-range-thumb {
  box-shadow: 0 0 0 1px #fff, 0 0 0 0.2rem rgba(75, 86, 99, 0.25);
}

input[type=range] {
  -webkit-appearance: none;
}

input[type='range']::-webkit-slider-runnable-track {
  height: 1px;
}

input[type='range']::-webkit-slider-thumb {
  -webkit-appearance: none;
  width: 10px;
  height: 10px;
  background-color: white;
  border: 0;
  border-radius: 50%;
  cursor: pointer;
}

.draggable-panel-css .minimize {
  position: absolute;
  right: 15px;
  cursor: pointer;
}

.panel-button-icon {
  cursor: pointer;
}

.panel-button {
  cursor: pointer;
  padding: 2px;
}

.draggable-panel-css .maximize {
  position: absolute;
  right: 15px;
  cursor: pointer;
}

.maximize {
  display: none;
}

.ce-hidden,.prop-hidden {
  font-weight: bold;
  padding: 10px;
  font-size: 16px;
  text-transform: uppercase;
  border-radius: 5px;
}

.largeButton.btn {
  width: 100%;
  margin-bottom: 5px;
  margin-left: 0 !important;
}

.objectPropertyAttributeChecked {
  margin-left: 0 !important;
}

#exitViewBtn {
    position: fixed;
    z-index: 1000000000;
    right: 2%;
    top: 3%;
    box-shadow: 0px 0px 10Xpx #4545457f;
    padding: 10px 15px;
    border-radius: 5px;
}

.panel-drag {
  cursor: move;
  opacity: .6;
  /* display: grid;
  grid-template-columns: 1fr 1fr;
  grid-template-rows: 1fr 1fr 1fr 1fr 1fr 1fr;
  padding: 6px 0;
  width: 1px; */
}

.ce-hidden, .prop-hidden {
  cursor: move;
}

#canvasArea, #backgroundArea, #simulationArea, canvas {
  /* cursor: wait !important; */
}

/** Color them dialog styles starts here*/

.ui-dialog[aria-describedby="colorThemesDialog"] {
  min-width: 760px;
  user-select: none;
}

.colorThemesDialog {
  height: 390px !important;
  display: grid;
  grid-template-columns: 1fr 1fr 1fr;
  overflow-y: auto;
  margin-top: 10px;
  border: 1px solid white !important;
}

.colorThemesDialog input {
  margin: 15px;
}

.colorThemesDialog label {
  margin-bottom: 0;
}

.theme {
  color: white;
  width: 202.5px;
  line-height: 30px;
  user-select: none;
  margin: 15px 0;
  border-radius: 1.5px;
  transition: all .1s ease-out;
  position: relative;
  overflow-x: hidden;
  height: 154px;
  margin: auto;
}

.themeNameBox {
  display: block;
  width: 100%;
  cursor: pointer;
}

.themeSel {
  background: transparent;
  display: block;
  width: 100%;
  height: 100%;
  position: absolute;
}

/*! Color them dialog styles ends here*/

/*! Custom Color theme dialog styles starts here*/

.ui-dialog[aria-describedby="CustomColorThemesDialog"] {
    min-width: 760px;
    user-select: none;
  }

  #CustomColorThemesDialog {
    height: 400px !important;
    background: none;
    overflow: auto;
  }

  #CustomColorThemesDialog label {
    color: var(--text-panel);
    width: 60%;
    height: 30px;
  }

  #CustomColorThemesDialog input {
    cursor: pointer;
    width: 30%;
    height: 30px;
  }

  /*! Custom Color theme dialog styles ends here*/




.code-window .CodeMirror {
  height: calc(100% - 78px);
  overflow: scroll;
}

.code-window-embed .CodeMirror {
  height: 100%;
  overflow: scroll;
}

.code-window-embed {
  position: absolute;
  top: 28px;
  height: 100%;
  width: 100%;
  overflow: scroll;
  z-index: 3;
  display: none;
}

.code-window {
  display: none;
}

#verilogOutput {
  font-size: 12px;
}

.embed-fullscreen-btn {
  border-radius: 3px;
  width: auto;
}

#plot {
  width:800px;
}

.timing-diagram-toolbar {
  padding-left: 4px;
  padding: 2px;
  cursor: default;
}

.timing-diagram-toolbar input {
  width: 80px;
  background: transparent !important;
}

#timing-diagram-log {
  font-size: 12.5px;
  padding: 3px;
  margin-left: 5px;
  /* margin-bottom: 5px; */
  border-radius: 3px;
}

/* Css for mobile version UI*/

/* Lock portaid mode*/
#lockPortaidMode{
  display: none;
}
#potraidLockBg{
 display: none;
}
#smallNavbarMenu-btn{
  display: none;
}


#smallNavbarMenu-btn{
  display: none;
}
#TouchCe-panel{
  display: none;
}
#touch-module-property{
  display: none;
}
#moduleProperty-inner-2 {
  display: none;
}
#touch-time-daigram {
  display: none;
}
#quickMenu{
  display: none;
}
#touchMenu{
  display: none;
 }
 #liveMenu{
  display: none;
}
.smallscreen-navbar{
  display: none;
}
#touchtD-popover{
  display: none;
}

#quickmenu-Popover{
  display: none;
}
.touchNavlogo {
  -webkit-mask: url(./assets/CVLogo.svg) no-repeat center;
   mask: url(./assets/CVLogo.svg) no-repeat center;
   display: inline-block;
   padding-top: 25px;
   height: 100px;
   width: 100px;
   padding-bottom: 10px;
 }

@media screen and (orientation:portrait) and (max-device-width: 1024px) {

   #lockPortaidMode{
    display: flex;
    flex-direction: column;
    align-items: center;
    flex-grow: 1;
    position: fixed;
    z-index: 1000;
    height: 450px;
    width: 600px;
    top: 30%;
    right: 20%;
    border-radius: 20px;
  }
  .portaidIcon{
    background: url(../img/PortraidMode.svg) center/cover no-repeat;
    display: block;
    font-size: 210px;
    padding-top: 50px;
    padding-right: 10px;
    height: 150px;
    width: 250px;
    }
  #portaidModeText{
    color: white;
    font-size: 35px;
    padding-left: 20px;
    padding-right: 10px;
    padding-top: 40px;
    overflow: hidden;
    text-align: center;
    font-weight: bold;
  }
  #potraidLockBg{
    display: flex;
    position: absolute;
    background-color: rgb(0, 0, 0);
    width: 100%;
    height: 100%;
    opacity: 70%;
    z-index: 1000;
  }
  .ce-panel{
    display: none;
  }
  .properties-panel{
    visibility: hidden;
  }
  .timing-diagram-panel{
    display: none;
  }
}
@media screen and (max-device-width: 1366px) {
  #logoWrap{
    height: 100px;
    text-align: right;
    padding: auto;
    bottom: 0;
    padding-bottom: 10px;
    margin-bottom:10px;
  }
  .touchNavlogo{
    background-color:#4AA96C;
  }
  .logo {
    padding-top: 25px;
    height: 70px;
    width: 250px;
    padding-bottom: 15px;
  }
  
  #tabsBar button {
    order: 99; /* could have better solution */
    width: 25px;
    height: 25px;
  }

  .smallscreen-navbar {
    display: block;
    height:0%;
    width: 100%;
    position: fixed;
    z-index: 999;
    left: 0;
    top: 0;
    overflow-x: hidden;
    transition: 0.5s;
    text-align: left;
    
  }
  .smallscreen-navbar-inner{
    margin: 0 auto;
    text-align:left;
    padding-left: 2%;
    padding-right: 0%;
    transition: 0.5s;
    height: 0%;
    overflow-y: auto;
    max-height: 125px;
  }
  
  .smallscreen-navbar-inner li{
    position: relative;
    list-style-type:none;
    font-size: 16px;
    font-family: inherit;
    margin: 10px;
    width: 290px;
    height: 40px;
    text-align: center;
    border-radius: 10px;
    padding: 10px;
    font-weight: bold;
    display: inline-block;
    vertical-align: top;
  }
  .smallNavbar-navbar-ul{
    
    display:flex;
    font-family: inherit;
    font-weight: bold;
    font-size: 25px;
    margin: 10px;
    padding: 25px;
    width: 100%;
    text-align:  left;
  
  }
 
  .smallNavbar-navbar-ul .ulicon{
    position: absolute;
    text-align: right;
    right: 0px;
    padding-right: 20px;
    transform: translate(0px)rotate(0deg);
    transition: 0.7s;
  }
  .smallNavbar-navbar-ul .ulicon.active{
     transform: translate(0px)rotate(180deg);
  }

  #ProjectID{
    font-family: inherit;
    font-weight: bold;
    font-size: 30px;
    padding-right: 50px;
    text-align: center;
    margin: 55px;
  }
  
  .mobileUserSignIn{
    font-size: 20px;
  }
  
  .fa-chevron-down{
    font-size: 20px;
    padding-left: 20px;
  }
  

.ce-panel{
  display: none;
}
.navbar {
    display: none;
}
#smallNavbarMenu-btn{
  display: flex;
  position: fixed;
  width: 40px;
  height: 30px;
  z-index: 1000;
  cursor: pointer;
  top: 5px;
  right: 10px;
  justify-content: center;
  border-radius: 5px;
  align-items: center;
  transition: 0.5s;
}


#smallNavbarMenu-btn::before{
 content: '';
 position: absolute;
 width: 15px;
 height: 1px;
 transition: 0.5s;
 transform:translateY(-5px);
}
#smallNavbarMenu-btn::after{
  content: '';
  position: absolute;
  width: 15px;
  height: 1px;
  transition:0.5s;
  transform: translateY(5px);
}
#smallNavbarMenu-btn.active::before{
 
  transform:translateY(0px) rotate(45deg);
  
 }
 #smallNavbarMenu-btn.active::after{
   
   transform: translateY(0px)rotate(-45deg);
 }

#tabsBar {
  top: 0px;
  position: absolute;
  height: 40px;
  overflow-y: scroll;
  padding-right: 50px;
  
}
.circuits {
  height: 27px;
}
.circuitName {
  font-size: large;
}
.logixButton {
  line-height: 1em;
  display: inline-block;
  text-decoration: none;
  padding: 5px;
  margin: 7px;
}
.logixButton:hover {
  color: seagreen;
}
.projectName {
  font-size: 25px;
}

#miniMapArea{
  display: none;
}
.report-sidebar{
  display: none;
}
.icon {
  position: relative;
  width: 35px;
  margin: 5px;
  font-size: 8px;
}
#TouchCe-panel {
  width: 220px;
top: 80px;
right: 80px;
  display: flex;
  border-radius: 5px;
  z-index: 100;
  transition: background .5s ease-out;
  position: fixed;
  margin: auto;
  padding-top: 10px;
  visibility: hidden;
  font-size: 12px;
  height: 300px;
}
#TouchCe-panel::before {
position: absolute;
top: 5px;
content: "";
right: calc(50% - 142px);
border-style: solid;
border-width: 0px 15px 15px 15px;
transform: rotate(90deg);
transition: background .5s ease-out;
padding-top: 30px;

} 
.touch-Ce-Menu {
border-radius: 5px;
z-index: 100;
transition: background .5s ease-out;
position: fixed;
width: 220px;
top: 90px;
right: 80px;
overflow: auto;
overflow-x: hidden;
height: 300px;
margin: auto;
padding-top: 10px;
box-shadow: rgba(155, 160, 165, 0.2) 0px 8px 24px;
}
.ce-name{
  height: 0%;
  width: 100%;
  margin-bottom: 10px;
font-size: 15px;
padding-bottom: 25px;
padding-left: 10px;
text-align: left;
font-weight: bold;
}
.mp-name{
  height: 0%;
  width: 100%;
  margin-bottom: 10px;
font-size: 15px;
padding-bottom: 25px;
text-align: left;
font-weight: bold;
}
.quickMenu-name{
  height: 0%;
  width: 100%;
  margin-bottom: 10px;
font-size: 15px;
padding-bottom: 10px;
padding-left: 10px;
text-align: left;
font-weight: bold;
}
#Mobile-menu {
  font: inherit;
  height: 240px;
  transition: background .5s ease-out;
}
.mobilepanelHeader {
  border: none;
  border-radius: 0;
  transition: background .5s ease-out;
  ;
}


.mobilepanelHeader:after,
.mobilepanelHeader:before {
  content: "";
  height: 8px;
  display: inline-block;
  right: 12px;
  position: absolute;
  border-radius: 5px;
  top: 50%;
  transform: translateY(-50%) rotate(120deg);
  transition: background .5s ease-out;
  background-color: white;
}

.mobilepanelHeader:after {
  transform: translate(260%, -50%) rotate(226deg);
}
.ui-accordion-header-active:before {
  transition: background .5s ease-out;
  transform-origin: left;
  transform: translate(29%, -45%) rotate(50deg);
  top: 46%;
}

.ui-accordion-header-active:after {
  transform-origin: bottom;
  transform: translate(400%, -50%) rotate(310deg);
  transition: background .5s ease-out;
  top: 46%;
}
.properties-panel{
  visibility: hidden;
}
#touchElement-property {
  font: inherit;
  width: 240px;
  top: 105px;
  right: 82px;
  position: fixed;
  height: 310px;
  margin: auto;
  transition: background .5s ease-out;
  z-index: 100;
  visibility: hidden;
  font-size: 12px;
}

#touchElement-property:before {
  position: absolute;
  top: 39px;
  content: "";
  right: calc(50% - 154px);
  border-style: solid;
  border-width: 0px 15px 15px 15px;
  transform: rotate(90deg);
  transition: background .5s ease-out;
  padding-top: 30px;
}
#touch-module-property {
  display: inline;
  width: 220px;
  top: 90px;
  right: 80px;
  position: fixed;
  overflow: scroll;
  height: 350px;
  visibility: none;
  margin: auto;
  transition: background .5s ease-out;
  z-index: 100;
  padding: 15px;
  box-shadow: rgba(155, 160, 165, 0.2) 0px 8px 24px;
  
}
#moduleProperty-inner-2 {
  display: inline;
  width: 85%;
  margin: auto;
  transition: background .5s ease-out;
  z-index: 100;
}

#moduleProperty-inner-2>p span {
  display: inline-block;
  font-weight: bold;
}

#moduleProperty-inner-2>p button {
  border-radius: 2px;
  margin: 3px;
}

#moduleProperty-inner-2:last-child {
  margin-bottom: 15px;
}
.slider{
  transition: background .5s ease-out;
}
.slider::before{
  transition: background .5s ease-out;
}

.timing-diagram-panel{
  display: none;
}
.td-name{
  height: 0%;
  width: 100%;
  margin-bottom: 10px;
font-size: 20px;
padding-bottom: 0px;
padding-top: 20px;
padding-left: 10px;
text-align: left;
font-weight: bold;
font-size: 15px;
}
#touchtD-popover{
  display: inline;
  font: inherit;
  width: 400px;
  top: 150px;
  right: 85px;
  position: fixed;
  z-index: 100;
  box-shadow: rgba(155, 160, 165, 0.2) 0px 8px 24px;
  visibility: hidden;
  }
#touchtD-popover::before {
  position: absolute;
  top: 55px;
  content: "";
  right: calc(50% - 233px);
  border-style: solid;
  border-width: 0px 15px 15px 15px;
  transform: rotate(90deg);
  transition: background .5s ease-out;
  padding-top: 30px;
  z-index: 100;
}
#touch-time-daigram {
  width: 400px;
  right: 85px;
  display: inline;
  font: inherit;
  position: fixed;
  margin: auto;
  transition: background .5s ease-out;
  z-index: 100;
  padding: 5px;
  overflow: scroll;
  max-height: 250px;
}


.touch-timing-diagram-toolbar {
    padding-left: 4px;
    padding: 2px;
    cursor: default;
}

.touch-timing-diagram-toolbar input {
    width: 150px;
    background: transparent !important;
}
.touch-panel-button {
    cursor: pointer;
    display: inline;
    width: 30px;
    height: 30px;
    text-align:center;
}

#touch-cycle-unit {
    background-color: brown;
    margin-bottom: 10px;
}

#touch-timing-diagram-log {
    font-size: 12.5px;
    margin-left: 5px;
    border-radius: 3px;
    padding: 3px;
}
#quickmenu-Popover{
  display: inline;
  width: 180px;
  top: 70px;
  right: 85px;
  position: fixed;
  z-index: 100;
  border-color: transparent transparent white transparent;
  visibility: hidden;
  background-color: transparent;
}

#quickmenu-Popover::before{
  position: absolute;
  top: 195px;
  content: "";
  right: calc(50% - 125px);
  border-style: solid;
  border-width: 0px 15px 15px 15px;
  transform: rotate(90deg);
  transition: background .5s ease-out;
  padding-top: 30px;
}
#quickMenu{
  display: inline;
  border-radius: 5px;
  padding: 10px;
  z-index: 100;
  position: fixed;
  margin: auto;
  width: 180px;
  padding-left: 0px;
  padding-right: 0px;
  font: inherit;
  font-weight: bold;
  text-align: center;
  font-size: 12px;
  overflow: scroll;
  max-height: 250px; 
  box-shadow: rgba(155, 160, 165, 0.2) 0px 8px 24px; 
}


#quickMenu-Inner{
   display: flex;
    flex-wrap: wrap;
    justify-content:center;
    padding-top: 10px;
    padding-left: 10px;
    padding-right: 10px;
}

.QuickMenuIcon{
 font-size: 12px;
  padding: 10px;
 
}
.QuickMenuIcon:hover{
  background-color: #42b983;
}
.quicMenu-align{
  width: 150px;
  height: 30px;
  padding: 5px;
  font-size: 12px;
  transition: 0.5s; 
  border-radius: 0px;
  transition: background .5s ease-out;
  margin: 5px;
  border-radius: 5px;
}
.quicMenu-align :hover{
  cursor: default;
}
.quicMenu-align-text{
  margin: 15px;
}
#touchMenu{
  display: flex;
  flex-direction: column;
  z-index: 100;
  position: fixed;
  top:80px;
  right: 10px;
}

.touchMenuIcon{
  font-size: 20px;
  text-align: center;
  padding: 10px;
  height: 45px;
  width: 45px;
  border-radius: 10px;
}
#liveMenu{
  display: flex;
  z-index: 99;
  position: fixed;
  top: 90%;
  right: 40px;
}
.liveMenuIcon{
  font-size: 18px;
  text-align: center;
  padding: 10px;
  height: 40px;
  width: 40px;
  border-radius: 10px;
  margin:0px;
  position: relative;
}
.panelclose{
  position: absolute;
  padding-right: 15px;
  right: 0px;
  background-color:transparent;
}
#combinationalAnalysis table {
  width: 460px;
  height: 200px;
}

#booleanTable {
  width: 200px;
  height: 200px;
}
#logoWrap{
  padding: 10px;
  padding-top: 10px;
}
}
@media screen and (max-device-width: 1024px) {
  #Mobile-menu {
  font: inherit;
  height: 240px;
  transition: background .5s ease-out;
}
.mobilepanelHeader {
  border: none;
  border-radius: 0;
  transition: background .5s ease-out;
  ;
}

.mobilepanelHeader:hover {
  border-radius: 3px;
  opacity: 0.9;
}
#touch-time-daigram::before {
  right: calc(50% - 462px);
}

}

@media screen and (max-device-width: 717px) {
  #touchtD-popover{
    top: 25%;
    right: 8%;
  }
  
}

@media screen and (max-device-width: 823px) {
  .touch-Ce-Menu{
    top: 10%;
    height: 250px;
    width:  220px;
    font-size: small;
  }
#TouchCe-panel{
  top:9%;
  right: 7%;
}
#TouchCe-panel::before {
  top: 11%;
  right: calc(50% - 132px);
} 
#touch-module-property{
  height: 250px;
  width: 220px;
}
#touchElement-property {
  height: 250px;
  top: 15%;
  right: 8%;
}

#touchElement-property:before {
  top: 22%;
  right: calc(50% - 151px);
}

#touch-time-daigram {
  width: 350px;
  max-height: 250px;
}

.touch-panel-button {
    cursor: pointer;
    display: inline;
    width: 25px;
    height: 25px;
    text-align:center;
}

#touchtD-popover{
  width: 350px;
  top: 20%;
  right: 8.5%;
}
#touchtD-popover::before {
  top: 200%;
  content: "";
  right: calc(50% - 208px);
}
#liveMenu{
  top: 85%;
  right: 70px;
}
#quickMenu{
  width: 250px;
  height:250px;
}
#quickmenu-Popover{
  font-size: 12px;
  font-family: inherit;
  width: 250px;
  height:250px;
  top: 15%;
  right: 8%;
}

.QuickMenuIcon{
  
   padding: 10px;
}
 .quicMenu-align{
  font-size: 14px;
   width: 170px;
   height: 35px;
   padding: 5px;
 }
#quickmenu-Popover::before{
  top: 183px;
  right: calc(50% - 160px);
}
.quickMenu-name{
  height: 0%;
  width: 100%;
font-size: 15px;
padding-bottom: 20px;
}

 #touchMenu{
  display: flex;
  flex-direction: column;
  position: fixed;
  top: 15%;
  right: 10px;
}

.touchMenuIcon{
  font-size: 19px;
  text-align: center;
  padding: 10px;
  height: 45px;
  width: 45px;
  border-radius: 10px;
}
.colorThemesDialog {
  top: 20%;
  height: 200px !important;
  overflow-x: auto;
}
#saveImageDialog {
  height: 50px;
}
.download-dialog-section-2 {
  background: transparent;
  width: 80%;
  display: inline-flex;
  justify-content: space-around;
}
.liveMenuIcon{
  font-size: 15px;
  text-align: center;
  padding: 10px;
  height: 40px;
  width: 40px;
}
#combinationalAnalysis table {
  width: 460px;
  height: 100px;
}

#booleanTable {
  width: 200px;
  height: 200px;
}
}
@media screen and (max-device-width: 640px) {
   
}
@media screen and (max-device-width: 780px) {
  
}
@media screen and (max-device-width: 736px) {
  
}


<|MERGE_RESOLUTION|>--- conflicted
+++ resolved
@@ -208,15 +208,12 @@
   text-align: right;
 }
 
-<<<<<<< HEAD
-
-=======
+
 @media(max-width: 991px) {
   .user-field {
     visibility: hidden;
   }
 }
->>>>>>> 1ddf72cb
 
 .signIn-btn {
   color: var(--text-primary);
@@ -1996,7 +1993,7 @@
     width: 250px;
     padding-bottom: 15px;
   }
-  
+
   #tabsBar button {
     order: 99; /* could have better solution */
     width: 25px;
@@ -2014,7 +2011,7 @@
     overflow-x: hidden;
     transition: 0.5s;
     text-align: left;
-    
+
   }
   .smallscreen-navbar-inner{
     margin: 0 auto;
@@ -2026,7 +2023,7 @@
     overflow-y: auto;
     max-height: 125px;
   }
-  
+
   .smallscreen-navbar-inner li{
     position: relative;
     list-style-type:none;
@@ -2043,7 +2040,7 @@
     vertical-align: top;
   }
   .smallNavbar-navbar-ul{
-    
+
     display:flex;
     font-family: inherit;
     font-weight: bold;
@@ -2052,9 +2049,9 @@
     padding: 25px;
     width: 100%;
     text-align:  left;
-  
-  }
- 
+
+  }
+
   .smallNavbar-navbar-ul .ulicon{
     position: absolute;
     text-align: right;
@@ -2075,16 +2072,16 @@
     text-align: center;
     margin: 55px;
   }
-  
+
   .mobileUserSignIn{
     font-size: 20px;
   }
-  
+
   .fa-chevron-down{
     font-size: 20px;
     padding-left: 20px;
   }
-  
+
 
 .ce-panel{
   display: none;
@@ -2125,12 +2122,12 @@
   transform: translateY(5px);
 }
 #smallNavbarMenu-btn.active::before{
- 
+
   transform:translateY(0px) rotate(45deg);
-  
+
  }
  #smallNavbarMenu-btn.active::after{
-   
+
    transform: translateY(0px)rotate(-45deg);
  }
 
@@ -2140,7 +2137,7 @@
   height: 40px;
   overflow-y: scroll;
   padding-right: 50px;
-  
+
 }
 .circuits {
   height: 27px;
@@ -2200,7 +2197,7 @@
 transition: background .5s ease-out;
 padding-top: 30px;
 
-} 
+}
 .touch-Ce-Menu {
 border-radius: 5px;
 z-index: 100;
@@ -2330,7 +2327,7 @@
   z-index: 100;
   padding: 15px;
   box-shadow: rgba(155, 160, 165, 0.2) 0px 8px 24px;
-  
+
 }
 #moduleProperty-inner-2 {
   display: inline;
@@ -2480,8 +2477,8 @@
   text-align: center;
   font-size: 12px;
   overflow: scroll;
-  max-height: 250px; 
-  box-shadow: rgba(155, 160, 165, 0.2) 0px 8px 24px; 
+  max-height: 250px;
+  box-shadow: rgba(155, 160, 165, 0.2) 0px 8px 24px;
 }
 
 
@@ -2497,7 +2494,7 @@
 .QuickMenuIcon{
  font-size: 12px;
   padding: 10px;
- 
+
 }
 .QuickMenuIcon:hover{
   background-color: #42b983;
@@ -2507,7 +2504,7 @@
   height: 30px;
   padding: 5px;
   font-size: 12px;
-  transition: 0.5s; 
+  transition: 0.5s;
   border-radius: 0px;
   transition: background .5s ease-out;
   margin: 5px;
@@ -2601,7 +2598,7 @@
     top: 25%;
     right: 8%;
   }
-  
+
 }
 
 @media screen and (max-device-width: 823px) {
@@ -2618,7 +2615,7 @@
 #TouchCe-panel::before {
   top: 11%;
   right: calc(50% - 132px);
-} 
+}
 #touch-module-property{
   height: 250px;
   width: 220px;
@@ -2675,7 +2672,7 @@
 }
 
 .QuickMenuIcon{
-  
+
    padding: 10px;
 }
  .quicMenu-align{
@@ -2743,13 +2740,13 @@
 }
 }
 @media screen and (max-device-width: 640px) {
-   
+
 }
 @media screen and (max-device-width: 780px) {
-  
+
 }
 @media screen and (max-device-width: 736px) {
-  
-}
-
-
+
+}
+
+
