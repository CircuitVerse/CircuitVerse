--- conflicted
+++ resolved
@@ -29,11 +29,7 @@
     DATABASE_URL=postgres://nulldb \
 	DISABLE_FLIPPER=true \
     bundle exec rails assets:precompile && \
-<<<<<<< HEAD
 	  npm cache clean --force
-=======
-	yarn cache clean
->>>>>>> 83382fd0
 
 RUN rm -rf node_modules spec
 
