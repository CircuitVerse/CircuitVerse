# frozen_string_literal: true

require "rails_helper"

describe LtiController, type: :request do
  before do
    Flipper.enable(:lms_integration)
    @oauth_consumer_key_fromlms = "some_keys"
    @oauth_shared_secret_fromlms = "some_secrets"
    @lti_launch_path = "/lti/launch"
    get "/"
    @host = request.host
    @port = request.port
  end

  after do
    Flipper.disable(:lms_integration)
  end

  describe "CircuitVerse as LTI Provider" do
    before do
      # creation of assignment and required users
<<<<<<< HEAD
      @primary_mentor = FactoryBot.create(:user)
      @group = FactoryBot.create(:group, primary_mentor: @primary_mentor)
=======
      @mentor = FactoryBot.create(:user)
      @group = FactoryBot.create(:group, mentor:)
>>>>>>> 0c7d9aab
      @member = FactoryBot.create(:user)
      @not_member = FactoryBot.create(:user)
      FactoryBot.create(:group_member, user: member, group:)
      @assignment = FactoryBot.create(:assignment,
                                      group:,
                                      grading_scale: 2,
                                      lti_consumer_key: oauth_consumer_key_fromlms,
                                      lti_shared_secret: oauth_shared_secret_fromlms)
    end

    context "when lti parameters are valid" do
      it "returns unauthorized (401) if student is not in the group" do
        lti_request(oauth_consumer_key_fromlms, oauth_shared_secret_fromlms, not_member.email)
        expect(response.code).to eq("401")
      end

      it "returns success (200) if student is in the group" do
        lti_request(oauth_consumer_key_fromlms, oauth_shared_secret_fromlms, member.email)
        expect(response.code).to eq("200")
      end

      it "redirect (302) to assignment page if user is primary mentor" do
        lti_request(oauth_consumer_key_fromlms, oauth_shared_secret_fromlms, primary_mentor.email)
        expect(response.code).to eq("302")
      end
    end

    context "when lti parameters are invalid" do
      it "returns unauthorized (401) if no parameters present" do
        # post to launch url without any parameters
        post lti_launch_path
        expect(response.code).to eq("401")
      end

      it "returns unauthorized (401) if parameters contains invalid assignment credentials" do
        lti_request("some_random", "some_random_secret", member.email)
        expect(response.code).to eq("401")
      end
    end

    def launch_uri
      # required for generation of LTI parameters
      launch_url = "http://#{host}:#{port}/lti/launch"
      URI(launch_url)
    end

    def parameters(member_email)
      {
        "launch_url" => launch_uri.to_s,
        "user_id" => SecureRandom.hex(4),
        "launch_presentation_return_url" => launch_uri.to_s,
        "lti_version" => "LTI-1p0",
        "lti_message_type" => "basic-lti-launch-request",
        "resource_link_id" => "88391-e1919-bb3456",
        "lis_person_contact_email_primary" => member_email,
        "tool_consumer_info_product_family_code" => "moodle",
        "context_title" => "sample Course",
        "lis_result_sourcedid" => SecureRandom.hex(10)
      }
    end

    def consumer_data(oauth_consumer_key_fromlms, oauth_shared_secret_fromlms, parameters)
      consumer = IMS::LTI::ToolConsumer.new(
        oauth_consumer_key_fromlms,
        oauth_shared_secret_fromlms,
        parameters
      )
      allow(consumer).to receive(:to_params).and_return(parameters)
      consumer.generate_launch_data
    end

    def lti_request(consumer_key, shared_secret, email)
      data = consumer_data(consumer_key, shared_secret, parameters(email))
      post lti_launch_path, params: data, headers: {
        "Content-Type": "application/x-www-form-urlencoded"
      }
    end

    private

      attr_reader :oauth_consumer_key_fromlms, :oauth_shared_secret_fromlms,
                  :lti_launch_path, :host, :port, :member, :not_member, :primary_mentor,
                  :group, :assignment, :group
  end
end<|MERGE_RESOLUTION|>--- conflicted
+++ resolved
@@ -20,13 +20,8 @@
   describe "CircuitVerse as LTI Provider" do
     before do
       # creation of assignment and required users
-<<<<<<< HEAD
       @primary_mentor = FactoryBot.create(:user)
-      @group = FactoryBot.create(:group, primary_mentor: @primary_mentor)
-=======
-      @mentor = FactoryBot.create(:user)
-      @group = FactoryBot.create(:group, mentor:)
->>>>>>> 0c7d9aab
+      @group = FactoryBot.create(:group, primary_mentor:)
       @member = FactoryBot.create(:user)
       @not_member = FactoryBot.create(:user)
       FactoryBot.create(:group_member, user: member, group:)
