--- conflicted
+++ resolved
@@ -21,13 +21,8 @@
     context "when authorized and not including assignments or group members" do
       before do
         # create 3 groups with user as group member for each
-<<<<<<< HEAD
-        FactoryBot.create_list(:group, 3, primary_mentor: primary_mentor).each do |g|
-          FactoryBot.create(:group_member, group: g, user: user)
-=======
-        FactoryBot.create_list(:group, 3, mentor:).each do |g|
+        FactoryBot.create_list(:group, 3, primary_mentor:).each do |g|
           FactoryBot.create(:group_member, group: g, user:)
->>>>>>> 0c7d9aab
         end
         token = get_auth_token(user)
         get "/api/v1/groups",
@@ -44,13 +39,8 @@
     context "when authorized and including assignments" do
       before do
         # create 3 groups with assignment and group_member for each
-<<<<<<< HEAD
-        FactoryBot.create_list(:group, 3, primary_mentor: primary_mentor).each do |g|
-          FactoryBot.create(:group_member, group: g, user: user)
-=======
-        FactoryBot.create_list(:group, 3, mentor:).each do |g|
+        FactoryBot.create_list(:group, 3, primary_mentor:).each do |g|
           FactoryBot.create(:group_member, group: g, user:)
->>>>>>> 0c7d9aab
           FactoryBot.create(:assignment, group: g)
         end
         token = get_auth_token(user)
@@ -69,11 +59,7 @@
     context "when authorized and including group_members" do
       before do
         # create 3 groups with 4 group_members for each
-<<<<<<< HEAD
-        FactoryBot.create_list(:group, 3, primary_mentor: primary_mentor).each do |g|
-=======
-        FactoryBot.create_list(:group, 3, mentor:).each do |g|
->>>>>>> 0c7d9aab
+        FactoryBot.create_list(:group, 3, primary_mentor:).each do |g|
           # creates new group member
           FactoryBot.create(:group_member, group: g, user: FactoryBot.create(:user))
           # Adds user as a group member so that the group is accessible to user
