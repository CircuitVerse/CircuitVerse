# frozen_string_literal: true

require "rails_helper"

RSpec.describe Api::V1::GroupsController, "#update", type: :request do
  describe "update specific group" do
    let!(:user) { FactoryBot.create(:user) }
<<<<<<< HEAD
    let!(:primary_mentor) { FactoryBot.create(:user) }
    let!(:group) { FactoryBot.create(:group, primary_mentor: primary_mentor) }
=======
    let!(:mentor) { FactoryBot.create(:user) }
    let!(:group) { FactoryBot.create(:group, mentor:) }
>>>>>>> 0c7d9aab

    context "when not authenticated" do
      before do
        patch "/api/v1/groups/#{group.id}", as: :json
      end

      it "returns status unauthenticated" do
        expect(response).to have_http_status(:unauthorized)
        expect(response.parsed_body).to have_jsonapi_errors
      end
    end

    context "when authorized as random user and don't have edit_access?" do
      before do
        token = get_auth_token(FactoryBot.create(:user))
        patch "/api/v1/groups/#{group.id}",
              headers: { Authorization: "Token #{token}" },
              params: update_params, as: :json
      end

      it "returns status unauthorized" do
        expect(response).to have_http_status(:forbidden)
        expect(response.parsed_body).to have_jsonapi_errors
      end
    end

    context "when authorized but tries to update details of non existent group" do
      before do
        token = get_auth_token(primary_mentor)
        patch "/api/v1/groups/0",
              headers: { Authorization: "Token #{token}" },
              params: update_params, as: :json
      end

      it "returns status not_found" do
        expect(response).to have_http_status(:not_found)
        expect(response.parsed_body).to have_jsonapi_errors
      end
    end

    context "when authorized but tries to update group with invalid params" do
      before do
        token = get_auth_token(primary_mentor)
        patch "/api/v1/groups/#{group.id}",
              headers: { Authorization: "Token #{token}" },
              params: { invalid: "invalid" }, as: :json
      end

      it "returns status bad_request" do
        expect(response).to have_http_status(:bad_request)
        expect(response.parsed_body).to have_jsonapi_errors
      end
    end

    context "when authorized and has access to update group details" do
      before do
<<<<<<< HEAD
        FactoryBot.create(:group_member, user: user, group: group)
        token = get_auth_token(primary_mentor)
=======
        FactoryBot.create(:group_member, user:, group:)
        token = get_auth_token(mentor)
>>>>>>> 0c7d9aab
        patch "/api/v1/groups/#{group.id}",
              headers: { Authorization: "Token #{token}" },
              params: update_params, as: :json
      end

      it "returns the updated group details" do
        expect(response).to have_http_status(:accepted)
        expect(response).to match_response_schema("group")
        expect(response.parsed_body["data"]["attributes"]["name"]).to eq("Test Group Updated")
      end
    end

    def update_params
      {
        name: "Test Group Updated"
      }
    end
  end
end<|MERGE_RESOLUTION|>--- conflicted
+++ resolved
@@ -5,13 +5,8 @@
 RSpec.describe Api::V1::GroupsController, "#update", type: :request do
   describe "update specific group" do
     let!(:user) { FactoryBot.create(:user) }
-<<<<<<< HEAD
     let!(:primary_mentor) { FactoryBot.create(:user) }
-    let!(:group) { FactoryBot.create(:group, primary_mentor: primary_mentor) }
-=======
-    let!(:mentor) { FactoryBot.create(:user) }
-    let!(:group) { FactoryBot.create(:group, mentor:) }
->>>>>>> 0c7d9aab
+    let!(:group) { FactoryBot.create(:group, primary_mentor:) }
 
     context "when not authenticated" do
       before do
@@ -68,13 +63,8 @@
 
     context "when authorized and has access to update group details" do
       before do
-<<<<<<< HEAD
-        FactoryBot.create(:group_member, user: user, group: group)
+        FactoryBot.create(:group_member, user:, group:)
         token = get_auth_token(primary_mentor)
-=======
-        FactoryBot.create(:group_member, user:, group:)
-        token = get_auth_token(mentor)
->>>>>>> 0c7d9aab
         patch "/api/v1/groups/#{group.id}",
               headers: { Authorization: "Token #{token}" },
               params: update_params, as: :json
