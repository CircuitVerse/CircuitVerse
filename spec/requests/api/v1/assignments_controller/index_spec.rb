# frozen_string_literal: true

require "rails_helper"

RSpec.describe Api::V1::AssignmentsController, "#index", type: :request do
  describe "list all assignments" do
    let!(:user) { FactoryBot.create(:user) }
<<<<<<< HEAD
    let!(:primary_mentor) { FactoryBot.create(:user) }
    let!(:group) { FactoryBot.create(:group, primary_mentor: primary_mentor) }
    let!(:group_member) { FactoryBot.create(:group_member, group: group, user: user) }
    let!(:assignments) { FactoryBot.create_list(:assignment, 3, group: group) }
=======
    let!(:mentor) { FactoryBot.create(:user) }
    let!(:group) { FactoryBot.create(:group, mentor:) }
    let!(:group_member) { FactoryBot.create(:group_member, group:, user:) }
    let!(:assignments) { FactoryBot.create_list(:assignment, 3, group:) }
>>>>>>> 0c7d9aab

    context "when not authenticated" do
      before do
        get "/api/v1/groups/#{group.id}/assignments", as: :json
      end

      it "returns status unauthorized" do
        expect(response).to have_http_status(:unauthorized)
        expect(response.parsed_body).to have_jsonapi_errors
      end
    end

    context "when authorized as random user and doesn't have access to assignments" do
      before do
        token = get_auth_token(FactoryBot.create(:user))
        get "/api/v1/groups/#{group.id}/assignments",
            headers: { Authorization: "Token #{token}" }, as: :json
      end

      it "returns status unauthorized" do
        expect(response).to have_http_status(:forbidden)
        expect(response.parsed_body).to have_jsonapi_errors
      end
    end

    context "when authorized as primary_mentor to fetch assignments" do
      before do
        token = get_auth_token(primary_mentor)
        get "/api/v1/groups/#{group.id}/assignments",
            headers: { Authorization: "Token #{token}" }, as: :json
      end

      it "returns all assignments that belongs to the group" do
        expect(response).to have_http_status(:ok)
        expect(response).to match_response_schema("assignments")
        expect(response.parsed_body["data"].length).to eq(assignments.length)
      end
    end

    context "when authorized as group_member to fetch assignments" do
      before do
        token = get_auth_token(group_member.user)
        get "/api/v1/groups/#{group.id}/assignments",
            headers: { Authorization: "Token #{token}" }, as: :json
      end

      it "returns all assignments that belongs to the group" do
        expect(response).to have_http_status(:ok)
        expect(response).to match_response_schema("assignments")
        expect(response.parsed_body["data"].length).to eq(assignments.length)
      end
    end
  end
end<|MERGE_RESOLUTION|>--- conflicted
+++ resolved
@@ -5,17 +5,10 @@
 RSpec.describe Api::V1::AssignmentsController, "#index", type: :request do
   describe "list all assignments" do
     let!(:user) { FactoryBot.create(:user) }
-<<<<<<< HEAD
     let!(:primary_mentor) { FactoryBot.create(:user) }
-    let!(:group) { FactoryBot.create(:group, primary_mentor: primary_mentor) }
-    let!(:group_member) { FactoryBot.create(:group_member, group: group, user: user) }
-    let!(:assignments) { FactoryBot.create_list(:assignment, 3, group: group) }
-=======
-    let!(:mentor) { FactoryBot.create(:user) }
-    let!(:group) { FactoryBot.create(:group, mentor:) }
+    let!(:group) { FactoryBot.create(:group, primary_mentor:) }
     let!(:group_member) { FactoryBot.create(:group_member, group:, user:) }
     let!(:assignments) { FactoryBot.create_list(:assignment, 3, group:) }
->>>>>>> 0c7d9aab
 
     context "when not authenticated" do
       before do
