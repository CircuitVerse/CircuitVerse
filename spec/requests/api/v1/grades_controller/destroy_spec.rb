--- conflicted
+++ resolved
@@ -4,25 +4,14 @@
 
 RSpec.describe Api::V1::GradesController, "#destroy", type: :request do
   describe "delete specific grade" do
-<<<<<<< HEAD
     let!(:primary_mentor) { FactoryBot.create(:user) }
-    let!(:group) { FactoryBot.create(:group, primary_mentor: primary_mentor) }
-    let!(:assignment) { FactoryBot.create(:assignment, group: group, grading_scale: :letter) }
-    let!(:project) { FactoryBot.create(:project, assignment: assignment) }
-    let!(:grade) do
-      FactoryBot.create(
-        :grade, project: project, assignment: assignment, \
-                user_id: primary_mentor.id, grade: "A", remarks: "Good"
-=======
-    let!(:mentor) { FactoryBot.create(:user) }
-    let!(:group) { FactoryBot.create(:group, mentor:) }
+    let!(:group) { FactoryBot.create(:group, primary_mentor:) }
     let!(:assignment) { FactoryBot.create(:assignment, group:, grading_scale: :letter) }
     let!(:project) { FactoryBot.create(:project, assignment:) }
     let!(:grade) do
       FactoryBot.create(
         :grade, project:, assignment:, \
-                user_id: mentor.id, grade: "A", remarks: "Good"
->>>>>>> 0c7d9aab
+                user_id: primary_mentor.id, grade: "A", remarks: "Good"
       )
     end
 
