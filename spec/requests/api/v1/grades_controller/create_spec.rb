--- conflicted
+++ resolved
@@ -4,17 +4,10 @@
 
 RSpec.describe Api::V1::GradesController, "#create", type: :request do
   describe "create a grade" do
-<<<<<<< HEAD
     let!(:primary_mentor) { FactoryBot.create(:user) }
-    let!(:group) { FactoryBot.create(:group, primary_mentor: primary_mentor) }
-    let!(:assignment) { FactoryBot.create(:assignment, group: group, grading_scale: :letter) }
-    let!(:project) { FactoryBot.create(:project, assignment: assignment) }
-=======
-    let!(:mentor) { FactoryBot.create(:user) }
-    let!(:group) { FactoryBot.create(:group, mentor:) }
+    let!(:group) { FactoryBot.create(:group, primary_mentor:) }
     let!(:assignment) { FactoryBot.create(:assignment, group:, grading_scale: :letter) }
     let!(:project) { FactoryBot.create(:project, assignment:) }
->>>>>>> 0c7d9aab
 
     context "when not authenticated" do
       before do
@@ -58,13 +51,8 @@
     context "when authorized but tries to create duplicate grade" do
       before do
         FactoryBot.create(
-<<<<<<< HEAD
-          :grade, project: project, assignment: assignment, \
+          :grade, project:, assignment:, \
                   user_id: primary_mentor.id, grade: "A", remarks: "Good"
-=======
-          :grade, project:, assignment:, \
-                  user_id: mentor.id, grade: "A", remarks: "Good"
->>>>>>> 0c7d9aab
         )
         token = get_auth_token(primary_mentor)
         post "/api/v1/assignments/#{assignment.id}/projects/#{project.id}/grades",
