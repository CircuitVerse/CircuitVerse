# frozen_string_literal: true

require "rails_helper"

RSpec.describe User, type: :model do
  describe "associations" do
    it { is_expected.to have_many(:projects) }
    it { is_expected.to have_many(:stars) }
    it { is_expected.to have_many(:rated_projects) }
    it { is_expected.to have_many(:groups_owned) }
    it { is_expected.to have_many(:group_members) }
    it { is_expected.to have_many(:groups) }
    it { is_expected.to have_many(:collaborations) }
    it { is_expected.to have_many(:collaborated_projects) }
  end

  describe "callbacks" do
    it "sends mail and invites on creation" do
      expect_any_instance_of(described_class).to receive(:send_welcome_mail)
      expect_any_instance_of(described_class).to receive(:create_members_from_invitations)
      FactoryBot.create(:user)
    end
  end

  describe "validations" do
    it { is_expected.to have_attached_file(:profile_picture) }

    it {
      expect(subject).to validate_attachment_content_type(:profile_picture)
        .allowing("image/png", "image/jpeg", "image/jpg")
    }
  end

  describe "public methods" do
    before do
<<<<<<< HEAD
      primary_mentor = FactoryBot.create(:user)
      group = FactoryBot.create(:group, primary_mentor: primary_mentor)
=======
      mentor = FactoryBot.create(:user)
      group = FactoryBot.create(:group, mentor:)
>>>>>>> 0c7d9aab
      @user = FactoryBot.create(:user)
      FactoryBot.create(:pending_invitation, group:, email: @user.email)
    end

    it "sends welcome mail" do
      expect do
        @user.send(:send_welcome_mail)
      end.to have_enqueued_job.on_queue("mailers")
    end

    it "Create member records from invitations" do
      expect do
        @user.create_members_from_invitations
      end.to change(PendingInvitation, :count).by(-1)
                                              .and change(GroupMember, :count).by(1)
    end
  end
end<|MERGE_RESOLUTION|>--- conflicted
+++ resolved
@@ -33,13 +33,8 @@
 
   describe "public methods" do
     before do
-<<<<<<< HEAD
-      primary_mentor = FactoryBot.create(:user)
-      group = FactoryBot.create(:group, primary_mentor: primary_mentor)
-=======
       mentor = FactoryBot.create(:user)
-      group = FactoryBot.create(:group, mentor:)
->>>>>>> 0c7d9aab
+      group = FactoryBot.create(:group, primary_mentor:)
       @user = FactoryBot.create(:user)
       FactoryBot.create(:pending_invitation, group:, email: @user.email)
     end
