# frozen_string_literal: true

require "rails_helper"

RSpec.describe Grade, type: :model do
  before do
    @primary_mentor = FactoryBot.create(:user)
    @group = FactoryBot.create(:group, primary_mentor: @primary_mentor)
    @assignment = FactoryBot.create(:assignment, group: @group, grading_scale: :letter)
    @assignment_project = FactoryBot.create(:project, assignment: @assignment,
                                                      author: FactoryBot.create(:user))
  end

  describe "associations" do
    before do
      allow_any_instance_of(described_class).to receive(:assignment).and_return(@assignment)
    end

    it { is_expected.to belong_to(:project) }
    it { is_expected.to belong_to(:grader) }
  end

  describe "validations" do
    context "grading scale" do
      before do
        @grade = FactoryBot.build(:grade, project: @assignment_project, grader: @primary_mentor,
                                          grade: "A", assignment: @assignment)
      end

      context "letter grading scale" do
        it "validates grading scale" do
          expect(@grade).to be_valid
          @grade.grade = "199"
          expect(@grade).to be_invalid
          @grade.grade = "G"
          expect(@grade).to be_invalid
        end
      end

      context "percent grading scale" do
        before do
          assignment = FactoryBot.create(:assignment, group: @group, grading_scale: :percent)
          assignment_project = FactoryBot.create(:project, assignment:,
                                                           author: FactoryBot.create(:user))
<<<<<<< HEAD
          @grade = FactoryBot.build(:grade, project: assignment_project, grader: @primary_mentor,
                                            grade: "98", assignment: assignment)
=======
          @grade = FactoryBot.build(:grade, project: assignment_project, grader: @mentor,
                                            grade: "98", assignment:)
>>>>>>> 0c7d9aab
        end

        it "validates grading scale" do
          expect(@grade).to be_valid
          @grade.grade = "123"
          expect(@grade).to be_invalid
          @grade.grade = "-1"
          expect(@grade).to be_invalid
          @grade.grade = "A"
          expect(@grade).to be_invalid
        end
      end

      context "no grading scale" do
        before do
          assignment = FactoryBot.create(:assignment, group: @group, grading_scale: :no_scale)
          assignment_project = FactoryBot.create(:project, assignment:,
                                                           author: FactoryBot.create(:user))
<<<<<<< HEAD
          @grade = FactoryBot.build(:grade, project: assignment_project, grader: @primary_mentor,
                                            grade: "98", assignment: assignment)
=======
          @grade = FactoryBot.build(:grade, project: assignment_project, grader: @mentor,
                                            grade: "98", assignment:)
>>>>>>> 0c7d9aab
        end

        it "invalidates all grades" do
          expect(@grade).to be_invalid
          @grade.grade = "A"
          expect(@grade).to be_invalid
          @grade.grade = "19"
          expect(@grade).to be_invalid
        end
      end

      context "custom grading scale" do
        before do
          assignment = FactoryBot.create(:assignment, group: @group, grading_scale: :custom)
          assignment_project = FactoryBot.create(:project, assignment:,
                                                           author: FactoryBot.create(:user))
<<<<<<< HEAD
          @grade = FactoryBot.build(:grade, project: assignment_project, grader: @primary_mentor,
                                            grade: "98", assignment: assignment)
=======
          @grade = FactoryBot.build(:grade, project: assignment_project, grader: @mentor,
                                            grade: "98", assignment:)
>>>>>>> 0c7d9aab
        end

        it "validates all grades" do
          expect(@grade).to be_valid
          @grade.grade = "123"
          expect(@grade).to be_valid
          @grade.grade = "-1"
          expect(@grade).to be_valid
          @grade.grade = "A-"
          expect(@grade).to be_valid
        end
      end
    end

    context "assignment and project" do
      before do
        @grade = FactoryBot.build(:grade, project: @assignment_project, grader: @primary_mentor,
                                          grade: "A", assignment: @assignment)
      end

      it "validates assignment and project relations" do
        expect(@grade).to be_valid
        @assignment_project.assignment = FactoryBot.create(:assignment, group: @group)
        @assignment_project.save
        expect(@grade).to be_invalid
      end
    end
  end
end<|MERGE_RESOLUTION|>--- conflicted
+++ resolved
@@ -42,13 +42,8 @@
           assignment = FactoryBot.create(:assignment, group: @group, grading_scale: :percent)
           assignment_project = FactoryBot.create(:project, assignment:,
                                                            author: FactoryBot.create(:user))
-<<<<<<< HEAD
           @grade = FactoryBot.build(:grade, project: assignment_project, grader: @primary_mentor,
-                                            grade: "98", assignment: assignment)
-=======
-          @grade = FactoryBot.build(:grade, project: assignment_project, grader: @mentor,
                                             grade: "98", assignment:)
->>>>>>> 0c7d9aab
         end
 
         it "validates grading scale" do
@@ -67,13 +62,8 @@
           assignment = FactoryBot.create(:assignment, group: @group, grading_scale: :no_scale)
           assignment_project = FactoryBot.create(:project, assignment:,
                                                            author: FactoryBot.create(:user))
-<<<<<<< HEAD
           @grade = FactoryBot.build(:grade, project: assignment_project, grader: @primary_mentor,
-                                            grade: "98", assignment: assignment)
-=======
-          @grade = FactoryBot.build(:grade, project: assignment_project, grader: @mentor,
                                             grade: "98", assignment:)
->>>>>>> 0c7d9aab
         end
 
         it "invalidates all grades" do
@@ -90,13 +80,8 @@
           assignment = FactoryBot.create(:assignment, group: @group, grading_scale: :custom)
           assignment_project = FactoryBot.create(:project, assignment:,
                                                            author: FactoryBot.create(:user))
-<<<<<<< HEAD
           @grade = FactoryBot.build(:grade, project: assignment_project, grader: @primary_mentor,
-                                            grade: "98", assignment: assignment)
-=======
-          @grade = FactoryBot.build(:grade, project: assignment_project, grader: @mentor,
                                             grade: "98", assignment:)
->>>>>>> 0c7d9aab
         end
 
         it "validates all grades" do
