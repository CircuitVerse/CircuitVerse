--- conflicted
+++ resolved
@@ -5,13 +5,9 @@
 require "rails_helper"
 
 RSpec.describe StaticController, type: :controller do
-<<<<<<< HEAD
   describe "#simulatorvue" do
     it "renders the simulatorvue template with default version" do
-=======
-  xdescribe "#simulatorvue" do
-    it "renders the simulatorvue template" do
->>>>>>> 4662ff9b
+
       get :simulatorvue, params: { path: "/" }
 
       expect(response).to have_http_status(:success)
