# frozen_string_literal: true

require "rails_helper"

describe "Sign up", type: :system do
  before do
    driven_by(:selenium)
  end

  before do
    visit "/users/sign_up"
  end

<<<<<<< HEAD
  it "should not signup when username is invalid" do
    fill_in "Name", with: "user@123"
    fill_in "Email", with: "user1@example.com"
=======
  it "does not sign-up when no credentials" do
    click_button "Sign up"

    expect(page).to have_text("Email can't be blank")
    expect(page).to have_text("Email is invalid")
    expect(page).to have_text("Password can't be blank")
    expect(page).to have_text("Name can't be blank")
  end

  it "does not sign-up when password is empty" do
    fill_in "Name", with: "user1"
    fill_in "Email", with: "user1@example.com"
    click_button "Sign up"

    expect(page).to have_text("Password can't be blank")
  end

  it "does not sign-up when email is empty" do
    fill_in "Name", with: "user1"
>>>>>>> 00000267
    fill_in "Password", with: "secret"
    click_button "Sign up"

    expect(page).to have_text("Name can contain only alphabets and spaces")
  end

<<<<<<< HEAD
  it "should not sign-up when password is less than 6 characters" do
    fill_in "Name", with: "user"
    fill_in "Email", with: "user1@example.com"
=======
  it "does not sign-up when password is less than 6 characters" do
    fill_in "Name", with: "user1"
>>>>>>> 00000267
    fill_in "Password", with: "secr"
    click_button "Sign up"

    expect(page).to have_text("Password is too short (minimum is 6 characters)")
  end

<<<<<<< HEAD
  it "should sign-up when valid credentials" do
=======
  it "does not signup with special symbols" do
    fill_in "Name", with: "!@#$%^&"
    fill_in "Email", with: "user1@example.com"
    fill_in "Password", with: "secret"
    click_button "Sign up"

    expect(page).to have_text("Name can only contain letters and spaces")
  end

  it "does sign-up when valid credentials" do
>>>>>>> 00000267
    fill_in "Name", with: "user"
    fill_in "Email", with: "user1@example.com"
    fill_in "Password", with: "secret"
    click_button "Sign up"

    expect(page).to have_text("Welcome! You have signed up successfully.")
  end
end<|MERGE_RESOLUTION|>--- conflicted
+++ resolved
@@ -11,65 +11,25 @@
     visit "/users/sign_up"
   end
 
-<<<<<<< HEAD
   it "should not signup when username is invalid" do
     fill_in "Name", with: "user@123"
     fill_in "Email", with: "user1@example.com"
-=======
-  it "does not sign-up when no credentials" do
-    click_button "Sign up"
-
-    expect(page).to have_text("Email can't be blank")
-    expect(page).to have_text("Email is invalid")
-    expect(page).to have_text("Password can't be blank")
-    expect(page).to have_text("Name can't be blank")
-  end
-
-  it "does not sign-up when password is empty" do
-    fill_in "Name", with: "user1"
-    fill_in "Email", with: "user1@example.com"
-    click_button "Sign up"
-
-    expect(page).to have_text("Password can't be blank")
-  end
-
-  it "does not sign-up when email is empty" do
-    fill_in "Name", with: "user1"
->>>>>>> 00000267
     fill_in "Password", with: "secret"
     click_button "Sign up"
-
+    
     expect(page).to have_text("Name can contain only alphabets and spaces")
   end
 
-<<<<<<< HEAD
   it "should not sign-up when password is less than 6 characters" do
     fill_in "Name", with: "user"
     fill_in "Email", with: "user1@example.com"
-=======
-  it "does not sign-up when password is less than 6 characters" do
-    fill_in "Name", with: "user1"
->>>>>>> 00000267
     fill_in "Password", with: "secr"
     click_button "Sign up"
 
     expect(page).to have_text("Password is too short (minimum is 6 characters)")
   end
 
-<<<<<<< HEAD
-  it "should sign-up when valid credentials" do
-=======
-  it "does not signup with special symbols" do
-    fill_in "Name", with: "!@#$%^&"
-    fill_in "Email", with: "user1@example.com"
-    fill_in "Password", with: "secret"
-    click_button "Sign up"
-
-    expect(page).to have_text("Name can only contain letters and spaces")
-  end
-
   it "does sign-up when valid credentials" do
->>>>>>> 00000267
     fill_in "Name", with: "user"
     fill_in "Email", with: "user1@example.com"
     fill_in "Password", with: "secret"
