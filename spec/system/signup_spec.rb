--- conflicted
+++ resolved
@@ -13,13 +13,8 @@
 
   it "should not sign-up when no credentials" do
     click_button "Sign up"
-
-<<<<<<< HEAD
+    
     expect(page).to have_text("4 errors prohibited this user from being saved:")
-=======
-    expect(page).to have_text("Email can't be blank")
-    expect(page).to have_text("Password can't be blank")
->>>>>>> 74427102
   end
 
   it "should not sign-up when password is empty" do
