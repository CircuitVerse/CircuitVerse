--- conflicted
+++ resolved
@@ -11,11 +11,7 @@
     @primary_mentor = FactoryBot.create(:user)
     @group = FactoryBot.create(:group, primary_mentor: @primary_mentor)
     @user = FactoryBot.create(:user)
-<<<<<<< HEAD
-    @group_member = FactoryBot.create(:group_member, group: @group, user: @user)
-=======
     @group_member = FactoryBot.create(:group_member, group:, user: @user)
->>>>>>> 0c7d9aab
   end
 
   context "when the user is primary_mentor" do
