inherit_from: .rubocop_todo.yml

require:
  - rubocop-rspec
  - rubocop-rails
  - rubocop-performance

AllCops:
  TargetRubyVersion: 3.1
  NewCops: enable
  # RuboCop has a bunch of cops enabled by default. This setting tells RuboCop
  # to ignore them, so only the ones explicitly set in this file are enabled.
  Exclude:
    - '**/templates/**/*'
    - '**/vendor/**/*'
    - 'node_modules/**/*'
    - 'Gemfile'
    - 'Rakefile'
    - 'db/*'
    - 'db/**/*'
    - 'config/**/*'
    - 'bin/**/*'
    - 'bundle/**/*'
    - 'docs/**/*'

Layout/LineLength:
  Max: 120

Metrics/BlockLength:
  Exclude:
    - 'spec/**/*' # pretty much impossible with RSpec
    - 'lib/tasks/*' # also impractical for Rake tasks

Metrics/MethodLength:
  Max: 15 # can be reduced
  Exclude:
    - 'spec/**/*' # not a big deal in spec helper methods
    - 'app/controllers/about_controller.rb'
    - 'app/controllers/assignments_controller.rb'
    - 'app/controllers/circuitverse_controller.rb'
    - 'app/controllers/collaborations_controller.rb'
    - 'app/controllers/grades_controller.rb'
    - 'app/controllers/group_members_controller.rb'
    - 'app/controllers/lti_controller.rb'
    - 'app/jobs/assignment_deadline_submission_job.rb'
    - 'app/models/grade.rb'
    - 'app/services/lti_score_submission.rb'


Metrics/ModuleLength:
  Exclude:
    - 'spec/**/*' # not a big deal in spec helper module

Rails:
  Enabled: true

# Prefer &&/|| over and/or.
Style/AndOr:
  Enabled: true

# Align `when` with `case`.
Layout/CaseIndentation:
  Enabled: true

# Align comments with method definitions.
Layout/CommentIndentation:
  Enabled: true

Layout/ElseAlignment:
  Enabled: true

# Align `end` with the matching keyword or starting expression except for
# assignments, where it should be aligned with the LHS.
Layout/EndAlignment:
  Enabled: true
  EnforcedStyleAlignWith: variable
  AutoCorrect: true

Layout/EmptyLineAfterMagicComment:
  Enabled: true

Layout/EmptyLinesAroundBlockBody:
  Enabled: true

# In a regular class definition, no empty lines around the body.
Layout/EmptyLinesAroundClassBody:
  Enabled: true

# In a regular method definition, no empty lines around the body.
Layout/EmptyLinesAroundMethodBody:
  Enabled: true

# In a regular module definition, no empty lines around the body.
Layout/EmptyLinesAroundModuleBody:
  Enabled: true

Layout/FirstArgumentIndentation:
  Enabled: true

# Use Ruby >= 1.9 syntax for hashes. Prefer { a: :b } over { :a => :b }.
Style/HashSyntax:
  Enabled: true

# Method definitions after `private` or `protected` isolated calls need one
# extra level of indentation.
Layout/IndentationConsistency:
  Enabled: true
  EnforcedStyle: indented_internal_methods

# Two spaces, no tabs (for indentation).
Layout/IndentationWidth:
  Enabled: true

Layout/LeadingCommentSpace:
  Enabled: true

Layout/SpaceAfterColon:
  Enabled: true

Layout/SpaceAfterComma:
  Enabled: true

Layout/SpaceAfterSemicolon:
  Enabled: true

Layout/SpaceAroundEqualsInParameterDefault:
  Enabled: true

Layout/SpaceAroundKeyword:
  Enabled: true

Layout/SpaceAroundOperators:
  Enabled: true

Layout/SpaceBeforeComma:
  Enabled: true

Layout/SpaceBeforeFirstArg:
  Enabled: true

Style/DefWithParentheses:
  Enabled: true

# Defining a method with parameters needs parentheses.
Style/MethodDefParentheses:
  Enabled: true

Style/FrozenStringLiteralComment:
  Enabled: true
  EnforcedStyle: always
  Exclude:
    - 'actionview/test/**/*.builder'
    - 'actionview/test/**/*.ruby'
    - 'actionpack/test/**/*.builder'
    - 'actionpack/test/**/*.ruby'
    - 'activestorage/db/migrate/**/*.rb'
    - 'activestorage/db/update_migrate/**/*.rb'
    - 'actionmailbox/db/migrate/**/*.rb'
    - 'actiontext/db/migrate/**/*.rb'

Style/RedundantFreeze:
  Enabled: true

# Use `foo {}` not `foo{}`.
Layout/SpaceBeforeBlockBraces:
  Enabled: true

# Use `foo { bar }` not `foo {bar}`.
Layout/SpaceInsideBlockBraces:
  Enabled: true
  EnforcedStyleForEmptyBraces: space

# Use `{ a: 1 }` not `{a:1}`.
Layout/SpaceInsideHashLiteralBraces:
  Enabled: true

Layout/SpaceInsideParens:
  Enabled: true

# Check quotes usage according to lint rule below.
Style/StringLiterals:
  Enabled: true
  EnforcedStyle: double_quotes

# Detect hard tabs, no hard tabs.
Layout/IndentationStyle:
  Enabled: true

# Blank lines should not have any spaces.
Layout/TrailingEmptyLines:
  Enabled: true

# No trailing whitespace.
Layout/TrailingWhitespace:
  Enabled: true

# Use quotes for string literals when they are enough.
Style/RedundantPercentQ:
  Enabled: true

Lint/ErbNewArguments:
  Enabled: true

# Use my_method(my_arg) not my_method( my_arg ) or my_method my_arg.
Lint/RequireParentheses:
  Enabled: true

Lint/ShadowingOuterLocalVariable:
  Enabled: true

Lint/UriEscapeUnescape:
  Enabled: true

Lint/UselessAssignment:
  Enabled: true

Lint/DeprecatedClassMethods:
  Enabled: true

Style/ParenthesesAroundCondition:
  Enabled: true

Style/RedundantBegin:
  Enabled: true

Style/RedundantReturn:
  Enabled: true
  AllowMultipleReturnValues: true

Style/Semicolon:
  Enabled: true
  AllowAsExpressionSeparator: true

# Prefer Foo.method over Foo::method
Style/ColonMethodCall:
  Enabled: true

Style/TrivialAccessors:
  Enabled: true

Performance/FlatMap:
  Enabled: true

Performance/RedundantMerge:
  Enabled: true

Performance/StartWith:
  Enabled: true

Performance/EndWith:
  Enabled: true

Performance/RegexpMatch:
  Enabled: true

Performance/UnfreezeString:
  Enabled: true

Style/Documentation:
  Enabled: false
Style/ClassAndModuleChildren:
  Enabled: false

RSpec/MultipleExpectations:
  Max: 5

RSpec/InstanceVariable:
  Enabled: false

RSpec/ContextWording:
  Enabled: false

RSpec/FactoryBot/SyntaxMethods:
  Enabled: false

RSpec/MultipleMemoizedHelpers:
   Max: 6

RSpec/ExampleLength:
  Enabled: false

RSpec/NamedSubject:
  Enabled: false

RSpec/NestedGroups:
  Enabled: false

RSpec/RepeatedExampleGroupDescription:
  Enabled: false

RSpec/AnyInstance:
  Enabled: false

Rails/I18nLocaleTexts:
  Enabled: false

Metrics/CyclomaticComplexity:
  Enabled: false

Metrics/AbcSize:
  Enabled: false

Lint/EmptyBlock:
  Exclude:
    - 'spec/factories/*'

Lint/MissingSuper:
  Exclude:
    - 'app/policies/*'

RSpec/FilePath:
<<<<<<< HEAD
=======
  Enabled: false

Style/HashSyntax:
  EnforcedShorthandSyntax: 'never'

Naming/BlockForwarding:
>>>>>>> d732e51b
  Enabled: false<|MERGE_RESOLUTION|>--- conflicted
+++ resolved
@@ -309,13 +309,10 @@
     - 'app/policies/*'
 
 RSpec/FilePath:
-<<<<<<< HEAD
-=======
   Enabled: false
 
 Style/HashSyntax:
   EnforcedShorthandSyntax: 'never'
 
 Naming/BlockForwarding:
->>>>>>> d732e51b
   Enabled: false