--- conflicted
+++ resolved
@@ -36,37 +36,4 @@
  && apt-get update && apt-get install -y nodejs && rm -rf /var/lib/apt/lists/* \
  && curl -sS https://dl.yarnpkg.com/debian/pubkey.gpg | apt-key add - \
  && echo "deb https://dl.yarnpkg.com/debian/ stable main" | tee /etc/apt/sources.list.d/yarn.list \
- && apt-get update && apt-get install -y yarn && rm -rf /var/lib/apt/lists/*
-
-<<<<<<< HEAD
-COPY Gemfile /circuitverse/Gemfile
-COPY Gemfile.lock /circuitverse/Gemfile.lock
-COPY package.json /circuitverse/package.json
-COPY yarn.lock /circuitverse/yarn.lock
-
-RUN gem install bundler && bundle install  --without production && yarn install
-
-# copy source
-COPY . /circuitverse
-# generate key-pair for jwt-auth
-RUN yarn build && openssl genrsa -out /circuitverse/config/private.pem 2048 && openssl rsa -in /circuitverse/config/private.pem -outform PEM -pubout -out /circuitverse/config/public.pem
-=======
-# If OPERATING_SYSTEM is Linux, create non-root user
-RUN if [[ "$OPERATING_SYSTEM" == "linux" ]]; then \
-    # Check if the uid or gid is not 0
-    if [[ "$NON_ROOT_USER_ID" != "0" || "$NON_ROOT_GROUP_ID" != "0" ]]; then \
-        # create non-root user with same uid:gid as host non-root user
-        groupadd -g ${NON_ROOT_GROUP_ID} -r ${NON_ROOT_GROUPNAME} && useradd -u ${NON_ROOT_USER_ID} -r -g ${NON_ROOT_GROUPNAME} ${NON_ROOT_USERNAME} \
-        && chown -R ${NON_ROOT_USERNAME}:${NON_ROOT_GROUPNAME} /circuitverse \
-        && chown -R ${NON_ROOT_USERNAME}:${NON_ROOT_GROUPNAME} /home/${NON_ROOT_USERNAME} \
-        && chown -R ${NON_ROOT_USERNAME}:${NON_ROOT_GROUPNAME} /home/vendor \
-        && chown -R ${NON_ROOT_USERNAME}:${NON_ROOT_GROUPNAME} /home/vendor/bundle \
-        # Provide sudo permissions to non-root user
-        && adduser --disabled-password --gecos '' ${NON_ROOT_USERNAME} sudo \
-        && echo '%sudo ALL=(ALL) NOPASSWD:ALL' >> /etc/sudoers ;\
-    fi ; \
-fi
-
-# Switch to non-root user
-USER ${NON_ROOT_USERNAME}
->>>>>>> f29bd9d8
+ && apt-get update && apt-get install -y yarn && rm -rf /var/lib/apt/lists/*