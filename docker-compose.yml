x-common-build: &common_build
  build:
    context: .
    dockerfile: Dockerfile
    args:
      - NON_ROOT_USER_ID=${CURRENT_UID}
      - NON_ROOT_GROUP_ID=${CURRENT_GID}
      - OPERATING_SYSTEM=${OPERATING_SYSTEM}
      - NON_ROOT_USERNAME=${NON_ROOT_USERNAME}
      - NON_ROOT_GROUPNAME=${NON_ROOT_GROUPNAME}
  volumes:
    - .:/circuitverse:rw
    - ./config/database.docker.yml:/circuitverse/config/database.yml:rw
    - ruby_bundle:/home/vendor/bundle:rw

version: "3.1"
services:
  db:
    image: postgres
    environment:
      POSTGRES_DB: circuitverse_development
      POSTGRES_PASSWORD: postgres
      PGDATA: /var/lib/postgresql/data/pgdata
    volumes:
      - postgres_data:/var/lib/postgresql/data/pgdata
  redis:
    image: redis:7.0-alpine
  web:
    <<: *common_build
    command: sleep infinity
    cap_add:
      - SYS_ADMIN
    ports:
      - "3000:3000"
      - "3001:3001"
      - "3036:3036"
    depends_on:
      - db
      - redis
    environment:
      REDIS_URL: "redis://redis:6379/0"
      CIRCUITVERSE_USE_SOLR: "false"
      DOCKER_ENVIRONMENT: "true"
      NODE_ENV: "development"
      HOST_CURRENT_DIRECTORY: $PWD
      OPERATING_SYSTEM: $OPERATING_SYSTEM
    restart: unless-stopped
  sidekiq:
    <<: *common_build
    command: 
      - bash
      - -c
      - |
        bin/docker/wait_for_setup && \
        bundle exec sidekiq -q default -q mailers
    environment:
      REDIS_URL: "redis://redis:6379/0"
    depends_on:
      - db
      - redis
      - mailcatcher
  solargraph:
    <<: *common_build
    command: 
      - bash
      - -c
      - |
        bin/docker/wait_for_setup && \
        bundle exec solargraph socket --host=0.0.0.0 --port=3002
    ports:
      - "3002:3002"
  asset_build:
    <<: *common_build
    environment:
      - NODE_ENV=development
      - RAILS_ENV=development
<<<<<<< HEAD
    command: npm run watch
    volumes:
      - .:/circuitverse:rw
      - /circuitverse/.bundle
      - /circuitverse/node_modules
    ports:
      - '127.0.0.1:3035:3035'
  solargraph:
    build: .
    command: solargraph socket --host=0.0.0.0 --port=3002
    volumes:
      - /circuitverse/.bundle
      - /circuitverse/node_modules
      - .:/circuitverse:rw
=======
    command:
      - bash
      - -c
      - |
        bin/docker/wait_for_setup && \
        yarn build --watch
>>>>>>> 1cc25fbb
    ports:
      - "3035:3035"
  mailcatcher:
    image: schickling/mailcatcher
    ports:
      - "1080:1080"
      - "1025:1025"
volumes:
  ruby_bundle:
  postgres_data:<|MERGE_RESOLUTION|>--- conflicted
+++ resolved
@@ -74,29 +74,12 @@
     environment:
       - NODE_ENV=development
       - RAILS_ENV=development
-<<<<<<< HEAD
-    command: npm run watch
-    volumes:
-      - .:/circuitverse:rw
-      - /circuitverse/.bundle
-      - /circuitverse/node_modules
-    ports:
-      - '127.0.0.1:3035:3035'
-  solargraph:
-    build: .
-    command: solargraph socket --host=0.0.0.0 --port=3002
-    volumes:
-      - /circuitverse/.bundle
-      - /circuitverse/node_modules
-      - .:/circuitverse:rw
-=======
     command:
       - bash
       - -c
       - |
         bin/docker/wait_for_setup && \
         yarn build --watch
->>>>>>> 1cc25fbb
     ports:
       - "3035:3035"
   mailcatcher:
